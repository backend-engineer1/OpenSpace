<<<<<<< HEAD
#Version
1.0

#Asset
base	
scene/solarsystem/planets/earth/earth	earthAsset
scene/solarsystem/planets/earth/satellites/satellites	

#Property
setPropertyValue	{earth_satellites}.Renderable.Enabled	false

#Time
relative	-1d

#Camera
goToGeo	earthAsset.Earth.Identifier	58.5877	16.1924	20000000

#MarkNodes
Earth
Mars
Moon
Sun

#DeltaTimes
1
2
5
10
30
60
120
300
600
1800
3600
7200
10800
21600
43200
86400
172800
345600
604800
1209600
2592000
5184000
7776000
15552000
31536000
63072000
157680000
315360000
630720000
1576800000
=======
{
  "version": {
    "major": 1,
    "minor": 0
  },
  "assets": [
    "base",
    "scene/solarsystem/planets/earth/earth",
    "scene/solarsystem/planets/earth/satellites/satellites"
  ],
  "properties": [
    {
      "type": "setPropertyValue",
      "name": "{earth_satellites}.Renderable.Enabled",
      "value": "false"
    }
  ],
  "time": {
    "type": "relative",
    "value": "-1d"
  },
  "camera": {
    "type": "goToGeo",
    "anchor": "Earth",
    "latitude": 58.5877,
    "longitude": 16.1924,
    "altitude": 20000000
  },
  "mark_nodes": [ "Earth", "Mars", "Moon", "Sun" ]
}
>>>>>>> a79da57f
<|MERGE_RESOLUTION|>--- conflicted
+++ resolved
@@ -1,59 +1,3 @@
-<<<<<<< HEAD
-#Version
-1.0
-
-#Asset
-base	
-scene/solarsystem/planets/earth/earth	earthAsset
-scene/solarsystem/planets/earth/satellites/satellites	
-
-#Property
-setPropertyValue	{earth_satellites}.Renderable.Enabled	false
-
-#Time
-relative	-1d
-
-#Camera
-goToGeo	earthAsset.Earth.Identifier	58.5877	16.1924	20000000
-
-#MarkNodes
-Earth
-Mars
-Moon
-Sun
-
-#DeltaTimes
-1
-2
-5
-10
-30
-60
-120
-300
-600
-1800
-3600
-7200
-10800
-21600
-43200
-86400
-172800
-345600
-604800
-1209600
-2592000
-5184000
-7776000
-15552000
-31536000
-63072000
-157680000
-315360000
-630720000
-1576800000
-=======
 {
   "version": {
     "major": 1,
@@ -82,6 +26,37 @@
     "longitude": 16.1924,
     "altitude": 20000000
   },
-  "mark_nodes": [ "Earth", "Mars", "Moon", "Sun" ]
+  "mark_nodes": [ "Earth", "Mars", "Moon", "Sun" ], 
+  "delta_times": [
+    1,
+    2,
+    5,
+    10,
+    30,
+    60,
+    120,
+    300,
+    600,
+    1800,
+    3600,
+    7200,
+    10800,
+    21600,
+    43200,
+    86400,
+    172800,
+    345600,
+    604800,
+    1209600,
+    2592000,
+    5184000,
+    7776000,
+    15552000,
+    31536000,
+    63072000,
+    157680000,
+    315360000,
+    630720000,
+    1576800000
+  ]
 }
->>>>>>> a79da57f
