/*****************************************************************************************
*                                                                                       *
* OpenSpace                                                                             *
*                                                                                       *
* Copyright (c) 2014-2015                                                               *
*                                                                                       *
* Permission is hereby granted, free of charge, to any person obtaining a copy of this  *
* software and associated documentation files (the "Software"), to deal in the Software *
* without restriction, including without limitation the rights to use, copy, modify,    *
* merge, publish, distribute, sublicense, and/or sell copies of the Software, and to    *
* permit persons to whom the Software is furnished to do so, subject to the following   *
* conditions:                                                                           *
*                                                                                       *
* The above copyright notice and this permission notice shall be included in all copies *
* or substantial portions of the Software.                                              *
*                                                                                       *
* THE SOFTWARE IS PROVIDED "AS IS", WITHOUT WARRANTY OF ANY KIND, EXPRESS OR IMPLIED,   *
* INCLUDING BUT NOT LIMITED TO THE WARRANTIES OF MERCHANTABILITY, FITNESS FOR A         *
* PARTICULAR PURPOSE AND NONINFRINGEMENT. IN NO EVENT SHALL THE AUTHORS OR COPYRIGHT    *
* HOLDERS BE LIABLE FOR ANY CLAIM, DAMAGES OR OTHER LIABILITY, WHETHER IN AN ACTION OF  *
* CONTRACT, TORT OR OTHERWISE, ARISING FROM, OUT OF OR IN CONNECTION WITH THE SOFTWARE  *
* OR THE USE OR OTHER DEALINGS IN THE SOFTWARE.                                         *
****************************************************************************************/
#include <modules/iswa/util/iswamanager.h>
#include <modules/iswa/rendering/iswacygnet.h>
#include <ghoul/filesystem/filesystem>
#include <modules/kameleon/include/kameleonwrapper.h>
#include <modules/iswa/rendering/dataplane.h>
#include <modules/iswa/rendering/textureplane.h>
#include <openspace/util/time.h>
#include <modules/iswa/rendering/iswacontainer.h>
#include <modules/iswa/rendering/screenspacecygnet.h>

namespace openspace{
	ISWAManager::ISWAManager()
		:_container(nullptr)
	{
		_month["JAN"] = "01";
	   	_month["FEB"] = "02";
	   	_month["MAR"] = "03";
	   	_month["APR"] = "04";
	   	_month["MAY"] = "05";
	   	_month["JUN"] = "06";
	   	_month["JUL"] = "07";
	   	_month["AUG"] = "08";
	   	_month["SEP"] = "09";
	   	_month["OCT"] = "10";
	   	_month["NOV"] = "11";
	   	_month["DEC"] = "12";
	}

	ISWAManager::~ISWAManager(){}

	void ISWAManager::addCygnet(std::string info){
		std::string token;
		std::stringstream ss(info);
		getline(ss,token,',');
		int cygnetId = std::stoi(token);

		getline(ss,token,',');
		std::string data = token;

		if(cygnetId != 0)
			_container->addISWACygnet(cygnetId, data);
		else
			_container->addISWACygnet("${OPENSPACE_DATA}/"+data);
	}	

<<<<<<< HEAD
	std::shared_ptr<ISWACygnet> ISWAManager::createISWACygnet(int id, std::string path){
		if(path != ""){
			const std::string& extension = ghoul::filesystem::File(absPath(path)).fileExtension();
=======
	std::shared_ptr<ISWACygnet> ISWAManager::createISWACygnet(std::shared_ptr<Metadata> metadata){
		std::cout << "createISWACygnet " << metadata->id << std::endl;
		if(metadata->path != ""){
			const std::string& extension = ghoul::filesystem::File(absPath(metadata->path)).fileExtension();
>>>>>>> 7708fe32
			std::shared_ptr<ISWACygnet> cygnet;

			if(extension == "cdf"){
				std::shared_ptr<KameleonWrapper> kw = std::make_shared<KameleonWrapper>(absPath(metadata->path));

				metadata->scale  = kw->getModelScaleScaled();
				metadata->offset = kw->getModelBarycenterOffsetScaled();
				metadata->parent = kw->getParent();
				metadata->frame  = kw->getFrame();

				cygnet = std::make_shared<DataPlane>(kw, metadata);
			}else {
				auto node = OsEng.renderEngine().scene()->sceneGraphNode(metadata->parent);
				if(node){
					metadata->scale = glm::vec4(3, 3, 3, 10);
					metadata->offset = glm::vec4(0, 0, 0, 1);
					metadata->frame  = "GALACTIC";

					cygnet = std::make_shared<TexturePlane>(metadata);
				}else{
					OsEng.renderEngine().registerScreenSpaceRenderable(std::make_shared<ScreenSpaceCygnet>(metadata));
					return nullptr;
				} 
			}

			cygnet->initialize();
			return cygnet;
		} else {
			return nullptr;
		}
	}

	std::shared_ptr<DownloadManager::FileFuture> ISWAManager::downloadImage(int id, std::string path){

		return 	DlManager.downloadFile(
					iSWAurl(id),
					path,
					true,
					[](const DownloadManager::FileFuture& f){
						std::cout<<"download finished"<<std::endl;
					}
				);

	}

	void ISWAManager::downloadData(){}

	std::shared_ptr<ExtensionFuture> ISWAManager::fileExtension(int id){

		std::shared_ptr<ExtensionFuture> extFuture = std::make_shared<ExtensionFuture>();
		extFuture->isFinished = false;
		extFuture->id = id;
		DlManager.getFileExtension(
				iSWAurl(id),
				[extFuture](std::string extension){
					std::stringstream ss(extension);
					std::string token;
					std::getline(ss, token, '/');
					std::getline(ss, token);

					if(token == "jpeg"){
						token = "jpg";
					}

					std::string ext = "."+token;
					extFuture->extension = ext;
					extFuture->isFinished = true;
				}
			);

		return extFuture;
	}

	void ISWAManager::setContainer(ISWAContainer* container){
		_container = container;
	}

	std::shared_ptr<ISWACygnet> ISWAManager::iSWACygnet(std::string name){
		if(_container)
			return _container->iSWACygnet(name);
		return nullptr;
	}

	void ISWAManager::deleteCygnet(std::string name){
		_container->deleteCygnet(name);
	}

	std::string ISWAManager::iSWAurl(int id){
		std::string url = "http://iswa2.ccmc.gsfc.nasa.gov/IswaSystemWebApp/iSWACygnetStreamer?timestamp=";
		std::string t = Time::ref().currentTimeUTC(); 

		std::stringstream ss(t);
		std::string token;

		std::getline(ss, token, ' ');
		url += token + "-"; 
		std::getline(ss, token, ' ');
		url += _month[token] + "-";
		std::getline(ss, token, 'T');
		url += token + "%20";
		std::getline(ss, token, '.');
		url += token;

		url += "&window=-1&cygnetId=";
		url += std::to_string(id);

		//std::cout << url <<  std::endl;

		return url;
	}

}// namsepace openspace<|MERGE_RESOLUTION|>--- conflicted
+++ resolved
@@ -66,16 +66,10 @@
 			_container->addISWACygnet("${OPENSPACE_DATA}/"+data);
 	}	
 
-<<<<<<< HEAD
-	std::shared_ptr<ISWACygnet> ISWAManager::createISWACygnet(int id, std::string path){
-		if(path != ""){
-			const std::string& extension = ghoul::filesystem::File(absPath(path)).fileExtension();
-=======
 	std::shared_ptr<ISWACygnet> ISWAManager::createISWACygnet(std::shared_ptr<Metadata> metadata){
 		std::cout << "createISWACygnet " << metadata->id << std::endl;
 		if(metadata->path != ""){
 			const std::string& extension = ghoul::filesystem::File(absPath(metadata->path)).fileExtension();
->>>>>>> 7708fe32
 			std::shared_ptr<ISWACygnet> cygnet;
 
 			if(extension == "cdf"){
