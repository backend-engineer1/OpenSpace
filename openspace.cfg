--- conflicted
+++ resolved
@@ -9,14 +9,11 @@
     -- of all entities that will be visible during an instance of OpenSpace
     -- Scene = "${SCENE}/default-moon.scene",
     -- Scene = "${SCENE}/default.scene",
-<<<<<<< HEAD
     Scene = "${SCENE}/globebrowsing.scene",
-=======
     -- Scene = "${SCENE}/globebrowsing.scene",
->>>>>>> 287f2f3e
     -- Scene = "${SCENE}/rosetta.scene",
     -- Scene = "${SCENE}/dawn.scene",
-    Scene = "${SCENE}/newhorizons.scene",
+    -- Scene = "${SCENE}/newhorizons.scene",
 
     Paths = {
         SGCT = "${BASE_PATH}/config/sgct",
