--- conflicted
+++ resolved
@@ -547,13 +547,8 @@
     }
 
     const auto it = std::find_if(
-<<<<<<< HEAD
-        _assets.begin(),
-        _assets.end(),
-=======
-        assets.cbegin(),
-        assets.cend(),
->>>>>>> f60db92b
+        _assets.cbegin(),
+        _assets.cend(),
         [path](const Asset& a) { return a.path == path; }
     );
 
@@ -676,18 +671,14 @@
         }
     }
 
-<<<<<<< HEAD
-    if (_camera.has_value()) {
-=======
-    if (!deltaTimes.empty()) {
+    if (!_deltaTimes.empty()) {
         output += fmt::format("\n{}\n", headerDeltaTimes);
         for (const double d : deltaTimes) {
             output += fmt::format("{}\n", d);
         }
     }
 
-    if (camera.has_value()) {
->>>>>>> f60db92b
+    if (_camera.has_value()) {
         output += fmt::format("\n{}\n", headerCamera);
         output += std::visit(
             overloaded {
