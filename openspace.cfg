-- The configuration has an implict
-- require('scripts/configuration_helper.lua')
-- which defines helper functions useful to customize the configuration

return {
    -- Determines which SGCT configuration file is loaded, that is, if there rendering
    -- occurs in a single window, a fisheye projection, or a dome cluster system

    -- A regular 1280x720 window
    SGCTConfig = sgct.config.single{},

    -- A regular 1920x1080 window
    -- SGCTConfig = sgct.config.single{1920, 1080},
    
    -- A windowed 1920x1080 fullscreen
    -- SGCTConfig = sgct.config.single{1920, 1080, border=false, windowPos={0,0}, shared=true, name="WV_OBS_SPOUT1"},

    -- A 1k fisheye rendering
    -- SGCTConfig = sgct.config.fisheye{1024, 1024},

    -- A 4k fisheye rendering in a 1024x1024 window
    -- SGCTConfig = sgct.config.fisheye{1024, 1024, res={4096, 4096}, quality="2k", tilt=27},

    -- Streaming OpenSpace via Spout to OBS
    -- SGCTConfig = sgct.config.single{2560, 1440, shared=true, name="WV_OBS_SPOUT1"},

    --SGCTConfig = "${CONFIG}/openvr_oculusRiftCv1.xml",
    --SGCTConfig = "${CONFIG}/openvr_htcVive.xml",

    -- Sets the scene that is to be loaded by OpenSpace. A scene file is a description
    -- of all entities that will be visible during an instance of OpenSpace
<<<<<<< HEAD

    Asset = "solarsystem",
    -- Scene = "${ASSETS}/newhorizons.scene",
    -- Scene = "${ASSETS}/rosetta.scene",
    -- Scene = "${ASSETS}/osirisrex.scene",
=======
    Scene = "${SCENE}/default.scene",
    -- Scene = "${SCENE}/newhorizons.scene",
    -- Scene = "${SCENE}/rosetta.scene",
    -- Scene = "${SCENE}/osirisrex.scene",
    -- Scene = "${SCENE}/voyager.scene",
>>>>>>> 1f95a8a1

    TasksRoot = "${OPENSPACE_DATA}/tasks",

    -- These scripts are executed after the postInitialization of each scene, thus making
    -- it possible to have global overrides to default values or execute other scripts
    -- regardless of the scene that is loaded
    GlobalCustomizationScripts = {
        "${SCRIPTS}/customization.lua"
    },

    Paths = {
        SCRIPTS = "${BASE_PATH}/scripts",
        SHADERS = "${BASE_PATH}/shaders",
        OPENSPACE_DATA = "${BASE_PATH}/data",
        ASSETS = "${BASE_PATH}/assets",
        SYNC = "${BASE_PATH}/sync",
        SPICE = "${OPENSPACE_DATA}/spice",
        MODULES = "${BASE_PATH}/modules",
        TESTDIR = "${BASE_PATH}/tests",
        CONFIG = "${BASE_PATH}/config",
        CACHE = "${BASE_PATH}/cache",
        FONTS = "${OPENSPACE_DATA}/fonts",
        DOCUMENTATION = "${BASE_PATH}/documentation",
        LOGS = "${BASE_PATH}/logs"
    },
    Fonts = {
        Mono = "${FONTS}/Bitstream-Vera-Sans-Mono/VeraMono.ttf",
        Light = "${FONTS}/Roboto/Roboto-Regular.ttf",
        Console = "${FONTS}/Inconsolata/Inconsolata-Regular.ttf",
        Loading = "${FONTS}/Roboto/Roboto-Regular.ttf"
    },
    Logging = {
        LogDir = "${LOGS}",
        -- LogLevel = "Trace",
        LogLevel = "Debug",
        ImmediateFlush = true,
        Logs = {
            { Type = "html", File = "${LOGS}/log.html", Append = false }
        },
        CapabilitiesVerbosity = "Full"
    },

    Launcher = {
        LogLevel = "None"
    },

    LuaDocumentation = "${DOCUMENTATION}/LuaScripting.html",
    PropertyDocumentation = "${DOCUMENTATION}/Properties.html",
    ScriptLog = "${LOGS}/ScriptLog.txt",
    KeyboardShortcuts = "${DOCUMENTATION}/KeyboardMapping.html",
    Documentation = "${DOCUMENTATION}/Documentation.html",
    FactoryDocumentation = "${DOCUMENTATION}/FactoryDocumentation.html",
    LicenseDocumentation = "${DOCUMENTATION}/License.html",

    UseMultithreadedInitialization = true,
    LoadingScreen = {
        ShowMessage = true,
        ShowNodeNames = true,
        ShowProgressbar = true
    },
    CheckOpenGLState = false,
    LogEachOpenGLCall = false,

    ShutdownCountdown = 3,
    -- OnScreenTextScaling = "framebuffer",
    -- PerSceneCache = true,
    -- DisableRenderingOnMaster = true,
    -- DisableSceneOnMaster = true,
    ModuleConfigurations = {
        Sync = {
            SynchronizationRoot = "${SYNC}",
            HttpSynchronizationRepositories = {
                "data.openspaceproject.com/request"
            }
        }
    },
    RenderingMethod = "Framebuffer",
    OpenGLDebugContext = {
       Activate = true,
       FilterIdentifier = {
           { Type = "Other", Source = "API", Identifier = 131185 },
           { Type = "Performance", Source = "API", Identifier = 131186 }, --Buffer performance warning: "copied/moved from VIDEO memory to HOST memory"
           { Type = "Deprecated", Source = "API", Identifier = 7} -- API_ID_LINE_WIDTH deprecated behavior warning has been generated
       },
--      FilterSeverity = { }

    }
    -- RenderingMethod = "ABuffer" -- alternative: "Framebuffer"
}<|MERGE_RESOLUTION|>--- conflicted
+++ resolved
@@ -29,19 +29,12 @@
 
     -- Sets the scene that is to be loaded by OpenSpace. A scene file is a description
     -- of all entities that will be visible during an instance of OpenSpace
-<<<<<<< HEAD
 
     Asset = "solarsystem",
-    -- Scene = "${ASSETS}/newhorizons.scene",
-    -- Scene = "${ASSETS}/rosetta.scene",
-    -- Scene = "${ASSETS}/osirisrex.scene",
-=======
-    Scene = "${SCENE}/default.scene",
     -- Scene = "${SCENE}/newhorizons.scene",
     -- Scene = "${SCENE}/rosetta.scene",
     -- Scene = "${SCENE}/osirisrex.scene",
     -- Scene = "${SCENE}/voyager.scene",
->>>>>>> 1f95a8a1
 
     TasksRoot = "${OPENSPACE_DATA}/tasks",
 
