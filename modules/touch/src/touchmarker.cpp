--- conflicted
+++ resolved
@@ -33,13 +33,8 @@
 
 namespace {
     const std::string _loggerCat = "TouchMarker";
-<<<<<<< HEAD
-}
-=======
-    const int MAX_FINGERS = 20;
 } // namespace
 
->>>>>>> 625f5e89
 namespace openspace {
 
 TouchMarker::TouchMarker()
