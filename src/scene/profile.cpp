--- conflicted
+++ resolved
@@ -62,50 +62,6 @@
         return res;
     }
 
-<<<<<<< HEAD
-    enum class Section {
-        None,
-        Version,
-        Meta,
-        Module,
-        Asset,
-        Property,
-        Keybinding,
-        Time,
-        DeltaTimes,
-        Camera,
-        MarkNodes,
-        AdditionalScripts
-    };
-
-    Section parseSection(const std::string& line, int lineNumber) {
-        if (line == headerVersion) { return Section::Version; }
-        if (line == headerMeta) { return Section::Meta; }
-        if (line == headerModule) { return Section::Module; }
-        if (line == headerAsset) { return Section::Asset; }
-        if (line == headerProperty) { return Section::Property; }
-        if (line == headerKeybinding) { return Section::Keybinding; }
-        if (line == headerTime) { return Section::Time; }
-        if (line == headerDeltaTimes) { return Section::DeltaTimes; }
-        if (line == headerCamera) { return Section::Camera; }
-        if (line == headerMarkNodes) { return Section::MarkNodes; }
-        if (line == headerAdditionalScripts) { return Section::AdditionalScripts; }
-
-        throw Profile::ParsingError(
-            lineNumber,
-            fmt::format("Invalid section header: {}", line)
-        );
-    }
-
-    [[ nodiscard ]] Profile::Version parseVersion(const std::string& line, int lineNumber)
-    {
-        std::vector<std::string> parts = ghoul::tokenizeString(line, '.');
-        if (parts.size() > 2) {
-            throw Profile::ParsingError(
-                lineNumber,
-                fmt::format("Expected 1-2 version components, got {}", parts.size())
-            );
-=======
     void checkValue(const nlohmann::json& j, const std::string& key,
         bool (nlohmann::json::*checkFunc)() const, std::string_view keyPrefix,
         bool isOptional)
@@ -117,7 +73,6 @@
                     fmt::format("'{}.{}' field is missing", keyPrefix, key)
                 );
             }
->>>>>>> 8516dfac
         }
         else {
             const nlohmann::json value = j[key];
@@ -138,25 +93,6 @@
                     fmt::format("'{}.{}' must be {}", keyPrefix, key, type)
                 );
             }
-<<<<<<< HEAD
-            return version;
-        }
-        catch (const std::invalid_argument&) {
-            throw Profile::ParsingError(
-                lineNumber,
-                "Error parsing Version. Version number is not a number"
-            );
-        }
-    }
-
-    [[ nodiscard ]] Profile::Module parseModule(const std::string& line, int lineNumber) {
-        std::vector<std::string> fields = ghoul::tokenizeString(line, '\t');
-        if (fields.size() != 3) {
-            throw Profile::ParsingError(
-                lineNumber,
-                fmt::format("Expected 3 fields in a Module entry, got {}", fields.size())
-            );
-=======
         }
     }
 
@@ -170,38 +106,14 @@
                     fmt::format("Key '{}' not supported in '{}'", key, prefix)
                 );
             }
->>>>>>> 8516dfac
         }
     }
 } // namespace
 
-<<<<<<< HEAD
-    enum class MetaLineType {
-        Name,
-        Version,
-        Description,
-        Author,
-        URL,
-        License
-    };
-
-    [[ nodiscard ]] std::pair<MetaLineType, std::string> parseMeta(
-                                                                   const std::string& line,
-                                                                           int lineNumber)
-    {
-        std::vector<std::string> fields = ghoul::tokenizeString(line, '\t');
-        if (fields.size() < 2) {
-            throw Profile::ParsingError(
-                lineNumber,
-                fmt::format("Expected 2 fields in a Meta line, got {}", fields.size())
-            );
-        }
-=======
 void to_json(nlohmann::json& j, const Profile::Version& v) {
     j["major"] = v.major;
     j["minor"] = v.minor;
 }
->>>>>>> 8516dfac
 
 void from_json(const nlohmann::json& j, Profile::Version& v) {
     checkValue(j, "major", &nlohmann::json::is_number, "version", false);
@@ -212,32 +124,6 @@
     j["minor"].get_to(v.minor);
 }
 
-<<<<<<< HEAD
-        if (type == "Name") {
-            return { MetaLineType::Name, content };
-        }
-        else if (type == "Version") {
-            return { MetaLineType::Version, content };
-        }
-        else if (type == "Description") {
-            return { MetaLineType::Description, content };
-        }
-        else if (type == "Author") {
-            return { MetaLineType::Author, content };
-        }
-        else if (type == "URL") {
-            return { MetaLineType::URL, content };
-        }
-        else if (type == "License") {
-            return { MetaLineType::License, content };
-        }
-        else {
-            throw Profile::ParsingError(
-                lineNumber,
-                fmt::format("Unknown meta line type '{}'", type)
-            );
-        }
-=======
 void to_json(nlohmann::json& j, const Profile::Module& v) {
     j["name"] = v.name;
     if (v.loadedInstruction.has_value()) {
@@ -245,26 +131,14 @@
     }
     if (v.notLoadedInstruction.has_value()) {
         j["notLoadedInstruction"] = *v.notLoadedInstruction;
->>>>>>> 8516dfac
-    }
-}
-
-<<<<<<< HEAD
-    [[ nodiscard ]] Profile::Asset parseAsset(const std::string& line, int lineNumber) {
-        std::vector<std::string> fields = ghoul::tokenizeString(line, '\t');
-        if (fields.size() != 2) {
-            throw Profile::ParsingError(
-                lineNumber,
-                fmt::format("Expected 2 fields in an Asset entry, got {}", fields.size())
-            );
-        }
-=======
+    }
+}
+
 void from_json(const nlohmann::json& j, Profile::Module& v) {
     checkValue(j, "name", &nlohmann::json::is_string, "module", false);
     checkValue(j, "loadedInstruction", &nlohmann::json::is_string, "module", true);
     checkValue(j, "notLoadedInstruction", &nlohmann::json::is_string, "module", true);
     checkExtraKeys(j, "module", { "name", "loadedInstruction", "notLoadedInstruction" });
->>>>>>> 8516dfac
 
     j["name"].get_to(v.name);
     if (j.find("loadedInstruction") != j.end()) {
@@ -275,43 +149,12 @@
     }
 }
 
-<<<<<<< HEAD
-    [[ nodiscard ]] Profile::Property parseProperty(const std::string& line, int lineNumber) {
-        std::vector<std::string> fields = ghoul::tokenizeString(line, '\t');
-        if (fields.size() != 3) {
-            throw Profile::ParsingError(
-                lineNumber,
-                fmt::format("Expected 3 fields in Property entry, got {}", fields.size())
-            );
-        }
-        Profile::Property p;
-        p.setType = [&](const std::string& type) -> Profile::Property::SetType {
-            if (type == "setPropertyValue") {
-                return Profile::Property::SetType::SetPropertyValue;
-            }
-            if (type == "setPropertyValueSingle") {
-                return Profile::Property::SetType::SetPropertyValueSingle;
-            }
-            throw Profile::ParsingError(
-                lineNumber,
-                fmt::format(
-                    "Expected property set type 'setPropertyValue' or "
-                    "'setPropertyValueSingle', got '{}'",
-                    type
-                )
-            );
-        }(fields[0]);
-        p.name = fields[1];
-        p.value = fields[2];
-        return p;
-=======
 void to_json(nlohmann::json& j, const Profile::Meta& v) {
     if (v.name.has_value()) {
         j["name"] = *v.name;
     }
     if (v.version.has_value()) {
         j["version"] = *v.version;
->>>>>>> 8516dfac
     }
     if (v.description.has_value()) {
         j["description"] = *v.description;
@@ -327,40 +170,7 @@
     }
 }
 
-<<<<<<< HEAD
-    [[ nodiscard ]] Profile::Keybinding parseKeybinding(const std::string& line, int lineNumber) {
-        std::vector<std::string> fields = ghoul::tokenizeString(line, '\t');
-        if (fields.size() != 6) {
-            throw Profile::ParsingError(
-                lineNumber,
-                fmt::format("Expected 6 fields in Keybinding entry, got {}", fields.size())
-            );
-        }
-        Profile::Keybinding kb;
-        try {
-            kb.key = stringToKey(fields[0]);
-        }
-        catch (const ghoul::RuntimeError& e) {
-            throw Profile::ParsingError(lineNumber, e.what());
-        }
-        kb.documentation = fields[1];
-        kb.name = fields[2];
-        kb.guiPath = fields[3];
-        kb.isLocal = [&](const std::string& local) -> bool {
-            if (local == "false") {
-                return false;
-            }
-            if (local == "true") {
-                return true;
-            }
-            throw Profile::ParsingError(
-                lineNumber,
-                fmt::format("Expected 'false' or 'true' for the local path, got {}", local)
-            );
-        }(fields[4]);
-        kb.script = fields[5];
-        return kb;
-=======
+
 void from_json(const nlohmann::json& j, Profile::Meta& v) {
     checkValue(j, "name", &nlohmann::json::is_string, "meta", true);
     checkValue(j, "version", &nlohmann::json::is_string, "meta", true);
@@ -385,7 +195,6 @@
     }
     if (j.find("author") != j.end()) {
         v.author = j["author"].get<std::string>();
->>>>>>> 8516dfac
     }
     if (j.find("url") != j.end()) {
         v.url = j["url"].get<std::string>();
@@ -395,31 +204,7 @@
     }
 }
 
-<<<<<<< HEAD
-    [[ nodiscard ]] Profile::Time parseTime(const std::string& line, int lineNumber) {
-        std::vector<std::string> fields = ghoul::tokenizeString(line, '\t');
-        if (fields.size() != 2) {
-            throw Profile::ParsingError(
-                lineNumber,
-                fmt::format("Expected 2 fields in Time entry, got {}", fields.size())
-            );
-        }
-        Profile::Time time;
-        time.type = [&](const std::string& type) -> Profile::Time::Type {
-            if (type == "absolute") {
-                return Profile::Time::Type::Absolute;
-            }
-            if (type == "relative") {
-                return Profile::Time::Type::Relative;
-            }
-            throw Profile::ParsingError(
-                lineNumber,
-                fmt::format("Expected 'absolute' or 'relative' for the type, got {}", type)
-            );
-        }(fields[0]);
-        time.time = fields[1];
-        return time;
-=======
+
 void to_json(nlohmann::json& j, const Profile::Property::SetType& v) {
     j = [](Profile::Property::SetType t) {
         switch (t) {
@@ -445,21 +230,9 @@
         throw Profile::ParsingError(
             Profile::ParsingError::Severity::Error, "Unknown property set type"
         );
->>>>>>> 8516dfac
-    }
-}
-
-<<<<<<< HEAD
-    [[ nodiscard ]] double parseDeltaTime(const std::string& line, int lineNumber) {
-        try {
-            return std::stod(line);
-        }
-        catch (const std::invalid_argument&) {
-            throw Profile::ParsingError(
-                lineNumber,
-                fmt::format("Expected a number for delta time entry, got '{}'", line)
-            );
-=======
+    }
+}
+
 void to_json(nlohmann::json& j, const Profile::Property& v) {
     j["type"] = v.setType;
     j["name"] = v.name;
@@ -513,7 +286,6 @@
             case Profile::Time::Type::Absolute: return "absolute";
             case Profile::Time::Type::Relative: return "relative";
             default:                            throw ghoul::MissingCaseException();
->>>>>>> 8516dfac
         }
     }(v);
 }
@@ -533,139 +305,6 @@
     }
 }
 
-<<<<<<< HEAD
-    [[ nodiscard ]] Profile::CameraType parseCamera(const std::string& line, int lineNumber) {
-        std::vector<std::string> fields = ghoul::tokenizeString(line, '\t');
-        Profile::CameraType camera = [&](const std::string& type) ->
-            std::variant<Profile::CameraNavState, Profile::CameraGoToGeo>
-        {
-            if (type == Profile::CameraNavState::Type) {
-                if (fields.size() != 8) {
-                    throw Profile::ParsingError(
-                        lineNumber,
-                        fmt::format(
-                            "Expected 8 fields in the Camera entry, got {}", fields.size()
-                        )
-                    );
-                }
-
-                Profile::CameraNavState camera;
-                camera.anchor = fields[1];
-                camera.aim = fields[2];
-                camera.referenceFrame = fields[3];
-
-                std::vector<std::string> position = ghoul::tokenizeString(fields[4], ' ');
-                if (position.size() != 3) {
-                    throw Profile::ParsingError(
-                        lineNumber,
-                        fmt::format(
-                            "Expected 3 fields for the camera's position, got {}",
-                            position.size()
-                        )
-                    );
-                }
-                try {
-                    camera.position = glm::dvec3(
-                        std::stod(position[0]),
-                        std::stod(position[1]),
-                        std::stod(position[2])
-                    );
-                }
-                catch (const std::invalid_argument&) {
-                    throw Profile::ParsingError(
-                        lineNumber,
-                        "Camera's position components must be numbers"
-                    );
-                }
-
-                std::vector<std::string> up = ghoul::tokenizeString(fields[5], ',');
-                if (up.size() != 0 && up.size() != 3) {
-                    //Fix for tokenizeString returns incorrect up.size() with blank entry
-                    bool emptyFields = true;
-                    for (auto u : up) {
-                        if (u.length() > 0) {
-                            emptyFields = false;
-                        }
-                    }
-                    if (!emptyFields) {
-                        throw Profile::ParsingError(
-                            lineNumber,
-                            fmt::format(
-                                "Expected 0 or 3 fields for camera up vector, got {}",
-                                up.size()
-                            )
-                        );
-                    }
-                }
-                if (up.size() == 3) {
-                    try {
-                        camera.up = glm::dvec3(
-                            std::stod(up[0]),
-                            std::stod(up[1]),
-                            std::stod(up[2])
-                        );
-                    }
-                    catch (const std::invalid_argument&) {
-                        throw Profile::ParsingError(
-                            lineNumber,
-                            "Camera's up vector components must be numbers"
-                        );
-                    }
-                }
-
-                if (!fields[6].empty()) {
-                    try {
-                        camera.yaw = std::stod(fields[6]);
-                    }
-                    catch (const std::invalid_argument&) {
-                        throw Profile::ParsingError(
-                            lineNumber,
-                            "Camera's yaw value must be a number"
-                        );
-                    }
-                }
-
-                if (!fields[7].empty()) {
-                    try {
-                        camera.pitch = std::stod(fields[7]);
-                    }
-                    catch (const std::invalid_argument&) {
-                        throw Profile::ParsingError(
-                            lineNumber,
-                            "Camera's pitch value must be a number"
-                        );
-                    }
-                }
-                return camera;
-            }
-            if (type == Profile::CameraGoToGeo::Type) {
-                if (fields.size() != 5) {
-                    throw Profile::ParsingError(
-                        lineNumber,
-                        fmt::format(
-                            "Expected 5 fields in the Camera entry, got {}", fields.size()
-                        )
-                    );
-                }
-
-                Profile::CameraGoToGeo camera;
-                camera.anchor = fields[1];
-                camera.latitude = std::stod(fields[2]);
-                camera.longitude = std::stod(fields[3]);
-                if (!fields[4].empty()) {
-                    camera.altitude = std::stod(fields[4]);
-                }
-                return camera;
-            }
-            throw Profile::ParsingError(
-                lineNumber,
-                fmt::format(
-                    "Expected 'setNavigationState' or 'goToGeo' for the type, got {}",
-                    fields[0]
-                )
-            );
-        }(fields[0]);
-=======
 void to_json(nlohmann::json& j, const Profile::Time& v) {
     j["type"] = v.type;
     j["value"] = v.value;
@@ -737,7 +376,6 @@
         "camera",
         { "type", "anchor", "aim", "frame", "position", "up", "yaw", "pitch" }
     );
->>>>>>> 8516dfac
 
     j["anchor"].get_to(v.anchor);
     if (j.find("aim") != j.end()) {
@@ -832,11 +470,7 @@
     Time t;
     t.value = std::move(currentTime);
     t.type = Time::Type::Absolute;
-<<<<<<< HEAD
-    _time = std::move(t);
-=======
-    time = t;
->>>>>>> 8516dfac
+    _time = t;
 
     // Delta times
     std::vector<double> dts = global::timeManager.deltaTimeSteps();
@@ -859,36 +493,21 @@
     _ignoreUpdates = ignoreUpdates;
 }
 
-void Profile::addAsset(const std::string& path, const std::string& varName) {
+void Profile::addAsset(const std::string& path) {
     ZoneScoped
 
     if (_ignoreUpdates) {
         return;
     }
 
-<<<<<<< HEAD
-    const auto it = std::find_if(
-        _assets.begin(),
-        _assets.end(),
-        [path](const Asset& a) { return a.path == path; }
-    );
-=======
-    const auto it = std::find(assets.cbegin(), assets.cend(), path);
->>>>>>> 8516dfac
+    const auto it = std::find(_assets.cbegin(), _assets.cend(), path);
 
     if (it != _assets.end()) {
         // Asset already existed, so nothing to do here
         return;
     }
 
-<<<<<<< HEAD
-    Asset a;
-    a.path = path;
-    a.name = varName;
-    _assets.push_back(std::move(a));
-=======
-    assets.push_back(path);
->>>>>>> 8516dfac
+    _assets.push_back(path);
 }
 
 void Profile::removeAsset(const std::string& path) {
@@ -898,15 +517,7 @@
         return;
     }
 
-<<<<<<< HEAD
-    const auto it = std::find_if(
-        _assets.cbegin(),
-        _assets.cend(),
-        [path](const Asset& a) { return a.path == path; }
-    );
-=======
-    const auto it = std::find(assets.cbegin(), assets.cend(), path);
->>>>>>> 8516dfac
+    const auto it = std::find(_assets.cbegin(), _assets.cend(), path);
 
     if (it == _assets.end()) {
         throw ghoul::RuntimeError(fmt::format(
@@ -945,169 +556,30 @@
 }
 
 std::string Profile::serialize() const {
-<<<<<<< HEAD
-    std::string output;
-    output += fmt::format("{}\n", headerVersion);
-    output += fmt::format("{}.{}\n", _version.major, _version.minor);
-
+    nlohmann::json r;
+    r["version"] = _version;
+    if (!_modules.empty()) {
+        r["modules"] = _modules;
+    }
     if (_meta.has_value()) {
-        output += fmt::format("\n{}\n", headerMeta);
-        if (!_meta->name.empty()) {
-            output += fmt::format("Name\t{}\n", _meta->name);
-        }
-        if (!_meta->version.empty()) {
-            output += fmt::format("Version\t{}\n", _meta->version);
-        }
-        if (!_meta->description.empty()) {
-            output += fmt::format("Description\t{}\n", _meta->description);
-        }
-        if (!_meta->author.empty()) {
-            output += fmt::format("Author\t{}\n", _meta->author);
-        }
-        if (!_meta->url.empty()) {
-            output += fmt::format("URL\t{}\n", _meta->url);
-        }
-        if (!_meta->license.empty()) {
-            output += fmt::format("License\t{}\n", _meta->license);
-        }
-    }
-
-    if (!_modules.empty()) {
-        output += fmt::format("\n{}\n", headerModule);
-        for (const Module& m : _modules) {
-            output += fmt::format(
-                "{}\t{}\t{}\n",
-                m.name, m.loadedInstruction, m.notLoadedInstruction
-            );
-        }
-    }
-
+        r["meta"] = *_meta;
+    }
     if (!_assets.empty()) {
-        output += fmt::format("\n{}\n", headerAsset);
-        for (const Asset& a : _assets) {
-            output += fmt::format("{}\t{}\n", a.path, a.name);
-        }
-    }
-
+        r["assets"] = _assets;
+    }
     if (!_properties.empty()) {
-        output += fmt::format("\n{}\n", headerProperty);
-        for (const Property& p : _properties) {
-            const std::string type = [](Property::SetType t) {
-                switch (t) {
-                    case Property::SetType::SetPropertyValue:
-                        return "setPropertyValue";
-                    case Property::SetType::SetPropertyValueSingle:
-                        return "setPropertyValueSingle";
-                    default:
-                        throw ghoul::MissingCaseException();
-                }
-            }(p.setType);
-            output += fmt::format("{}\t{}\t{}\n", type, p.name, p.value);
-        }
-    }
-
+        r["properties"] = _properties;
+    }
     if (!_keybindings.empty()) {
-        output += fmt::format("\n{}\n", headerKeybinding);
-        for (const Keybinding& k : _keybindings) {
-            const std::string key = ghoul::to_string(k.key);
-            const std::string local = k.isLocal ? "true" : "false";
-            output += fmt::format(
-                "{}\t{}\t{}\t{}\t{}\t{}\n",
-                key, k.documentation, k.name, k.guiPath, local, k.script
-            );
-        }
-    }
-    
+        r["keybindings"] = _keybindings;
+    }
     if (_time.has_value()) {
-        output += fmt::format("\n{}\n", headerTime);
-        {
-            const std::string type = [](Time::Type t) {
-                switch (t) {
-                    case Time::Type::Absolute: return "absolute";
-                    case Time::Type::Relative: return "relative";
-                    default: throw ghoul::MissingCaseException();
-                }
-            }(_time->type);
-            output += fmt::format("{}\t{}\n", type, _time->time);
-        }
-    }
-
+        r["time"] = *_time;
+    }
     if (!_deltaTimes.empty()) {
-        output += fmt::format("\n{}\n", headerDeltaTimes);
-        for (const double d : _deltaTimes) {
-            output += fmt::format("{}\n", d);
-        }
-    }
-
+        r["delta_times"] = _deltaTimes;
+    }
     if (_camera.has_value()) {
-        output += fmt::format("\n{}\n", headerCamera);
-        output += std::visit(
-            overloaded {
-                [](const CameraNavState& camera) {
-                    std::string position = fmt::format(
-                        "{:.18e}, {:.18e}, {:.18e}",
-                        camera.position.x, camera.position.y, camera.position.z
-                    );
-                    std::string up = camera.up.has_value() ?
-                        fmt::format(
-                            "{:.18e}, {:.18e}, {:.18e}", camera.up->x, camera.up->y, camera.up->z
-                        ) :
-                        "";
-                    std::string yaw = camera.yaw.has_value() ?
-                        fmt::format("{:.18e}", *camera.yaw) :
-                        "";
-                    std::string pitch = camera.pitch.has_value() ?
-                        fmt::format("{:.18e}", *camera.pitch) :
-                        "";
-
-                    return fmt::format(
-                        "{}\t{}\t{}\t{}\t{}\t{}\t{}\t{}\n",
-                        CameraNavState::Type,
-                        camera.anchor, camera.aim, camera.referenceFrame, position, up,
-                        yaw, pitch
-                    );
-                },
-                [](const Profile::CameraGoToGeo& camera) {
-                    if (camera.altitude.has_value()) {
-                        return fmt::format(
-                            "{}\t{}\t{:.18e}\t{:.18e}\t{:.18e}\n",
-                            CameraGoToGeo::Type,
-                            camera.anchor, camera.latitude, camera.longitude,
-                            *camera.altitude
-                        );
-                    }
-                    else {
-                        return fmt::format(
-                            "{}\t{}\t{:.18e}\t{:.18e}\t\n",
-                            CameraGoToGeo::Type,
-                            camera.anchor, camera.latitude, camera.longitude
-                        );
-                    }
-=======
-    nlohmann::json r;
-    r["version"] = version;
-    if (!modules.empty()) {
-        r["modules"] = modules;
-    }
-    if (meta.has_value()) {
-        r["meta"] = *meta;
-    }
-    if (!assets.empty()) {
-        r["assets"] = assets;
-    }
-    if (!properties.empty()) {
-        r["properties"] = properties;
-    }
-    if (!keybindings.empty()) {
-        r["keybindings"] = keybindings;
-    }
-    if (time.has_value()) {
-        r["time"] = *time;
-    }
-    if (!deltaTimes.empty()) {
-        r["delta_times"] = deltaTimes;
-    }
-    if (camera.has_value()) {
         r["camera"] = std::visit(
             overloaded {
                 [](const CameraNavState& camera) {
@@ -1115,33 +587,17 @@
                 },
                 [](const Profile::CameraGoToGeo& camera) {
                     return nlohmann::json(camera);
->>>>>>> 8516dfac
                 }
             },
             *_camera
         );
     }
-<<<<<<< HEAD
 
     if (!_markNodes.empty()) {
-        output += fmt::format("\n{}\n", headerMarkNodes);
-        for (const std::string& n : _markNodes) {
-            output += fmt::format("{}\n", n);
-        }
-    }
-
+        r["mark_nodes"] = _markNodes;
+    }
     if (!_additionalScripts.empty()) {
-        output += fmt::format("\n{}\n", headerAdditionalScripts);
-        for (const std::string& s : _additionalScripts) {
-            output += fmt::format("{}\n", s);
-        }
-=======
-    if (!markNodes.empty()) {
-        r["mark_nodes"] = markNodes;
-    }
-    if (!additionalScripts.empty()) {
-        r["additional_scripts"] = additionalScripts;
->>>>>>> 8516dfac
+        r["additional_scripts"] = _additionalScripts;
     }
 
     return r.dump(2);
@@ -1151,220 +607,48 @@
     try {
         nlohmann::json profile = nlohmann::json::parse(content);
 
-<<<<<<< HEAD
-        if (currentSection != Section::None && line[0] == '#') {
-            throw Profile::ParsingError(
-                lineNum,
-                "Sections in profile must be separated by empty lines"
-            );
-        }
-
-        switch (currentSection) {
-            case Section::None:
-                currentSection = parseSection(line, lineNum);
-
-                if (!foundVersion && currentSection != Section::Version) {
-                    throw Profile::ParsingError(
-                        lineNum,
-                        fmt::format(
-                            "First header in the file must be Version, but got {}", line
-                        )
-                    );
-                }
-
-                if (currentSection == Section::Meta && foundMeta) {
-                    throw Profile::ParsingError(
-                        lineNum,
-                        "Meta section can only appear once per profile"
-                    );
-                }
-                break;
-            case Section::Version:
-                if (foundVersion) {
-                    throw Profile::ParsingError(
-                        lineNum,
-                        "Version section can only appear once per profile"
-                    );
-                }
-
-                _version = parseVersion(line, lineNum);
-                foundVersion = true;
-                break;
-            case Section::Meta:
-            {
-                if (!_meta.has_value()) {
-                    _meta = Meta();
-                }
-
-                std::pair<MetaLineType, std::string> m = parseMeta(line, lineNum);
-                switch (m.first) {
-                    case MetaLineType::Name:
-                        if (!_meta->name.empty()) {
-                            throw Profile::ParsingError(
-                                lineNum,
-                                "Meta information 'Name' specified twice"
-                            );
-                        }
-                        _meta->name = m.second;
-                        break;
-                    case MetaLineType::Version:
-                        if (!_meta->version.empty()) {
-                            throw Profile::ParsingError(
-                                lineNum,
-                                "Meta information 'Version' specified twice"
-                            );
-                        }
-                        _meta->version = m.second;
-                        break;
-                    case MetaLineType::Description:
-                        if (!_meta->description.empty()) {
-                            throw Profile::ParsingError(
-                                lineNum,
-                                "Meta information 'Description' specified twice"
-                            );
-                        }
-                        _meta->description = m.second;
-                        break;
-                    case MetaLineType::Author:
-                        if (!_meta->author.empty()) {
-                            throw Profile::ParsingError(
-                                lineNum,
-                                "Meta information 'Author' specified twice"
-                            );
-                        }
-                        _meta->author = m.second;
-                        break;
-                    case MetaLineType::URL:
-                        if (!_meta->url.empty()) {
-                            throw Profile::ParsingError(
-                                lineNum,
-                                "Meta information 'URL' specified twice"
-                            );
-                        }
-                        _meta->url = m.second;
-                        break;
-                    case MetaLineType::License:
-                        if (!_meta->license.empty()) {
-                            throw Profile::ParsingError(
-                                lineNum,
-                                "Meta information 'License' specified twice"
-                            );
-                        }
-                        _meta->license = m.second;
-                        break;
-                    default:
-                        throw ghoul::MissingCaseException();
-                }
-                foundMeta = true;
-                break;
-            }
-            case Section::Module:
-            {
-                Module m = parseModule(line, lineNum);
-                _modules.push_back(std::move(m));
-                break;
-            }
-            case Section::Asset:
-            {
-                Asset a = parseAsset(line, lineNum);
-                _assets.push_back(std::move(a));
-                break;
-            }
-            case Section::Property:
-            {
-                Property p = parseProperty(line, lineNum);
-                _properties.push_back(std::move(p));
-                break;
-            }
-            case Section::Keybinding:
-            {
-                Keybinding kb = parseKeybinding(line, lineNum);
-                _keybindings.push_back(std::move(kb));
-                break;
-            }
-            case Section::Time:
-                if (foundTime) {
-                    throw Profile::ParsingError(
-                        lineNum,
-                        "Time section can only appear once per profile"
-                    );
-                }
-
-                _time = parseTime(line, lineNum);
-                foundTime = true;
-                break;
-            case Section::DeltaTimes:
-            {
-                const double d = parseDeltaTime(line, lineNum);
-                _deltaTimes.push_back(d);
-                break;
-            }
-            case Section::Camera:
-                if (foundCamera) {
-                    throw Profile::ParsingError(
-                        lineNum,
-                        "Camera section can only appear once per profile"
-                    );
-                }
-
-                _camera = parseCamera(line, lineNum);
-                foundCamera = true;
-                break;
-            case Section::MarkNodes:
-            {
-                std::string m = parseMarkNodes(line, lineNum);
-                _markNodes.push_back(std::move(m));
-                break;
-            }
-            case Section::AdditionalScripts:
-            {
-                std::string a = parseAdditionalScript(line, lineNum);
-                _additionalScripts.push_back(std::move(a));
-                break;
-=======
-        profile.at("version").get_to(version);
+        profile.at("version").get_to(_version);
         if (profile.find("modules") != profile.end()) {
-            profile["modules"].get_to(modules);
+            profile["modules"].get_to(_modules);
         }
         if (profile.find("meta") != profile.end()) {
-            meta = profile.at("meta").get<Meta>();
+            _meta = profile.at("meta").get<Meta>();
         }
         if (profile.find("assets") != profile.end()) {
-            profile.at("assets").get_to(assets);
+            profile.at("assets").get_to(_assets);
         }
         if (profile.find("properties") != profile.end()) {
-            profile.at("properties").get_to(properties);
+            profile.at("properties").get_to(_properties);
         }
         if (profile.find("keybindings") != profile.end()) {
-            profile.at("keybindings").get_to(keybindings);
+            profile.at("keybindings").get_to(_keybindings);
         }
         if (profile.find("time") != profile.end()) {
-            time = profile.at("time").get<Time>();
+            _time = profile.at("time").get<Time>();
         }
         if (profile.find("delta_times") != profile.end()) {
-            profile.at("delta_times").get_to(deltaTimes);
+            profile.at("delta_times").get_to(_deltaTimes);
         }
         if (profile.find("camera") != profile.end()) {
             nlohmann::json c = profile.at("camera");
             if (c.at("type") == CameraNavState::Type) {
-                camera = c.get<CameraNavState>();
+                _camera = c.get<CameraNavState>();
             }
             else if (c.at("type") == CameraGoToGeo::Type) {
-                camera = c.get<CameraGoToGeo>();
+                _camera = c.get<CameraGoToGeo>();
             }
             else {
                 throw Profile::ParsingError(
                     Profile::ParsingError::Severity::Error,
                     "Unknown camera type"
                 );
->>>>>>> 8516dfac
             }
         }
         if (profile.find("mark_nodes") != profile.end()) {
-            profile.at("mark_nodes").get_to(markNodes);
+            profile.at("mark_nodes").get_to(_markNodes);
         }
         if (profile.find("additional_scripts") != profile.end()) {
-            profile.at("additional_scripts").get_to(additionalScripts);
+            profile.at("additional_scripts").get_to(_additionalScripts);
         }
     }
     catch (const nlohmann::json::exception& e) {
@@ -1383,43 +667,24 @@
 
     if (_meta.has_value()) {
         output += "asset.meta = {";
-<<<<<<< HEAD
-        if (!_meta->name.empty()) {
-            output += fmt::format("  Name = {},", _meta->name);
-        }
-        if (!_meta->version.empty()) {
-            output += fmt::format("  Version = {},", _meta->version);
-        }
-        if (!_meta->description.empty()) {
-            output += fmt::format("  Description = {},", _meta->description);
-        }
-        if (!_meta->author.empty()) {
-            output += fmt::format("  Author = {},", _meta->author);
-        }
-        if (!_meta->url.empty()) {
-            output += fmt::format("  URL = {},", _meta->url);
-        }
-        if (!_meta->license.empty()) {
-            output += fmt::format("  License = {},", _meta->license);
-=======
-        if (meta->name.has_value()) {
-            output += fmt::format("  Name = {},", *meta->name);
-        }
-        if (meta->version.has_value()) {
-            output += fmt::format("  Version = {},", *meta->version);
-        }
-        if (meta->description.has_value()) {
-            output += fmt::format("  Description = {},", *meta->description);
-        }
-        if (meta->author.has_value()) {
-            output += fmt::format("  Author = {},", *meta->author);
-        }
-        if (meta->url.has_value()) {
-            output += fmt::format("  URL = {},", *meta->url);
-        }
-        if (meta->license.has_value()) {
-            output += fmt::format("  License = {},", *meta->license);
->>>>>>> 8516dfac
+
+        if (_meta->name.has_value()) {
+            output += fmt::format("  Name = \"{}\",", *_meta->name);
+        }
+        if (_meta->version.has_value()) {
+            output += fmt::format("  Version = {},", *_meta->version);
+        }
+        if (_meta->description.has_value()) {
+            output += fmt::format("  Description = \"{}\",", *_meta->description);
+        }
+        if (_meta->author.has_value()) {
+            output += fmt::format("  Author = \"{}\",", *_meta->author);
+        }
+        if (_meta->url.has_value()) {
+            output += fmt::format("  URL = \"{}\",", *_meta->url);
+        }
+        if (_meta->license.has_value()) {
+            output += fmt::format("  License = \"{}\",", *_meta->license);
         }
 
         output += "}";
@@ -1434,18 +699,8 @@
     }
 
     // Assets
-<<<<<<< HEAD
-    for (const Asset& a : _assets) {
-        if (a.name.empty()) {
-            output += fmt::format("asset.require(\"{}\");\n", a.path);
-        }
-        else {
-            output += fmt::format("local {} = asset.require(\"{}\");\n", a.name, a.path);
-        }
-=======
-    for (const std::string& asset : assets) {
+    for (const std::string& asset : _assets) {
         output += fmt::format("asset.require(\"{}\");\n", asset);
->>>>>>> 8516dfac
     }
 
     output += "asset.onInitialize(function()\n";
@@ -1455,8 +710,8 @@
         const std::string name = k.name.empty() ? key : k.name;
         output += fmt::format(
             k.isLocal ?
-            "openspace.bindKeyLocal(\"{}\", {}, [[{}]], [[{}]], [[{}]]);\n" :
-            "openspace.bindKey(\"{}\", {}, [[{}]], [[{}]], [[{}]]);\n",
+            "openspace.bindKeyLocal(\"{}\",\"{}\", [[{}]], [[{}]], [[{}]]);\n" :
+            "openspace.bindKey(\"{}\", \"{}\", [[{}]], [[{}]], [[{}]]);\n",
             key, k.script, k.documentation, name, k.guiPath
         );
     }
@@ -1464,20 +719,12 @@
     // Time
     switch (_time->type) {
         case Time::Type::Absolute:
-<<<<<<< HEAD
-            output += fmt::format("openspace.time.setTime(\"{}\")\n", _time->time);
-=======
-            output += fmt::format("openspace.time.setTime(\"{}\")\n", time->value);
->>>>>>> 8516dfac
+            output += fmt::format("openspace.time.setTime(\"{}\")\n", _time->value);
             break;
         case Time::Type::Relative:
             output += "local now = openspace.time.currentWallTime();\n";
             output += fmt::format(
-<<<<<<< HEAD
-                "local prev = openspace.time.advancedTime(now, \"{}\");\n", _time->time
-=======
-                "local prev = openspace.time.advancedTime(now, \"{}\");\n", time->value
->>>>>>> 8516dfac
+                "local prev = openspace.time.advancedTime(now, \"{}\");\n", _time->value
             );
             output += "openspace.time.setTime(prev);\n";
             break;
@@ -1586,7 +833,6 @@
     return output;
 }
 
-<<<<<<< HEAD
 Profile::Version Profile::version() const {
     return _version;
 }
@@ -1599,7 +845,7 @@
     return _meta;
 }
 
-std::vector<Profile::Asset> Profile::assets() const {
+std::vector<std::string> Profile::assets() const {
     return _assets;
 }
 
@@ -1688,6 +934,5 @@
     _camera = std::nullopt;
 }
 
-=======
->>>>>>> 8516dfac
+
 }  // namespace openspace