--- conflicted
+++ resolved
@@ -31,10 +31,7 @@
 #include <openspace/interaction/orbitalnavigator.h>
 #include <openspace/interaction/keyframenavigator.h>
 #include <openspace/properties/propertyowner.h>
-<<<<<<< HEAD
-=======
 #include <openspace/interaction/websocketcamerastates.h>
->>>>>>> 689f59e3
 #include <openspace/properties/stringproperty.h>
 #include <openspace/properties/scalar/boolproperty.h>
 #include <openspace/util/mouse.h>
@@ -127,11 +124,6 @@
     void clearJoystickButtonCommand(int button);
     std::vector<std::string> joystickButtonCommand(int button) const;
 
-<<<<<<< HEAD
-    NavigationState navigationState(const SceneGraphNode& referenceFrame) const;
-
-    void saveNavigationState(const std::string& filepath, 
-=======
     // Websockets
     void setWebsocketAxisMapping(int axis, WebsocketCameraStates::AxisType mapping,
         WebsocketCameraStates::AxisInvert shouldInvert =
@@ -142,7 +134,6 @@
     NavigationState navigationState(const SceneGraphNode& referenceFrame) const;
 
     void saveNavigationState(const std::string& filepath,
->>>>>>> 689f59e3
         const std::string& referenceFrameIdentifier);
 
     void loadNavigationState(const std::string& filepath);
