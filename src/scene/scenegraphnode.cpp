/*****************************************************************************************
 *                                                                                       *
 * OpenSpace                                                                             *
 *                                                                                       *
 * Copyright (c) 2014-2017                                                               *
 *                                                                                       *
 * Permission is hereby granted, free of charge, to any person obtaining a copy of this  *
 * software and associated documentation files (the "Software"), to deal in the Software *
 * without restriction, including without limitation the rights to use, copy, modify,    *
 * merge, publish, distribute, sublicense, and/or sell copies of the Software, and to    *
 * permit persons to whom the Software is furnished to do so, subject to the following   *
 * conditions:                                                                           *
 *                                                                                       *
 * The above copyright notice and this permission notice shall be included in all copies *
 * or substantial portions of the Software.                                              *
 *                                                                                       *
 * THE SOFTWARE IS PROVIDED "AS IS", WITHOUT WARRANTY OF ANY KIND, EXPRESS OR IMPLIED,   *
 * INCLUDING BUT NOT LIMITED TO THE WARRANTIES OF MERCHANTABILITY, FITNESS FOR A         *
 * PARTICULAR PURPOSE AND NONINFRINGEMENT. IN NO EVENT SHALL THE AUTHORS OR COPYRIGHT    *
 * HOLDERS BE LIABLE FOR ANY CLAIM, DAMAGES OR OTHER LIABILITY, WHETHER IN AN ACTION OF  *
 * CONTRACT, TORT OR OTHERWISE, ARISING FROM, OUT OF OR IN CONNECTION WITH THE SOFTWARE  *
 * OR THE USE OR OTHER DEALINGS IN THE SOFTWARE.                                         *
 ****************************************************************************************/

#include <openspace/scene/scenegraphnode.h>

#include <modules/base/translation/statictranslation.h>
#include <modules/base/rotation/staticrotation.h>
#include <modules/base/scale/staticscale.h>

#include <openspace/engine/openspaceengine.h>
#include <openspace/query/query.h>
#include <openspace/rendering/renderable.h>
#include <openspace/scene/rotation.h>
#include <openspace/scene/scale.h>
#include <openspace/scene/scene.h>
#include <openspace/scene/translation.h>
#include <openspace/util/factorymanager.h>
#include <openspace/util/spicemanager.h>
#include <openspace/util/time.h>
#include <openspace/util/updatestructures.h>

#include <ghoul/logging/logmanager.h>
#include <ghoul/logging/consolelog.h>
#include <ghoul/filesystem/filesystem.h>
#include <ghoul/misc/dictionary.h>
#include <ghoul/opengl/shadermanager.h>
#include <ghoul/opengl/programobject.h>
#include <ghoul/opengl/shaderobject.h>

#include <cctype>
#include <chrono>

#include "scenegraphnode_doc.inl"

namespace {
    const char* _loggerCat = "SceneGraphNode";
    const char* KeyRenderable = "Renderable";

    const char* keyTransformTranslation = "Transform.Translation";
    const char* keyTransformRotation = "Transform.Rotation";
    const char* keyTransformScale = "Transform.Scale";
} // namespace

namespace openspace {

// Constants used outside of this file
const std::string SceneGraphNode::RootNodeName = "Root";
const std::string SceneGraphNode::KeyName = "Name";
const std::string SceneGraphNode::KeyParentName = "Parent";
const std::string SceneGraphNode::KeyDependencies = "Dependencies";
const std::string SceneGraphNode::KeyTag = "Tag";

std::unique_ptr<SceneGraphNode> SceneGraphNode::createFromDictionary(const ghoul::Dictionary& dictionary){
    openspace::documentation::testSpecificationAndThrow(
        SceneGraphNode::Documentation(),
        dictionary,
        "SceneGraphNode"
    );

    std::unique_ptr<SceneGraphNode> result = std::make_unique<SceneGraphNode>();

    std::string name = dictionary.value<std::string>(KeyName);
    result->setName(name);

    if (dictionary.hasValue<ghoul::Dictionary>(KeyRenderable)) {
        ghoul::Dictionary renderableDictionary;
        dictionary.getValue(KeyRenderable, renderableDictionary);

        renderableDictionary.setValue(KeyName, name);

        result->_renderable = Renderable::createFromDictionary(renderableDictionary);
        if (result->_renderable == nullptr) {
            LERROR("Failed to create renderable for SceneGraphNode '"
                   << result->name() << "'");
            return nullptr;
        }
        result->addPropertySubOwner(result->_renderable.get());
        LDEBUG("Successfully created renderable for '" << result->name() << "'");
    }

    if (dictionary.hasKey(keyTransformTranslation)) {
        ghoul::Dictionary translationDictionary;
        dictionary.getValue(keyTransformTranslation, translationDictionary);
        result->_transform.translation = 
            std::unique_ptr<Translation>(Translation::createFromDictionary(translationDictionary));
        if (result->_transform.translation == nullptr) {
            LERROR("Failed to create ephemeris for SceneGraphNode '"
                << result->name() << "'");
            return nullptr;
        }
        result->addPropertySubOwner(result->_transform.translation.get());
        LDEBUG("Successfully created ephemeris for '" << result->name() << "'");
    }

    if (dictionary.hasKey(keyTransformRotation)) {
        ghoul::Dictionary rotationDictionary;
        dictionary.getValue(keyTransformRotation, rotationDictionary);
        result->_transform.rotation =
            std::unique_ptr<Rotation>(Rotation::createFromDictionary(rotationDictionary));
        if (result->_transform.rotation == nullptr) {
            LERROR("Failed to create rotation for SceneGraphNode '"
                << result->name() << "'");
            return nullptr;
        }
        result->addPropertySubOwner(result->_transform.rotation.get());
        LDEBUG("Successfully created rotation for '" << result->name() << "'");
    }

    if (dictionary.hasKey(keyTransformScale)) {
        ghoul::Dictionary scaleDictionary;
        dictionary.getValue(keyTransformScale, scaleDictionary);
        result->_transform.scale =
            std::unique_ptr<Scale>(Scale::createFromDictionary(scaleDictionary));
        if (result->_transform.scale == nullptr) {
            LERROR("Failed to create scale for SceneGraphNode '"
                << result->name() << "'");
            return nullptr;
        }
        result->addPropertySubOwner(result->_transform.scale.get());
        LDEBUG("Successfully created scale for '" << result->name() << "'");
    }

    if (dictionary.hasKey(KeyTag)) {
        if (dictionary.hasKeyAndValue<std::string>(KeyTag)) {
            std::string tagName = dictionary.value<std::string>(KeyTag);
            if (!tagName.empty()) {
                result->addTag(std::move(tagName));
            }
        } else if (dictionary.hasKeyAndValue<ghoul::Dictionary>(KeyTag)) {
            ghoul::Dictionary tagNames = dictionary.value<ghoul::Dictionary>(KeyTag);
            std::vector<std::string> keys = tagNames.keys();
            std::string tagName;
            for (const std::string& key : keys) {
                tagName = tagNames.value<std::string>(key);
                if (!tagName.empty()) {
                    result->addTag(std::move(tagName));
                }
            }
        }
    }

    LDEBUG("Successfully created SceneGraphNode '"
                   << result->name() << "'");
    return result;
}

SceneGraphNode::SceneGraphNode()
    : properties::PropertyOwner({ "" })
    , _parent(nullptr)
    , _scene(nullptr)
    , _performanceRecord({0, 0, 0, 0, 0})
    , _renderable(nullptr)
    , _transform {
        std::make_unique<StaticTranslation>(),
        std::make_unique<StaticRotation>(),
        std::make_unique<StaticScale>()
    }
{}

SceneGraphNode::~SceneGraphNode() {
    deinitialize();
}

void SceneGraphNode::initialize() {
    if (_renderable) {
        _renderable->initialize();
    }

    if (_transform.translation) {
        _transform.translation->initialize();
    }

    if (_transform.rotation) {
        _transform.rotation->initialize();
    }
    if (_transform.scale) {
        _transform.scale->initialize();
    }
}

void SceneGraphNode::deinitialize() {
    LDEBUG("Deinitialize: " << name());

    setScene(nullptr);

    if (_renderable) {
        _renderable->deinitialize();
        _renderable = nullptr;
    }
<<<<<<< HEAD
    clearChildren();
=======
    _children.clear();

>>>>>>> 4e73d6f2
    _parent = nullptr;
}

void SceneGraphNode::traversePreOrder(std::function<void(SceneGraphNode*)> fn) {
    fn(this);
    for (std::unique_ptr<SceneGraphNode>& child : _children) {
        child->traversePreOrder(fn);
    }
}

void SceneGraphNode::traversePostOrder(std::function<void(SceneGraphNode*)> fn) {
    for (std::unique_ptr<SceneGraphNode>& child : _children) {
        child->traversePostOrder(fn);
    }
    fn(this);
}

void SceneGraphNode::update(const UpdateData& data) {
    if (_transform.translation) {
        if (data.doPerformanceMeasurement) {
            glFinish();
            auto start = std::chrono::high_resolution_clock::now();

            _transform.translation->update(data);

            glFinish();
            auto end = std::chrono::high_resolution_clock::now();
            _performanceRecord.updateTimeTranslation = (end - start).count();
        }
        else {
            _transform.translation->update(data);
        }
    }

    if (_transform.rotation) {
        if (data.doPerformanceMeasurement) {
            glFinish();
            auto start = std::chrono::high_resolution_clock::now();

            _transform.rotation->update(data);

            glFinish();
            auto end = std::chrono::high_resolution_clock::now();
            _performanceRecord.updateTimeRotation = (end - start).count();
        }
        else {
            _transform.rotation->update(data);
        }
    }

    if (_transform.scale) {
        if (data.doPerformanceMeasurement) {
            glFinish();
            auto start = std::chrono::high_resolution_clock::now();

            _transform.scale->update(data);

            glFinish();
            auto end = std::chrono::high_resolution_clock::now();
            _performanceRecord.updateTimeScaling = (end - start).count();
        }
        else {
            _transform.scale->update(data);
        }
    }
    UpdateData newUpdateData = data;

    _worldRotationCached = calculateWorldRotation();
    _worldScaleCached = calculateWorldScale();
    // Assumes _worldRotationCached and _worldScaleCached have been calculated for parent
    _worldPositionCached = calculateWorldPosition();

    newUpdateData.modelTransform.translation = worldPosition();
    newUpdateData.modelTransform.rotation = worldRotationMatrix();
    newUpdateData.modelTransform.scale = worldScale();

    glm::dmat4 translation =
        glm::translate(glm::dmat4(1.0), newUpdateData.modelTransform.translation);
    glm::dmat4 rotation = glm::dmat4(newUpdateData.modelTransform.rotation);
    glm::dmat4 scaling =
        glm::scale(glm::dmat4(1.0), glm::dvec3(newUpdateData.modelTransform.scale,
            newUpdateData.modelTransform.scale, newUpdateData.modelTransform.scale));

    _modelTransformCached = translation * rotation * scaling;
    _inverseModelTransformCached = glm::inverse(_modelTransformCached);

    if (_renderable && _renderable->isReady()) {
        if (data.doPerformanceMeasurement) {
            glFinish();
            auto start = std::chrono::high_resolution_clock::now();

            _renderable->update(newUpdateData);

            glFinish();
            auto end = std::chrono::high_resolution_clock::now();
            _performanceRecord.updateTimeRenderable = (end - start).count();
        }
        else
            _renderable->update(newUpdateData);
    }
}

void SceneGraphNode::render(const RenderData& data, RendererTasks& tasks) {
    const psc thisPositionPSC = psc::CreatePowerScaledCoordinate(_worldPositionCached.x, _worldPositionCached.y, _worldPositionCached.z);

    RenderData newData = {
        data.camera,
        thisPositionPSC,
        data.time,
        data.doPerformanceMeasurement,
        data.renderBinMask,
        { _worldPositionCached, _worldRotationCached, _worldScaleCached }
    };

    //_performanceRecord.renderTime = 0;

    bool visible = _renderable &&
        _renderable->isVisible() &&
        _renderable->isReady() &&
        _renderable->isEnabled() &&
        _renderable->matchesRenderBinMask(data.renderBinMask);

    if (visible) {
        if (data.doPerformanceMeasurement) {
            glFinish();
            auto start = std::chrono::high_resolution_clock::now();

            _renderable->render(newData, tasks);

            glFinish();
            auto end = std::chrono::high_resolution_clock::now();
            _performanceRecord.renderTime = (end - start).count();
        }
        else
            _renderable->render(newData, tasks);
    }

    // evaluate all the children, tail-recursive function(?)

    //for (SceneGraphNode* child : _children)
    //    child->render(newData);
}

void SceneGraphNode::setParent(SceneGraphNode& parent) {
    ghoul_assert(_parent != nullptr, "Node must be attached to a parent");
    parent.attachChild(_parent->detachChild(*this));
}

void SceneGraphNode::attachChild(std::unique_ptr<SceneGraphNode> child) {
    ghoul_assert(child != nullptr, "Child may not be null");
    ghoul_assert(child->parent() == nullptr, "Child may not already have a parent");

    // Create link between parent and child
    child->_parent = this;
    SceneGraphNode* childRaw = child.get();
   _children.push_back(std::move(child));

    // Set scene of child (and children recursively)
    childRaw->setScene(_scene);
}

std::unique_ptr<SceneGraphNode> SceneGraphNode::detachChild(SceneGraphNode& child) {
    ghoul_assert(child._dependentNodes.empty(), "Nodes cannot depend on a node being detached");
    ghoul_assert(child._parent != nullptr, "Node must be attached to a parent");

    auto iter = std::find_if(
        _children.begin(),
        _children.end(),
        [&child] (const auto& c) {
            return &child == c.get();
        }
    );

    if (iter == _children.end()) {
        LERROR("Trying to detach a non-existing child");
    }

    traversePreOrder([](SceneGraphNode* node) {
        node->clearDependencies();
    });

    // Unset scene of child (and children recursively)
    if (_scene) {
        child.setScene(nullptr);
    }

    // Remove link between parent and child
    child._parent = nullptr;
    std::unique_ptr<SceneGraphNode> c = std::move(*iter);
    _children.erase(iter);

    return c;
}

void SceneGraphNode::clearChildren() {
    traversePreOrder([](SceneGraphNode* node) {
        node->clearDependencies();
    });
    for (auto& c : _children) {
        if (_scene) {
            c->setScene(nullptr);
        }
        c->_parent = nullptr;
    }
    _children.clear();
}

void SceneGraphNode::addDependency(SceneGraphNode& dependency) {
    dependency._dependentNodes.push_back(this);
    _dependencies.push_back(&dependency);
    if (_scene) {
        _scene->markNodeRegistryDirty();
    }
}

void SceneGraphNode::removeDependency(SceneGraphNode& dependency) {
    dependency._dependentNodes.erase(std::remove_if(
        dependency._dependentNodes.begin(),
        dependency._dependentNodes.end(),
        [this](const auto& d) {
            return this == d;
        }
    ), dependency._dependentNodes.end());
    _dependencies.erase(std::remove_if(
        _dependencies.begin(),
        _dependencies.end(),
        [&dependency](const auto& d) {
            return &dependency == d;
        }
    ), _dependencies.end());

    if (_scene) {
        _scene->markNodeRegistryDirty();
    }
}

void SceneGraphNode::clearDependencies() {
    for (auto dependency : _dependencies) {
        dependency->_dependentNodes.erase(std::remove_if(
            dependency->_dependentNodes.begin(),
            dependency->_dependentNodes.end(),
            [this](const auto& d) {
                return this == d;
            }
        ), dependency->_dependentNodes.end());
    }
    _dependencies.clear();

    if (_scene) {
        _scene->markNodeRegistryDirty();
    }
}

void SceneGraphNode::setDependencies(const std::vector<SceneGraphNode*>& dependencies) {
    clearDependencies();

    _dependencies = dependencies;
    for (auto dependency : dependencies) {
        dependency->_dependentNodes.push_back(this);
    }

    if (_scene) {
        _scene->markNodeRegistryDirty();
    }
}

SurfacePositionHandle SceneGraphNode::calculateSurfacePositionHandle(
                                                       const glm::dvec3& targetModelSpace)
{
    if (_renderable) {
        return _renderable->calculateSurfacePositionHandle(targetModelSpace);
    }
    else {
        return {
            glm::dvec3(0.0, 0.0, 0.0),
            glm::normalize(targetModelSpace),
            0.0
        };
    }
}

const std::vector<SceneGraphNode*>& SceneGraphNode::dependencies() const {
    return _dependencies;
}

const std::vector<SceneGraphNode*>& SceneGraphNode::dependentNodes() const {
    return _dependentNodes;
}

glm::dvec3 SceneGraphNode::position() const
{
    return _transform.translation->position();
}

const glm::dmat3& SceneGraphNode::rotationMatrix() const
{
    return _transform.rotation->matrix();
}

double SceneGraphNode::scale() const
{
    return _transform.scale->scaleValue();
}

glm::dvec3 SceneGraphNode::worldPosition() const
{
    return _worldPositionCached;
}

const glm::dmat3& SceneGraphNode::worldRotationMatrix() const
{
    return _worldRotationCached;
}

glm::dmat4 SceneGraphNode::modelTransform() const {
    return _modelTransformCached;
}

glm::dmat4 SceneGraphNode::inverseModelTransform() const {
    return _inverseModelTransformCached;
}

double SceneGraphNode::worldScale() const
{
    return _worldScaleCached;
}

glm::dvec3 SceneGraphNode::calculateWorldPosition() const {
    // recursive up the hierarchy if there are parents available
    if (_parent) {
        return
            _parent->calculateWorldPosition() +
            _parent->worldRotationMatrix() *
            _parent->worldScale() *
            position();
    }
    else {
        return position();
    }
}

glm::dmat3 SceneGraphNode::calculateWorldRotation() const {
    // recursive up the hierarchy if there are parents available
    if (_parent) {
        return rotationMatrix() * _parent->calculateWorldRotation();
    }
    else {
        return rotationMatrix();
    }
}

double SceneGraphNode::calculateWorldScale() const {
    // recursive up the hierarchy if there are parents available
    if (_parent) {
        return _parent->calculateWorldScale() * scale();
    }
    else {
        return scale();
    }
}

SceneGraphNode* SceneGraphNode::parent() const {
    return _parent;
}

Scene* SceneGraphNode::scene() {
    return _scene;
}

void SceneGraphNode::setScene(Scene* scene) {
    // Unregister from previous scene, bottom up
    traversePostOrder([scene](SceneGraphNode* node) {
        if (node->_scene) {
            node->_scene->unregisterNode(node);
        }
        node->_scene = nullptr;
    });

    if (!scene) {
        return;
    }

    // Register on new scene, top down
    traversePreOrder([scene](SceneGraphNode* node) {
        node->_scene = scene;
        if (scene) {
            scene->registerNode(node);
        }
    });
    
}

std::vector<SceneGraphNode*> SceneGraphNode::children() const {
    std::vector<SceneGraphNode*> nodes;
    for (auto& child : _children) {
        nodes.push_back(child.get());
    }
    return nodes;
}

float SceneGraphNode::boundingSphere() const{
    if (_renderable) {
        return _renderable->boundingSphere();
    }
    return 0.0;
}

// renderable
void SceneGraphNode::setRenderable(std::unique_ptr<Renderable> renderable) {
    _renderable = std::move(renderable);
}

const Renderable* SceneGraphNode::renderable() const
{
    return _renderable.get();
}

Renderable* SceneGraphNode::renderable() {
    return _renderable.get();
}

/*
bool SceneGraphNode::sphereInsideFrustum(const psc& s_pos, const PowerScaledScalar& s_rad,
                                         const Camera* camera)
{
    // direction the camera is looking at in power scale
    psc psc_camdir = psc(glm::vec3(camera->viewDirectionWorldSpace()));

    // the position of the camera, moved backwards in the view direction to encapsulate
    // the sphere radius
    psc U = camera->position() - psc_camdir * s_rad * (1.0 / camera->sinMaxFov());

    // the vector to the object from the new position
    psc D = s_pos - U;

    const double a = psc_camdir.angle(D);
    if (a < camera->maxFov()) {
        // center is inside K''
        D = s_pos - camera->position();
        if (D.length() * psc_camdir.length() * camera->sinMaxFov()
            <= -psc_camdir.dot(D)) {
            // center is inside K'' and inside K'
            return D.length() <= s_rad;
        } else {
            // center is inside K'' and outside K'
            return true;
        }
    } else {
        // outside the maximum angle
        return false;
    }
}
*/

SceneGraphNode* SceneGraphNode::childNode(const std::string& name)
{
    if (this->name() == name)
        return this;
    else
        for (std::unique_ptr<SceneGraphNode>& it : _children) {
            SceneGraphNode* tmp = it->childNode(name);
            if (tmp)
                return tmp;
        }
    return nullptr;
}

void SceneGraphNode::updateCamera(Camera* camera) const{

    psc origin(worldPosition());
    //int i = 0;
    // the camera position
    
    psc relative = camera->position();
    psc focus = camera->focusPosition();
    psc relative_focus = relative - focus;

    psc target = origin + relative_focus;
    
    camera->setPosition(target);
    camera->setFocusPosition(origin);

    //printf("target: %f, %f, %f, %f\n", target.vec4().x, target.vec4().y, target.vec4().z, target.vec4().w);
    
}

}  // namespace openspace<|MERGE_RESOLUTION|>--- conflicted
+++ resolved
@@ -208,12 +208,7 @@
         _renderable->deinitialize();
         _renderable = nullptr;
     }
-<<<<<<< HEAD
     clearChildren();
-=======
-    _children.clear();
-
->>>>>>> 4e73d6f2
     _parent = nullptr;
 }
 
