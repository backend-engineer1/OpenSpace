--- conflicted
+++ resolved
@@ -123,16 +123,10 @@
 }
 
 bool RenderablePlanet::initialize() {
-<<<<<<< HEAD
-    if (_programObject == nullptr && _hasNightTexture)
-		OsEng.ref().configurationManager().getValue("nightTextureProgram", _programObject);
-	else if (_programObject == nullptr)
-		OsEng.ref().configurationManager().getValue("pscShader", _programObject);
-=======
-    RenderEngine* renderEngine = OsEng.renderEngine();
+    RenderEngine& renderEngine = OsEng.renderEngine();
     if (_programObject == nullptr && _hasNightTexture) {
         // Night texture program
-        _programObject = renderEngine->buildRenderProgram(
+        _programObject = renderEngine.buildRenderProgram(
             "nightTextureProgram",
             "${SHADERS}/nighttexture_vs.glsl",
             "${SHADERS}/nighttexture_fs.glsl");
@@ -140,7 +134,7 @@
     }
     else if (_programObject == nullptr) {
         // pscstandard
-        _programObject = renderEngine->buildRenderProgram(
+        _programObject = renderEngine.buildRenderProgram(
             "pscstandard",
             "${SHADERS}/pscstandard_vs.glsl",
             "${SHADERS}/pscstandard_fs.glsl");
@@ -149,8 +143,6 @@
     }
     _programObject->setIgnoreSubroutineUniformLocationError(true);
 
->>>>>>> 7bf134b6
-
     loadTexture();
     _geometry->initialize(this);
 
@@ -163,9 +155,9 @@
         delete _geometry;
     }
 
-    RenderEngine* renderEngine = OsEng.renderEngine();
+    RenderEngine& renderEngine = OsEng.renderEngine();
     if (_programObject) {
-        renderEngine->removeRenderProgram(_programObject);
+        renderEngine.removeRenderProgram(_programObject);
         _programObject = nullptr;
     }
 
@@ -217,7 +209,7 @@
 	_programObject->setUniform("transparency", _alpha);
 	_programObject->setUniform("ViewProjection", data.camera.viewProjectionMatrix());
 	_programObject->setUniform("ModelTransform", transform);
-	setPscUniforms(_programObject, &data.camera, data.position);
+	setPscUniforms(_programObject.get(), &data.camera, data.position);
 	
     _programObject->setUniform("_performShading", _performShading);
 
