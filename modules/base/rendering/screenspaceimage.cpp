/*****************************************************************************************
*                                                                                       *
* OpenSpace                                                                             *
*                                                                                       *
* Copyright (c) 2014-2016                                                               *
*                                                                                       *
* Permission is hereby granted, free of charge, to any person obtaining a copy of this  *
* software and associated documentation files (the "Software"), to deal in the Software *
* without restriction, including without limitation the rights to use, copy, modify,    *
* merge, publish, distribute, sublicense, and/or sell copies of the Software, and to    *
* permit persons to whom the Software is furnished to do so, subject to the following   *
* conditions:                                                                           *
*                                                                                       *
* The above copyright notice and this permission notice shall be included in all copies *
* or substantial portions of the Software.                                              *
*                                                                                       *
* THE SOFTWARE IS PROVIDED "AS IS", WITHOUT WARRANTY OF ANY KIND, EXPRESS OR IMPLIED,   *
* INCLUDING BUT NOT LIMITED TO THE WARRANTIES OF MERCHANTABILITY, FITNESS FOR A         *
* PARTICULAR PURPOSE AND NONINFRINGEMENT. IN NO EVENT SHALL THE AUTHORS OR COPYRIGHT    *
* HOLDERS BE LIABLE FOR ANY CLAIM, DAMAGES OR OTHER LIABILITY, WHETHER IN AN ACTION OF  *
* CONTRACT, TORT OR OTHERWISE, ARISING FROM, OUT OF OR IN CONNECTION WITH THE SOFTWARE  *
* OR THE USE OR OTHER DEALINGS IN THE SOFTWARE.                                         *
****************************************************************************************/
#include <modules/base/rendering/screenspaceimage.h>
#include <ghoul/io/texture/texturereader.h>
#include <ghoul/filesystem/filesystem>
#include <openspace/rendering/renderengine.h>
#include <openspace/engine/openspaceengine.h>
#include <ghoul/opengl/textureunit.h>
#include <modules/onscreengui/include/gui.h>

namespace openspace {
	ScreenSpaceImage::ScreenSpaceImage()
		:ScreenSpaceRenderable()
	{
		setName("ScreenSpaceImage");

		OsEng.gui()._property.registerProperty(&_enabled);
		OsEng.gui()._property.registerProperty(&_flatScreen);
		OsEng.gui()._property.registerProperty(&_position);
		OsEng.gui()._property.registerProperty(&_scale);
		OsEng.gui()._property.registerProperty(&_texturePath);

		_texturePath.onChange([this](){ loadTexture(); });
	}

	ScreenSpaceImage::~ScreenSpaceImage(){}


void ScreenSpaceImage::render(){
	GLint m_viewport[4];
	glGetIntegerv(GL_VIEWPORT, m_viewport);
	float height =  (float(m_viewport[2])/m_viewport[3])*
					(float(_texture->height())/float(_texture->width()));

	glm::mat4 transform = glm::translate(glm::mat4(1.f), _position.value());
	transform = glm::scale(transform, glm::vec3(_scale.value(),_scale.value()*height,1));

    _shader->activate();

    _shader->setUniform("ModelTransform",transform);

	ghoul::opengl::TextureUnit unit;
	unit.activate();
	_texture->bind();
	_shader->setUniform("texture1", unit);

	glBindVertexArray(_quad);
	glDrawArrays(GL_TRIANGLES, 0, 6);

	_shader->deactivate();
}

bool ScreenSpaceImage::initialize(){
	glGenVertexArrays(1, &_quad); // generate array
	glGenBuffers(1, &_vertexPositionBuffer); // generate buffer
	createPlane();

<<<<<<< HEAD
	_texturePath = "${OPENSPACE_DATA}/test.png";

=======
>>>>>>> df8589c3
	if(_shader == nullptr) {
    	RenderEngine& renderEngine = OsEng.renderEngine();
        _shader = renderEngine.buildRenderProgram("ScreenSpaceProgram",
            "${MODULE_BASE}/shaders/screnspace_vs.glsl",
            "${MODULE_BASE}/shaders/screnspace_fs.glsl"
            );
        if (!_shader)
            return false;
	}

	loadTexture();

	return isReady();
}
bool ScreenSpaceImage::deinitialize(){
	return true;
}
void ScreenSpaceImage::update(){
		
}

bool ScreenSpaceImage::isReady() const{
	bool ready = true;
	if (!_shader)
		ready &= false;
	if(!_texture)
		ready &= false;
	return ready;
}

void ScreenSpaceImage::loadTexture() {
	if (_texturePath.value() != "") {
        std::unique_ptr<ghoul::opengl::Texture> texture = ghoul::io::TextureReader::ref().loadTexture(absPath(_texturePath.value()));
		if (texture) {
			// LDEBUG("Loaded texture from '" << absPath(_texturePath) << "'");
			// std::cout<< std::endl << std::endl << "Loaded texture from '" << absPath(_texturePath) << "'" <<std::endl << std::endl;
			texture->uploadTexture();

			// Textures of planets looks much smoother with AnisotropicMipMap rather than linear
			texture->setFilter(ghoul::opengl::Texture::FilterMode::Linear);

            _texture = std::move(texture);

            // delete _textureFile;
            // _textureFile = new ghoul::filesystem::File(_texturePath);
            // _textureFile->setCallback([&](const ghoul::filesystem::File&) { _textureIsDirty = true; });
		}
	}
}
}<|MERGE_RESOLUTION|>--- conflicted
+++ resolved
@@ -76,11 +76,6 @@
 	glGenBuffers(1, &_vertexPositionBuffer); // generate buffer
 	createPlane();
 
-<<<<<<< HEAD
-	_texturePath = "${OPENSPACE_DATA}/test.png";
-
-=======
->>>>>>> df8589c3
 	if(_shader == nullptr) {
     	RenderEngine& renderEngine = OsEng.renderEngine();
         _shader = renderEngine.buildRenderProgram("ScreenSpaceProgram",
