/*****************************************************************************************
 *                                                                                       *
 * OpenSpace                                                                             *
 *                                                                                       *
 * Copyright (c) 2014                                                                    *
 *                                                                                       *
 * Permission is hereby granted, free of charge, to any person obtaining a copy of this  *
 * software and associated documentation files (the "Software"), to deal in the Software *
 * without restriction, including without limitation the rights to use, copy, modify,    *
 * merge, publish, distribute, sublicense, and/or sell copies of the Software, and to    *
 * permit persons to whom the Software is furnished to do so, subject to the following   *
 * conditions:                                                                           *
 *                                                                                       *
 * The above copyright notice and this permission notice shall be included in all copies *
 * or substantial portions of the Software.                                              *
 *                                                                                       *
 * THE SOFTWARE IS PROVIDED "AS IS", WITHOUT WARRANTY OF ANY KIND, EXPRESS OR IMPLIED,   *
 * INCLUDING BUT NOT LIMITED TO THE WARRANTIES OF MERCHANTABILITY, FITNESS FOR A         *
 * PARTICULAR PURPOSE AND NONINFRINGEMENT. IN NO EVENT SHALL THE AUTHORS OR COPYRIGHT    *
 * HOLDERS BE LIABLE FOR ANY CLAIM, DAMAGES OR OTHER LIABILITY, WHETHER IN AN ACTION OF  *
 * CONTRACT, TORT OR OTHERWISE, ARISING FROM, OUT OF OR IN CONNECTION WITH THE SOFTWARE  *
 * OR THE USE OR OTHER DEALINGS IN THE SOFTWARE.                                         *
 ****************************************************************************************/
#include <openspace/rendering/renderablefov.h>
#include <openspace/engine/openspaceengine.h>
#include <openspace/util/constants.h>

#include <ghoul/io/texture/texturereader.h>
#include <ghoul/opengl/texture.h>
#include <ghoul/filesystem/filesystem.h>

#include <openspace/query/query.h>

#include <openspace/util/spicemanager.h>
#include <iomanip>
<<<<<<< HEAD
#include <utility>   
#include <chrono>

namespace {
	    const std::string _loggerCat              = "RenderableFov";
	    //constants
		const std::string keyBody                 = "Body";
		const std::string keyFrame                = "Frame";
		const std::string keyPathModule           = "ModulePath";
		const std::string keyColor                = "RGB";
		const std::string keyInstrument           = "Instrument.Name";
		const std::string keyInstrumentMethod     = "Instrument.Method";
		const std::string keyInstrumentAberration = "Instrument.Aberration";


=======
#include <utility>

namespace {
	const std::string _loggerCat = "RenderableFov";
	//constants
	const std::string keyBody                = "Body";
	const std::string keyObserver            = "Observer";
	const std::string keyFrame               = "Frame";
	const std::string keyPathModule          = "ModulePath";
	const std::string keyColor               = "RGB";
>>>>>>> 1350f040
}

//#define DEBUG
namespace openspace{
<<<<<<< HEAD
	// colors, move later
	glm::vec4 origin(0);
	glm::vec4 col_gray(0.3, 0.3, 0.3, 1);
	glm::vec4 col_start(1.00, 0.89, 0.00, 1);
	glm::vec4 col_end(1.00, 0.29, 0.00, 1);
	glm::vec4 col_sq(1.00, 0.29, 0.00, 1);

	glm::vec4 col_proj(1, 1, 1, 1);

	RenderableFov::RenderableFov(const ghoul::Dictionary& dictionary)
		: Renderable(dictionary)
		, _colorTexturePath("colorTexture", "Color Texture")
		, _programObject(nullptr)
		, _texture(nullptr)
		, _mode(GL_LINES){

		assert(dictionary.getValue(keyBody                 , _spacecraft));
		assert(dictionary.getValue(keyFrame                , _frame));
		assert(dictionary.getValue(keyInstrument           , _instrumentID));
		assert(dictionary.getValue(keyInstrumentMethod     , _method));
		assert(dictionary.getValue(keyInstrumentAberration , _aberrationCorrection));
=======
RenderableFov::RenderableFov(const ghoul::Dictionary& dictionary)
	: Renderable(dictionary)
	, _colorTexturePath("colorTexture", "Color Texture")
	, _programObject(nullptr)
	, _texture(nullptr)
	, _vaoID(0)
	, _vBufferID(0)
	, _iBufferID(0)
{
	// @TODO Uncomment when used again, do not depend on assert in constructor --jonasstrandstedt
	//dictionary.getValue(keyBody, _target);
	//dictionary.getValue(keyObserver, _observer);
	//dictionary.getValue(keyFrame, _frame);

	if (!dictionary.getValue(keyColor, _c)){
		_c = glm::vec3(0.0);
	}else{
		_r = 1 / _c[0];
		_g = 1 / _c[1];
		_b = 1 / _c[2];
	}
>>>>>>> 1350f040
}
void RenderableFov::allocateData(){ 
	int points = 8;
<<<<<<< HEAD
	_stride[0] = points;
	_isize[0] = points;
	_iarray1[0] = new int[_isize[0]];
=======
	_stride = 8;
	_isize = points;
	_iarray.clear();

>>>>>>> 1350f040
	for (int i = 0; i < points; i++){
		for (int j = 0; j < 4; j++){
			_varray1.push_back(0); // pos
		}
		for (int j = 0; j < 4; j++){
			_varray1.push_back(0); // col
		}
<<<<<<< HEAD
		_iarray1[0][i] = i;
=======
		_iarray.push_back(i);
>>>>>>> 1350f040
	}

	_stride[0] = 8;
	_vsize[0] = _varray1.size();
	_vtotal[0] = static_cast<int>(_vsize[0] / _stride[0]);

	// allocate second vbo data 
	int cornerPoints = 5;
	_isize[1] = cornerPoints;
	_iarray1[1] = new int[_isize[1]];
	for (int i = 0; i < _isize[1]; i++){
		_iarray1[1][i] = i;
	}
	_varray2.resize(40);
	_vsize[1] = 40;
	_vtotal[1] = 5;
	_isteps = 5;
}

RenderableFov::~RenderableFov(){
	deinitialize();
}


bool RenderableFov::initialize(){
	bool completeSuccess = true;
	if (_programObject == nullptr)
		completeSuccess &= OsEng.ref().configurationManager().getValue("EphemerisProgram", _programObject);

	allocateData();
	sendToGPU();

	return completeSuccess;
}

bool RenderableFov::deinitialize(){
	delete _texture;
	_texture = nullptr;
	return true;
}

bool RenderableFov::isReady() const {
	bool ready = true;
	ready &= (_programObject != nullptr);

	return ready;
}

void RenderableFov::sendToGPU(){
	// Initialize and upload to graphics card
	glGenVertexArrays(1, &_vaoID[0]);
	glGenBuffers(1, &_vboID[0]);
	glGenBuffers(1, &_iboID[0]);

	glBindVertexArray(_vaoID[0]);
	glBindBuffer(GL_ARRAY_BUFFER, _vboID[0]);
	glBufferData(GL_ARRAY_BUFFER, _vsize[0] * sizeof(GLfloat), NULL, GL_STREAM_DRAW); // orphaning the buffer, sending NULL data.
	glBufferSubData(GL_ARRAY_BUFFER, 0, _vsize[0] * sizeof(GLfloat), &_varray1[0]);

	GLsizei st = sizeof(GLfloat) * _stride[0];

	glEnableVertexAttribArray(0);
	glEnableVertexAttribArray(1);
	glVertexAttribPointer(0, 4, GL_FLOAT, GL_FALSE, st, (void*)0);
	glVertexAttribPointer(1, 4, GL_FLOAT, GL_FALSE, st, (void*)(4 * sizeof(GLfloat)));

<<<<<<< HEAD
	glBindBuffer(GL_ELEMENT_ARRAY_BUFFER, _iboID[0]);
	glBufferData(GL_ELEMENT_ARRAY_BUFFER, _isize[0] * sizeof(int), _iarray1, GL_STATIC_DRAW);
=======
	glBindBuffer(GL_ELEMENT_ARRAY_BUFFER, _iBufferID);
	glBufferData(GL_ELEMENT_ARRAY_BUFFER, _isize * sizeof(int), _iarray.data(), GL_STATIC_DRAW);

>>>>>>> 1350f040
	glBindVertexArray(0);

	// second vbo
	glGenVertexArrays(1, &_vaoID[1]);
	glGenBuffers(1, &_vboID[1]);
	glGenBuffers(1, &_iboID[1]);

<<<<<<< HEAD
	glBindVertexArray(_vaoID[1]);
	glBindBuffer(GL_ARRAY_BUFFER, _vboID[1]);
	glBufferData(GL_ARRAY_BUFFER, _vsize[1] * sizeof(GLfloat), NULL, GL_STREAM_DRAW); // orphaning the buffer, sending NULL data.
	glBufferSubData(GL_ARRAY_BUFFER, 0, _vsize[1] * sizeof(GLfloat), &_varray2[0]);
=======
bool RenderableFov::initialize(){
	bool completeSuccess = true;
	if (_programObject == nullptr)
		completeSuccess &= OsEng.ref().configurationManager().getValue("EphemerisProgram", _programObject);
	
	 SpiceManager::ref().getETfromDate("2007 feb 26 20:00:00", _startTrail);
>>>>>>> 1350f040

	glEnableVertexAttribArray(0);
	glEnableVertexAttribArray(1);
	glVertexAttribPointer(0, 4, GL_FLOAT, GL_FALSE, st, (void*)0);
	glVertexAttribPointer(1, 4, GL_FLOAT, GL_FALSE, st, (void*)(4 * sizeof(GLfloat)));

	glBindBuffer(GL_ELEMENT_ARRAY_BUFFER, _iboID[1]);
	glBufferData(GL_ELEMENT_ARRAY_BUFFER, _isize[1] * sizeof(int), _iarray1[1], GL_STATIC_DRAW);
	glBindVertexArray(0);
}
// various helper methods

void RenderableFov::insertPoint(std::vector<float>& arr, psc& p, glm::vec4& c){
	for (int i = 0; i < 4; i++){
		arr.push_back(p[i]);
	}
	for (int i = 0; i < 4; i++){
		arr.push_back(c[i]);
	}
	_nrInserted++;
}
double RenderableFov::distanceBetweenPoints(psc p1, psc p2){
	PowerScaledScalar dist = (p1 - p2).length();
	return dist[0] * pow(10, dist[1]);
}

psc RenderableFov::pscInterpolate(psc p0, psc p1, float t){
	assert(t >= 0 && t <= 1);
	float t2 = (1.f - t);
	return PowerScaledCoordinate::PowerScaledCoordinate(t2*p0[0] + t*p1[0],
														t2*p0[1] + t*p1[1],	
														t2*p0[2] + t*p1[2], 
														t2*p0[3] + t*p1[3]);
}
glm::dvec3 RenderableFov::interpolate(glm::dvec3 p0, glm::dvec3 p1, float t){
	assert(t >= 0 && t <= 1);
	float t2 = (1.f - t);
	return glm::dvec3(p0.x*t2 + p1.x*t, p0.y*t2 + p1.y*t, p0.z*t2 + p1.z*t);
}
// This method is the current bottleneck.
psc RenderableFov::checkForIntercept(glm::dvec3 ray){
	double targetEt;
	bool intercepted = openspace::SpiceManager::ref().getSurfaceIntercept(_fovTarget, _spacecraft, _instrumentID,
																	      _frame, _method, _aberrationCorrection, 
																		  _time, targetEt, ray, ipoint, ivec);
	_interceptVector = PowerScaledCoordinate::CreatePowerScaledCoordinate(ivec[0], ivec[1], ivec[2]);
	_interceptVector[3] += 3;

	return _interceptVector;
}
// Orthogonal projection next to planets surface, can also be optimized. 
psc RenderableFov::orthogonalProjection(glm::dvec3 vecFov){
	glm::dvec3 vecToTarget;
	double lt;
	SpiceManager::ref().getTargetPosition(_fovTarget, _spacecraft, _frame, _aberrationCorrection, _time, vecToTarget, lt);
	openspace::SpiceManager::ref().frameConversion(vecFov, _instrumentID, _frame, _time);
	glm::dvec3 p = openspace::SpiceManager::ref().orthogonalProjection(vecToTarget, vecFov);

	psc projection = PowerScaledCoordinate::CreatePowerScaledCoordinate(p[0], p[1], p[2]);
	projection[3] += 3;

	return projection;
}
// Bisection method, simple recurtion
glm::dvec3 RenderableFov::bisection(glm::dvec3 p1, glm::dvec3 p2, double tolerance){
	//check if point is on surface
	double targetEt;
	glm::dvec3 half = interpolate(p1, p2, 0.5f);
	bool intercepted = openspace::SpiceManager::ref().getSurfaceIntercept(_fovTarget, _spacecraft, _instrumentID,
													                      _frame, _method, _aberrationCorrection, 
																		  _time, targetEt, half, ipoint, ivec);
	if (glm::distance(_previousHalf, half) < tolerance){
		_previousHalf = glm::dvec3(0);
		return half;
	}
	_previousHalf = half;
	//recursive search
	if (intercepted == false){
		return bisection(p1, half, tolerance);
	}else{
		return bisection(half, p2, tolerance);
	}
}

/*
	README:
	There are 4 different cases as each boundary  vector can either  have  detected
	an  intercept or is outside of the planets surface. When no such intercepts are
	detected the algorithm performs an orthogonal  projection to 'clip' the current
	fov vector next to the planets surface.  If two or more intercepts are detected
	the algorithm continues with the bisection method O(logn) for points [Pn, Pn+1]
	to locate the point Pb where  the  orthogonal  plane  meets the planets surface 
	(within  ~20  iterations this  will  narrow  down  to  centimeter  resolution). 
	Upon finding Pb a linear interpolation is performed for [Pn, Pb], at this stage 
	the points are located on a straight line between the surface intercept and the 
	surface-bound  fov-corner.  In  order  to  correctly  place these points on the 
	targets surface,  each consecutive point is queried for a surface intercept and 
	thereby moved to the hull. 
*/
void RenderableFov::fovProjection(bool H[], std::vector<glm::dvec3> bounds){
	_nrInserted = 0;
	_varray2.clear();// empty the array

	double t;
	double tolerance = 0.0000001; // very low tolerance factor
	
	glm::dvec3 mid; 
	glm::dvec3 interpolated;
	glm::dvec3 current;
	glm::dvec3 next;
	
	for (int i = 0; i < 4; i++){
		int k = (i + 1 > 3) ? 0 : i + 1;
		current = bounds[i];
		next    = bounds[k];
		if (H[i] == false){ // If point is non-interceptive, project it. 
			insertPoint(_varray2, orthogonalProjection(current), glm::vec4(1));
		}
		if (H[i] == true && H[i + 1] == false){ // current point is interceptive, next is not
			// find outer most point for interpolation
			mid = bisection(current, next, tolerance);
			for (int j = 1; j <= _isteps; j++){
				t = ((double)j / _isteps);
				// TODO: change the interpolate scheme to place points not on a straight line but instead 
				//       using either slerp or some other viable method (goal: eliminate checkForIntercept -method)
				interpolated = interpolate(current, mid, t);
				_interceptVector = (j < _isteps) ? checkForIntercept(interpolated) : orthogonalProjection(interpolated);
				insertPoint(_varray2, _interceptVector, col_sq);
			}
		}
		if (H[i] == false && H[i+1] == true){ // current point is non-interceptive, next is
			mid = bisection(next, current, tolerance);
			for (int j = 1; j <= _isteps; j++){
				t = ((double)j / _isteps);
				interpolated = interpolate(mid, next, t);
				_interceptVector = (j > 1) ? checkForIntercept(interpolated) : orthogonalProjection(interpolated);
				insertPoint(_varray2, _interceptVector, col_sq);
			}
		}
		if (H[i] == true && H[i + 1] == true){ // both points intercept
			for (int j = 0; j <= _isteps; j++){
				t = ((double)j / _isteps);
				interpolated = interpolate(current, next, t);
				_interceptVector = checkForIntercept(interpolated);
				insertPoint(_varray2, _interceptVector, col_sq);
			}
		}
	}
	// only if new points are inserted are we interested in rebuilding the 
	// vbo. Note that this can be optimized but is left as is for now. 
	if (_nrInserted == 0){
		_rebuild = false;
	}else{
		_rebuild = true;
		//update size etc;
		_vtotal[1] = _nrInserted;
		_isize[1]  = _nrInserted;
		_vsize[1]  = _varray2.size();
		_iarray1[1] = new int[_isize[1]];
		for (int i = 0; i < _isize[1]; i++)
			_iarray1[1][i] = i;
	}

<<<<<<< HEAD
=======
bool RenderableFov::deinitialize(){
	if (_texture)
		delete _texture;
	_texture = nullptr;

	glDeleteVertexArrays(1, &_vaoID);
	glDeleteBuffers(1, &_vBufferID);
	glDeleteBuffers(1, &_iBufferID);

	return true;
>>>>>>> 1350f040
}

void RenderableFov::updateData(){
	glBindBuffer(GL_ARRAY_BUFFER, _vboID[0]);
	glBufferSubData(GL_ARRAY_BUFFER, 0, _vsize[0] * sizeof(GLfloat), &_varray1[0]);

	if (!_rebuild){
		glBindBuffer(GL_ARRAY_BUFFER, _vboID[1]);
		glBufferSubData(GL_ARRAY_BUFFER, 0, _vsize[1] * sizeof(GLfloat), &_varray2[0]);
	}else{
		glBindVertexArray(_vaoID[1]);
		glBindBuffer(GL_ARRAY_BUFFER, _vboID[1]);
		glBufferData(GL_ARRAY_BUFFER, _vsize[1] * sizeof(GLfloat), NULL, GL_STREAM_DRAW); // orphaning the buffer, sending NULL data.
		glBufferSubData(GL_ARRAY_BUFFER, 0, _vsize[1] * sizeof(GLfloat), &_varray2[0]);

		GLsizei st = sizeof(GLfloat) * _stride[0];

		glEnableVertexAttribArray(0);
		glEnableVertexAttribArray(1);
		glVertexAttribPointer(0, 4, GL_FLOAT, GL_FALSE, st, (void*)0);
		glVertexAttribPointer(1, 4, GL_FLOAT, GL_FALSE, st, (void*)(4 * sizeof(GLfloat)));

		glBindBuffer(GL_ELEMENT_ARRAY_BUFFER, _iboID[1]);
		glBufferData(GL_ELEMENT_ARRAY_BUFFER, _isize[1] * sizeof(int), _iarray1[1], GL_STATIC_DRAW);
		glBindVertexArray(0);
	}
}

void RenderableFov::render(const RenderData& data){
	_programObject->activate();
	// fetch data
	glm::mat4 transform(1);

	glm::mat4 tmp = glm::mat4(1);
	for (int i = 0; i < 3; i++){
		for (int j = 0; j < 3; j++){
			tmp[i][j] = _stateMatrix[i][j];
		}
	}
	
	// setup the data to the shader
	_programObject->setUniform("ViewProjection", data.camera.viewProjectionMatrix());
	_programObject->setUniform("ModelTransform", transform);
	setPscUniforms(_programObject, &data.camera, data.position);

	// update only when time progresses.
	if (_oldTime != _time){
		std::string shape, instrument;
		std::vector<glm::dvec3> bounds;
		glm::dvec3 boresight;
		
		// fetch data for specific instrument (shape, boresight, bounds etc)
		bool found = openspace::SpiceManager::ref().getFieldOfView(_instrumentID, shape, instrument, boresight, bounds);
		if (!found) LERROR("Could not locate instrument"); // fixlater

		float size = 4 * sizeof(float);
		int indx = 0;

		// set target based on visibility to specific instrument,
		// from here on the _fovTarget is the target for all spice functions.
		std::string potential[5] = { "Jupiter", "Io", "Europa", "Ganymede", "Callisto" };
		_fovTarget = potential[0]; //default
		for (int i = 0; i < 5; i++){
			_withinFOV = openspace::SpiceManager::ref().targetWithinFieldOfView(_instrumentID, potential[i], 
																				_spacecraft, _method,
																				_aberrationCorrection, _time);
			if (_withinFOV){
				_fovTarget = potential[i];
				break;
			}
		}
		
		//somehow get target in there.
		//_targetNode = sceneGraphNode(_fovTarget);
		/*std::vector<PropertyOwner*> properties = _targetNode->subOwners();
		for (auto & element : properties) {
			std::cout << element->name() << std::endl;
		}*/
		//std::cout << _targetNode->renderable.hasProperty("PlanetGeometry") << std::endl;


		// for each FOV vector
		for (int i = 0; i < 4; i++){
			double targetEpoch;
			// compute surface intercept
			_interceptTag[i] = openspace::SpiceManager::ref().getSurfaceIntercept(_fovTarget, _spacecraft, _instrumentID,
				                                                                  _frame, _method, _aberrationCorrection, 
																				  _time, targetEpoch, bounds[i], ipoint, ivec);
			// if not found, use the orthogonal projected point
			if (!_interceptTag[i]) _projectionBounds[i] = orthogonalProjection(bounds[i]);
	

<<<<<<< HEAD
			// VBO1 : draw vectors representing outer points of FOV. 
			if (_interceptTag[i]){
				_interceptVector = PowerScaledCoordinate::CreatePowerScaledCoordinate(ivec[0], ivec[1], ivec[2]);
				_interceptVector[3] += 3;
				// INTERCEPTIONS
				memcpy(&_varray1[indx], glm::value_ptr(origin), size);
				indx += 4;
				memcpy(&_varray1[indx], glm::value_ptr(col_start), size);
				indx += 4;
				memcpy(&_varray1[indx], glm::value_ptr(_interceptVector.vec4()), size);
				indx += 4;
				memcpy(&_varray1[indx], glm::value_ptr(col_end), size);
				indx += 4;
			}
			else if (_withinFOV){
				// FOV LARGER THAN OBJECT
				memcpy(&_varray1[indx], glm::value_ptr(origin), size);
				indx += 4;
				memcpy(&_varray1[indx], glm::value_ptr(glm::vec4(0,0,1,1)), size);
				indx += 4;
				memcpy(&_varray1[indx], glm::value_ptr(_projectionBounds[i].vec4()), size);
				indx += 4;
				memcpy(&_varray1[indx], glm::value_ptr(glm::vec4(0, 0.5, 0.7, 1)), size);
				indx += 4;
			}else{
				glm::vec4 corner(bounds[i][0], bounds[i][1], bounds[i][2], data.position[3]);
				corner = tmp*corner;
				// "INFINITE" FOV
				memcpy(&_varray1[indx], glm::value_ptr(origin), size);
				indx += 4;
				memcpy(&_varray1[indx], glm::value_ptr(col_gray), size);
				indx += 4;
				memcpy(&_varray1[indx], glm::value_ptr(corner), size);
				indx += 4;
				memcpy(&_varray1[indx], glm::value_ptr(glm::vec4(0)), size);
				indx += 4;
			}
		}
		_interceptTag[4] = _interceptTag[0]; // 0 & 5 same point
		// Draw surface square! 
		fovProjection(_interceptTag, bounds);
		updateData();
	}
	_oldTime = _time;
	
	glLineWidth(1.f);
	glBindVertexArray(_vaoID[0]);
	glDrawArrays(_mode, 0, _vtotal[0]);
=======
    //boresight vector
	std::string shape, name;
	shape.resize(32);
	name.resize(32);
	std::vector<glm::dvec3> bounds;
	glm::dvec3 boresight;

	bool found = openspace::SpiceManager::ref().getFieldOfView("NH_LORRI", shape, name, boresight, bounds);

	float size = 4 * sizeof(float);
	float *begin = &_varray[0];

	glm::vec4 origin(0);
	glm::vec4 col_start(1.00, 0.89, 0.00, 1);
	glm::vec4 col_end(1.00, 0.29, 0.00, 1);
	glm::vec4 bsight_t(boresight[0], boresight[1], boresight[2], data.position[3]-3);

	float sc = 2.2;
	glm::vec4 corner1(bounds[0][0], bounds[0][1], bounds[0][2], data.position[3]-sc);
	memcpy(begin, glm::value_ptr(origin), size);
	memcpy(begin + 4, glm::value_ptr(col_start), size);
	memcpy(begin + 8, glm::value_ptr(corner1), size);
	memcpy(begin + 12, glm::value_ptr(col_end), size);

	glm::vec4 corner2(bounds[1][0], bounds[1][1], bounds[1][2], data.position[3]-sc);
	memcpy(begin + 16, glm::value_ptr(origin), size);
	memcpy(begin + 20, glm::value_ptr(col_start), size);
	memcpy(begin + 24, glm::value_ptr(corner2), size);
	memcpy(begin + 28, glm::value_ptr(col_end), size);

	glm::vec4 corner3(bounds[2][0], bounds[2][1], bounds[2][2], data.position[3]-sc);
	memcpy(begin + 32, glm::value_ptr(origin), size);
	memcpy(begin + 36, glm::value_ptr(col_start), size);
	memcpy(begin + 40, glm::value_ptr(corner3), size);
	memcpy(begin + 44, glm::value_ptr(col_end), size);

	glm::vec4 corner4(bounds[3][0], bounds[3][1], bounds[3][2], data.position[3]-sc);
	memcpy(begin + 48, glm::value_ptr(origin), size);
	memcpy(begin + 52, glm::value_ptr(col_start), size);
	memcpy(begin + 56, glm::value_ptr(corner4), size);
	memcpy(begin + 60, glm::value_ptr(col_end), size);

	updateData();

	glBindVertexArray(_vaoID); 
	glDrawArrays(GL_LINE_STRIP, 0, _vtotal);
>>>>>>> 1350f040
	glBindVertexArray(0);

	//render points
	glPointSize(2.f);
	glBindVertexArray(_vaoID[0]);
	glDrawArrays(GL_POINTS, 0, _vtotal[0]);
	glBindVertexArray(0);
	
	//second vbo
	glLineWidth(2.f);
	glBindVertexArray(_vaoID[1]);
	glDrawArrays(GL_LINE_LOOP, 0, _vtotal[1]);
	glBindVertexArray(0);
	
	/*glPointSize(5.f);
	glBindVertexArray(_vaoID2);
	glDrawArrays(GL_POINTS, 0, _vtotal2);
	glBindVertexArray(0);
	*/
	_programObject->deactivate();
}

void RenderableFov::update(const UpdateData& data){

	double lightTime;
	_time  = data.time;
	_delta = data.delta;
	openspace::SpiceManager::ref().getPositionTransformMatrix(_instrumentID, _frame, data.time, _stateMatrix);
}

void RenderableFov::loadTexture()
{
	delete _texture;
	_texture = nullptr;
	if (_colorTexturePath.value() != "") {
		_texture = ghoul::io::TextureReader::ref().loadTexture(absPath(_colorTexturePath));
		if (_texture) {
			LDEBUG("Loaded texture from '" << absPath(_colorTexturePath) << "'");
			_texture->uploadTexture();
		}
	}
}

}<|MERGE_RESOLUTION|>--- conflicted
+++ resolved
@@ -29,27 +29,8 @@
 #include <ghoul/opengl/texture.h>
 #include <ghoul/filesystem/filesystem.h>
 
-#include <openspace/query/query.h>
-
 #include <openspace/util/spicemanager.h>
 #include <iomanip>
-<<<<<<< HEAD
-#include <utility>   
-#include <chrono>
-
-namespace {
-	    const std::string _loggerCat              = "RenderableFov";
-	    //constants
-		const std::string keyBody                 = "Body";
-		const std::string keyFrame                = "Frame";
-		const std::string keyPathModule           = "ModulePath";
-		const std::string keyColor                = "RGB";
-		const std::string keyInstrument           = "Instrument.Name";
-		const std::string keyInstrumentMethod     = "Instrument.Method";
-		const std::string keyInstrumentAberration = "Instrument.Aberration";
-
-
-=======
 #include <utility>
 
 namespace {
@@ -60,34 +41,10 @@
 	const std::string keyFrame               = "Frame";
 	const std::string keyPathModule          = "ModulePath";
 	const std::string keyColor               = "RGB";
->>>>>>> 1350f040
 }
 
 //#define DEBUG
 namespace openspace{
-<<<<<<< HEAD
-	// colors, move later
-	glm::vec4 origin(0);
-	glm::vec4 col_gray(0.3, 0.3, 0.3, 1);
-	glm::vec4 col_start(1.00, 0.89, 0.00, 1);
-	glm::vec4 col_end(1.00, 0.29, 0.00, 1);
-	glm::vec4 col_sq(1.00, 0.29, 0.00, 1);
-
-	glm::vec4 col_proj(1, 1, 1, 1);
-
-	RenderableFov::RenderableFov(const ghoul::Dictionary& dictionary)
-		: Renderable(dictionary)
-		, _colorTexturePath("colorTexture", "Color Texture")
-		, _programObject(nullptr)
-		, _texture(nullptr)
-		, _mode(GL_LINES){
-
-		assert(dictionary.getValue(keyBody                 , _spacecraft));
-		assert(dictionary.getValue(keyFrame                , _frame));
-		assert(dictionary.getValue(keyInstrument           , _instrumentID));
-		assert(dictionary.getValue(keyInstrumentMethod     , _method));
-		assert(dictionary.getValue(keyInstrumentAberration , _aberrationCorrection));
-=======
 RenderableFov::RenderableFov(const ghoul::Dictionary& dictionary)
 	: Renderable(dictionary)
 	, _colorTexturePath("colorTexture", "Color Texture")
@@ -109,71 +66,31 @@
 		_g = 1 / _c[1];
 		_b = 1 / _c[2];
 	}
->>>>>>> 1350f040
-}
-void RenderableFov::allocateData(){ 
+}
+void RenderableFov::fullYearSweep(){
+	
 	int points = 8;
-<<<<<<< HEAD
-	_stride[0] = points;
-	_isize[0] = points;
-	_iarray1[0] = new int[_isize[0]];
-=======
 	_stride = 8;
 	_isize = points;
 	_iarray.clear();
 
->>>>>>> 1350f040
 	for (int i = 0; i < points; i++){
 		for (int j = 0; j < 4; j++){
-			_varray1.push_back(0); // pos
+			_varray.push_back(0); // pos
 		}
 		for (int j = 0; j < 4; j++){
-			_varray1.push_back(0); // col
-		}
-<<<<<<< HEAD
-		_iarray1[0][i] = i;
-=======
+			_varray.push_back(0); // col
+		}
 		_iarray.push_back(i);
->>>>>>> 1350f040
-	}
-
-	_stride[0] = 8;
-	_vsize[0] = _varray1.size();
-	_vtotal[0] = static_cast<int>(_vsize[0] / _stride[0]);
-
-	// allocate second vbo data 
-	int cornerPoints = 5;
-	_isize[1] = cornerPoints;
-	_iarray1[1] = new int[_isize[1]];
-	for (int i = 0; i < _isize[1]; i++){
-		_iarray1[1][i] = i;
-	}
-	_varray2.resize(40);
-	_vsize[1] = 40;
-	_vtotal[1] = 5;
-	_isteps = 5;
+	}
+
+	_stride = 8;
+	_vsize = _varray.size();
+	_vtotal = static_cast<int>(_vsize / _stride);
 }
 
 RenderableFov::~RenderableFov(){
 	deinitialize();
-}
-
-
-bool RenderableFov::initialize(){
-	bool completeSuccess = true;
-	if (_programObject == nullptr)
-		completeSuccess &= OsEng.ref().configurationManager().getValue("EphemerisProgram", _programObject);
-
-	allocateData();
-	sendToGPU();
-
-	return completeSuccess;
-}
-
-bool RenderableFov::deinitialize(){
-	delete _texture;
-	_texture = nullptr;
-	return true;
 }
 
 bool RenderableFov::isReady() const {
@@ -185,215 +102,42 @@
 
 void RenderableFov::sendToGPU(){
 	// Initialize and upload to graphics card
-	glGenVertexArrays(1, &_vaoID[0]);
-	glGenBuffers(1, &_vboID[0]);
-	glGenBuffers(1, &_iboID[0]);
-
-	glBindVertexArray(_vaoID[0]);
-	glBindBuffer(GL_ARRAY_BUFFER, _vboID[0]);
-	glBufferData(GL_ARRAY_BUFFER, _vsize[0] * sizeof(GLfloat), NULL, GL_STREAM_DRAW); // orphaning the buffer, sending NULL data.
-	glBufferSubData(GL_ARRAY_BUFFER, 0, _vsize[0] * sizeof(GLfloat), &_varray1[0]);
-
-	GLsizei st = sizeof(GLfloat) * _stride[0];
+	glGenVertexArrays(1, &_vaoID);
+	glGenBuffers(1, &_vBufferID);
+	glGenBuffers(1, &_iBufferID);
+
+	glBindVertexArray(_vaoID);
+	glBindBuffer(GL_ARRAY_BUFFER, _vBufferID);
+	glBufferData(GL_ARRAY_BUFFER, _vsize * sizeof(GLfloat), NULL, GL_STREAM_DRAW); // orphaning the buffer, sending NULL data.
+	glBufferSubData(GL_ARRAY_BUFFER, 0, _vsize * sizeof(GLfloat), &_varray[0]);
+
+	GLsizei st = sizeof(GLfloat) * _stride;
 
 	glEnableVertexAttribArray(0);
 	glEnableVertexAttribArray(1);
 	glVertexAttribPointer(0, 4, GL_FLOAT, GL_FALSE, st, (void*)0);
 	glVertexAttribPointer(1, 4, GL_FLOAT, GL_FALSE, st, (void*)(4 * sizeof(GLfloat)));
 
-<<<<<<< HEAD
-	glBindBuffer(GL_ELEMENT_ARRAY_BUFFER, _iboID[0]);
-	glBufferData(GL_ELEMENT_ARRAY_BUFFER, _isize[0] * sizeof(int), _iarray1, GL_STATIC_DRAW);
-=======
 	glBindBuffer(GL_ELEMENT_ARRAY_BUFFER, _iBufferID);
 	glBufferData(GL_ELEMENT_ARRAY_BUFFER, _isize * sizeof(int), _iarray.data(), GL_STATIC_DRAW);
 
->>>>>>> 1350f040
 	glBindVertexArray(0);
-
-	// second vbo
-	glGenVertexArrays(1, &_vaoID[1]);
-	glGenBuffers(1, &_vboID[1]);
-	glGenBuffers(1, &_iboID[1]);
-
-<<<<<<< HEAD
-	glBindVertexArray(_vaoID[1]);
-	glBindBuffer(GL_ARRAY_BUFFER, _vboID[1]);
-	glBufferData(GL_ARRAY_BUFFER, _vsize[1] * sizeof(GLfloat), NULL, GL_STREAM_DRAW); // orphaning the buffer, sending NULL data.
-	glBufferSubData(GL_ARRAY_BUFFER, 0, _vsize[1] * sizeof(GLfloat), &_varray2[0]);
-=======
+}
+
+
 bool RenderableFov::initialize(){
 	bool completeSuccess = true;
 	if (_programObject == nullptr)
 		completeSuccess &= OsEng.ref().configurationManager().getValue("EphemerisProgram", _programObject);
 	
 	 SpiceManager::ref().getETfromDate("2007 feb 26 20:00:00", _startTrail);
->>>>>>> 1350f040
-
-	glEnableVertexAttribArray(0);
-	glEnableVertexAttribArray(1);
-	glVertexAttribPointer(0, 4, GL_FLOAT, GL_FALSE, st, (void*)0);
-	glVertexAttribPointer(1, 4, GL_FLOAT, GL_FALSE, st, (void*)(4 * sizeof(GLfloat)));
-
-	glBindBuffer(GL_ELEMENT_ARRAY_BUFFER, _iboID[1]);
-	glBufferData(GL_ELEMENT_ARRAY_BUFFER, _isize[1] * sizeof(int), _iarray1[1], GL_STATIC_DRAW);
-	glBindVertexArray(0);
-}
-// various helper methods
-
-void RenderableFov::insertPoint(std::vector<float>& arr, psc& p, glm::vec4& c){
-	for (int i = 0; i < 4; i++){
-		arr.push_back(p[i]);
-	}
-	for (int i = 0; i < 4; i++){
-		arr.push_back(c[i]);
-	}
-	_nrInserted++;
-}
-double RenderableFov::distanceBetweenPoints(psc p1, psc p2){
-	PowerScaledScalar dist = (p1 - p2).length();
-	return dist[0] * pow(10, dist[1]);
-}
-
-psc RenderableFov::pscInterpolate(psc p0, psc p1, float t){
-	assert(t >= 0 && t <= 1);
-	float t2 = (1.f - t);
-	return PowerScaledCoordinate::PowerScaledCoordinate(t2*p0[0] + t*p1[0],
-														t2*p0[1] + t*p1[1],	
-														t2*p0[2] + t*p1[2], 
-														t2*p0[3] + t*p1[3]);
-}
-glm::dvec3 RenderableFov::interpolate(glm::dvec3 p0, glm::dvec3 p1, float t){
-	assert(t >= 0 && t <= 1);
-	float t2 = (1.f - t);
-	return glm::dvec3(p0.x*t2 + p1.x*t, p0.y*t2 + p1.y*t, p0.z*t2 + p1.z*t);
-}
-// This method is the current bottleneck.
-psc RenderableFov::checkForIntercept(glm::dvec3 ray){
-	double targetEt;
-	bool intercepted = openspace::SpiceManager::ref().getSurfaceIntercept(_fovTarget, _spacecraft, _instrumentID,
-																	      _frame, _method, _aberrationCorrection, 
-																		  _time, targetEt, ray, ipoint, ivec);
-	_interceptVector = PowerScaledCoordinate::CreatePowerScaledCoordinate(ivec[0], ivec[1], ivec[2]);
-	_interceptVector[3] += 3;
-
-	return _interceptVector;
-}
-// Orthogonal projection next to planets surface, can also be optimized. 
-psc RenderableFov::orthogonalProjection(glm::dvec3 vecFov){
-	glm::dvec3 vecToTarget;
-	double lt;
-	SpiceManager::ref().getTargetPosition(_fovTarget, _spacecraft, _frame, _aberrationCorrection, _time, vecToTarget, lt);
-	openspace::SpiceManager::ref().frameConversion(vecFov, _instrumentID, _frame, _time);
-	glm::dvec3 p = openspace::SpiceManager::ref().orthogonalProjection(vecToTarget, vecFov);
-
-	psc projection = PowerScaledCoordinate::CreatePowerScaledCoordinate(p[0], p[1], p[2]);
-	projection[3] += 3;
-
-	return projection;
-}
-// Bisection method, simple recurtion
-glm::dvec3 RenderableFov::bisection(glm::dvec3 p1, glm::dvec3 p2, double tolerance){
-	//check if point is on surface
-	double targetEt;
-	glm::dvec3 half = interpolate(p1, p2, 0.5f);
-	bool intercepted = openspace::SpiceManager::ref().getSurfaceIntercept(_fovTarget, _spacecraft, _instrumentID,
-													                      _frame, _method, _aberrationCorrection, 
-																		  _time, targetEt, half, ipoint, ivec);
-	if (glm::distance(_previousHalf, half) < tolerance){
-		_previousHalf = glm::dvec3(0);
-		return half;
-	}
-	_previousHalf = half;
-	//recursive search
-	if (intercepted == false){
-		return bisection(p1, half, tolerance);
-	}else{
-		return bisection(half, p2, tolerance);
-	}
-}
-
-/*
-	README:
-	There are 4 different cases as each boundary  vector can either  have  detected
-	an  intercept or is outside of the planets surface. When no such intercepts are
-	detected the algorithm performs an orthogonal  projection to 'clip' the current
-	fov vector next to the planets surface.  If two or more intercepts are detected
-	the algorithm continues with the bisection method O(logn) for points [Pn, Pn+1]
-	to locate the point Pb where  the  orthogonal  plane  meets the planets surface 
-	(within  ~20  iterations this  will  narrow  down  to  centimeter  resolution). 
-	Upon finding Pb a linear interpolation is performed for [Pn, Pb], at this stage 
-	the points are located on a straight line between the surface intercept and the 
-	surface-bound  fov-corner.  In  order  to  correctly  place these points on the 
-	targets surface,  each consecutive point is queried for a surface intercept and 
-	thereby moved to the hull. 
-*/
-void RenderableFov::fovProjection(bool H[], std::vector<glm::dvec3> bounds){
-	_nrInserted = 0;
-	_varray2.clear();// empty the array
-
-	double t;
-	double tolerance = 0.0000001; // very low tolerance factor
-	
-	glm::dvec3 mid; 
-	glm::dvec3 interpolated;
-	glm::dvec3 current;
-	glm::dvec3 next;
-	
-	for (int i = 0; i < 4; i++){
-		int k = (i + 1 > 3) ? 0 : i + 1;
-		current = bounds[i];
-		next    = bounds[k];
-		if (H[i] == false){ // If point is non-interceptive, project it. 
-			insertPoint(_varray2, orthogonalProjection(current), glm::vec4(1));
-		}
-		if (H[i] == true && H[i + 1] == false){ // current point is interceptive, next is not
-			// find outer most point for interpolation
-			mid = bisection(current, next, tolerance);
-			for (int j = 1; j <= _isteps; j++){
-				t = ((double)j / _isteps);
-				// TODO: change the interpolate scheme to place points not on a straight line but instead 
-				//       using either slerp or some other viable method (goal: eliminate checkForIntercept -method)
-				interpolated = interpolate(current, mid, t);
-				_interceptVector = (j < _isteps) ? checkForIntercept(interpolated) : orthogonalProjection(interpolated);
-				insertPoint(_varray2, _interceptVector, col_sq);
-			}
-		}
-		if (H[i] == false && H[i+1] == true){ // current point is non-interceptive, next is
-			mid = bisection(next, current, tolerance);
-			for (int j = 1; j <= _isteps; j++){
-				t = ((double)j / _isteps);
-				interpolated = interpolate(mid, next, t);
-				_interceptVector = (j > 1) ? checkForIntercept(interpolated) : orthogonalProjection(interpolated);
-				insertPoint(_varray2, _interceptVector, col_sq);
-			}
-		}
-		if (H[i] == true && H[i + 1] == true){ // both points intercept
-			for (int j = 0; j <= _isteps; j++){
-				t = ((double)j / _isteps);
-				interpolated = interpolate(current, next, t);
-				_interceptVector = checkForIntercept(interpolated);
-				insertPoint(_varray2, _interceptVector, col_sq);
-			}
-		}
-	}
-	// only if new points are inserted are we interested in rebuilding the 
-	// vbo. Note that this can be optimized but is left as is for now. 
-	if (_nrInserted == 0){
-		_rebuild = false;
-	}else{
-		_rebuild = true;
-		//update size etc;
-		_vtotal[1] = _nrInserted;
-		_isize[1]  = _nrInserted;
-		_vsize[1]  = _varray2.size();
-		_iarray1[1] = new int[_isize[1]];
-		for (int i = 0; i < _isize[1]; i++)
-			_iarray1[1][i] = i;
-	}
-
-<<<<<<< HEAD
-=======
+
+	 fullYearSweep();
+	 sendToGPU();
+
+	return completeSuccess;
+}
+
 bool RenderableFov::deinitialize(){
 	if (_texture)
 		delete _texture;
@@ -404,149 +148,37 @@
 	glDeleteBuffers(1, &_iBufferID);
 
 	return true;
->>>>>>> 1350f040
 }
 
 void RenderableFov::updateData(){
-	glBindBuffer(GL_ARRAY_BUFFER, _vboID[0]);
-	glBufferSubData(GL_ARRAY_BUFFER, 0, _vsize[0] * sizeof(GLfloat), &_varray1[0]);
-
-	if (!_rebuild){
-		glBindBuffer(GL_ARRAY_BUFFER, _vboID[1]);
-		glBufferSubData(GL_ARRAY_BUFFER, 0, _vsize[1] * sizeof(GLfloat), &_varray2[0]);
-	}else{
-		glBindVertexArray(_vaoID[1]);
-		glBindBuffer(GL_ARRAY_BUFFER, _vboID[1]);
-		glBufferData(GL_ARRAY_BUFFER, _vsize[1] * sizeof(GLfloat), NULL, GL_STREAM_DRAW); // orphaning the buffer, sending NULL data.
-		glBufferSubData(GL_ARRAY_BUFFER, 0, _vsize[1] * sizeof(GLfloat), &_varray2[0]);
-
-		GLsizei st = sizeof(GLfloat) * _stride[0];
-
-		glEnableVertexAttribArray(0);
-		glEnableVertexAttribArray(1);
-		glVertexAttribPointer(0, 4, GL_FLOAT, GL_FALSE, st, (void*)0);
-		glVertexAttribPointer(1, 4, GL_FLOAT, GL_FALSE, st, (void*)(4 * sizeof(GLfloat)));
-
-		glBindBuffer(GL_ELEMENT_ARRAY_BUFFER, _iboID[1]);
-		glBufferData(GL_ELEMENT_ARRAY_BUFFER, _isize[1] * sizeof(int), _iarray1[1], GL_STATIC_DRAW);
-		glBindVertexArray(0);
-	}
+	glBindBuffer(GL_ARRAY_BUFFER, _vBufferID);
+	glBufferSubData(GL_ARRAY_BUFFER, 0, _vsize * sizeof(GLfloat), &_varray[0]);
 }
 
 void RenderableFov::render(const RenderData& data){
 	_programObject->activate();
+
 	// fetch data
+	glm::mat4 tmat = glm::mat4(1);
+
 	glm::mat4 transform(1);
 
 	glm::mat4 tmp = glm::mat4(1);
+	glm::mat4 rot = glm::rotate(transform, 90.f, glm::vec3(0, 1, 0));
+
 	for (int i = 0; i < 3; i++){
 		for (int j = 0; j < 3; j++){
 			tmp[i][j] = _stateMatrix[i][j];
 		}
 	}
-	
+	transform = tmp*rot;
+
 	// setup the data to the shader
 	_programObject->setUniform("ViewProjection", data.camera.viewProjectionMatrix());
 	_programObject->setUniform("ModelTransform", transform);
 	setPscUniforms(_programObject, &data.camera, data.position);
 
-	// update only when time progresses.
-	if (_oldTime != _time){
-		std::string shape, instrument;
-		std::vector<glm::dvec3> bounds;
-		glm::dvec3 boresight;
-		
-		// fetch data for specific instrument (shape, boresight, bounds etc)
-		bool found = openspace::SpiceManager::ref().getFieldOfView(_instrumentID, shape, instrument, boresight, bounds);
-		if (!found) LERROR("Could not locate instrument"); // fixlater
-
-		float size = 4 * sizeof(float);
-		int indx = 0;
-
-		// set target based on visibility to specific instrument,
-		// from here on the _fovTarget is the target for all spice functions.
-		std::string potential[5] = { "Jupiter", "Io", "Europa", "Ganymede", "Callisto" };
-		_fovTarget = potential[0]; //default
-		for (int i = 0; i < 5; i++){
-			_withinFOV = openspace::SpiceManager::ref().targetWithinFieldOfView(_instrumentID, potential[i], 
-																				_spacecraft, _method,
-																				_aberrationCorrection, _time);
-			if (_withinFOV){
-				_fovTarget = potential[i];
-				break;
-			}
-		}
-		
-		//somehow get target in there.
-		//_targetNode = sceneGraphNode(_fovTarget);
-		/*std::vector<PropertyOwner*> properties = _targetNode->subOwners();
-		for (auto & element : properties) {
-			std::cout << element->name() << std::endl;
-		}*/
-		//std::cout << _targetNode->renderable.hasProperty("PlanetGeometry") << std::endl;
-
-
-		// for each FOV vector
-		for (int i = 0; i < 4; i++){
-			double targetEpoch;
-			// compute surface intercept
-			_interceptTag[i] = openspace::SpiceManager::ref().getSurfaceIntercept(_fovTarget, _spacecraft, _instrumentID,
-				                                                                  _frame, _method, _aberrationCorrection, 
-																				  _time, targetEpoch, bounds[i], ipoint, ivec);
-			// if not found, use the orthogonal projected point
-			if (!_interceptTag[i]) _projectionBounds[i] = orthogonalProjection(bounds[i]);
-	
-
-<<<<<<< HEAD
-			// VBO1 : draw vectors representing outer points of FOV. 
-			if (_interceptTag[i]){
-				_interceptVector = PowerScaledCoordinate::CreatePowerScaledCoordinate(ivec[0], ivec[1], ivec[2]);
-				_interceptVector[3] += 3;
-				// INTERCEPTIONS
-				memcpy(&_varray1[indx], glm::value_ptr(origin), size);
-				indx += 4;
-				memcpy(&_varray1[indx], glm::value_ptr(col_start), size);
-				indx += 4;
-				memcpy(&_varray1[indx], glm::value_ptr(_interceptVector.vec4()), size);
-				indx += 4;
-				memcpy(&_varray1[indx], glm::value_ptr(col_end), size);
-				indx += 4;
-			}
-			else if (_withinFOV){
-				// FOV LARGER THAN OBJECT
-				memcpy(&_varray1[indx], glm::value_ptr(origin), size);
-				indx += 4;
-				memcpy(&_varray1[indx], glm::value_ptr(glm::vec4(0,0,1,1)), size);
-				indx += 4;
-				memcpy(&_varray1[indx], glm::value_ptr(_projectionBounds[i].vec4()), size);
-				indx += 4;
-				memcpy(&_varray1[indx], glm::value_ptr(glm::vec4(0, 0.5, 0.7, 1)), size);
-				indx += 4;
-			}else{
-				glm::vec4 corner(bounds[i][0], bounds[i][1], bounds[i][2], data.position[3]);
-				corner = tmp*corner;
-				// "INFINITE" FOV
-				memcpy(&_varray1[indx], glm::value_ptr(origin), size);
-				indx += 4;
-				memcpy(&_varray1[indx], glm::value_ptr(col_gray), size);
-				indx += 4;
-				memcpy(&_varray1[indx], glm::value_ptr(corner), size);
-				indx += 4;
-				memcpy(&_varray1[indx], glm::value_ptr(glm::vec4(0)), size);
-				indx += 4;
-			}
-		}
-		_interceptTag[4] = _interceptTag[0]; // 0 & 5 same point
-		// Draw surface square! 
-		fovProjection(_interceptTag, bounds);
-		updateData();
-	}
-	_oldTime = _time;
-	
-	glLineWidth(1.f);
-	glBindVertexArray(_vaoID[0]);
-	glDrawArrays(_mode, 0, _vtotal[0]);
-=======
+
     //boresight vector
 	std::string shape, name;
 	shape.resize(32);
@@ -593,26 +225,8 @@
 
 	glBindVertexArray(_vaoID); 
 	glDrawArrays(GL_LINE_STRIP, 0, _vtotal);
->>>>>>> 1350f040
 	glBindVertexArray(0);
 
-	//render points
-	glPointSize(2.f);
-	glBindVertexArray(_vaoID[0]);
-	glDrawArrays(GL_POINTS, 0, _vtotal[0]);
-	glBindVertexArray(0);
-	
-	//second vbo
-	glLineWidth(2.f);
-	glBindVertexArray(_vaoID[1]);
-	glDrawArrays(GL_LINE_LOOP, 0, _vtotal[1]);
-	glBindVertexArray(0);
-	
-	/*glPointSize(5.f);
-	glBindVertexArray(_vaoID2);
-	glDrawArrays(GL_POINTS, 0, _vtotal2);
-	glBindVertexArray(0);
-	*/
 	_programObject->deactivate();
 }
 
@@ -621,7 +235,8 @@
 	double lightTime;
 	_time  = data.time;
 	_delta = data.delta;
-	openspace::SpiceManager::ref().getPositionTransformMatrix(_instrumentID, _frame, data.time, _stateMatrix);
+
+	openspace::SpiceManager::ref().getPositionTransformMatrix("NH_SPACECRAFT", "GALACTIC", data.time, _stateMatrix);
 }
 
 void RenderableFov::loadTexture()
