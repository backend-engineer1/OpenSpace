--- conflicted
+++ resolved
@@ -110,12 +110,7 @@
     addIswaCygnet(cygnetId);
 }
 
-<<<<<<< HEAD
-void IswaManager::addIswaCygnet(int id, std::string type, int group){
-  
-=======
-void IswaManager::addIswaCygnet(int id, std::string info, std::string group){
->>>>>>> 5a45b648
+void IswaManager::addIswaCygnet(int id, std::string type, std::string group){
     if(id > 0){
 
         createScreenSpace(id);
