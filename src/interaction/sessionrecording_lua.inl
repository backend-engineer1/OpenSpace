/*****************************************************************************************
 *                                                                                       *
 * OpenSpace                                                                             *
 *                                                                                       *
 * Copyright (c) 2014-2020                                                               *
 *                                                                                       *
 * Permission is hereby granted, free of charge, to any person obtaining a copy of this  *
 * software and associated documentation files (the "Software"), to deal in the Software *
 * without restriction, including without limitation the rights to use, copy, modify,    *
 * merge, publish, distribute, sublicense, and/or sell copies of the Software, and to    *
 * permit persons to whom the Software is furnished to do so, subject to the following   *
 * conditions:                                                                           *
 *                                                                                       *
 * The above copyright notice and this permission notice shall be included in all copies *
 * or substantial portions of the Software.                                              *
 *                                                                                       *
 * THE SOFTWARE IS PROVIDED "AS IS", WITHOUT WARRANTY OF ANY KIND, EXPRESS OR IMPLIED,   *
 * INCLUDING BUT NOT LIMITED TO THE WARRANTIES OF MERCHANTABILITY, FITNESS FOR A         *
 * PARTICULAR PURPOSE AND NONINFRINGEMENT. IN NO EVENT SHALL THE AUTHORS OR COPYRIGHT    *
 * HOLDERS BE LIABLE FOR ANY CLAIM, DAMAGES OR OTHER LIABILITY, WHETHER IN AN ACTION OF  *
 * CONTRACT, TORT OR OTHERWISE, ARISING FROM, OUT OF OR IN CONNECTION WITH THE SOFTWARE  *
 * OR THE USE OR OTHER DEALINGS IN THE SOFTWARE.                                         *
 ****************************************************************************************/

namespace openspace::luascriptfunctions {


int startRecording(lua_State* L) {
    ghoul::lua::checkArgumentsAndThrow(L, 1, "lua::startRecording");

    using ghoul::lua::luaTypeToString;

    const std::string recordFilePath = ghoul::lua::value<std::string>(
        L,
        1,
        ghoul::lua::PopValue::Yes
    );

    if (recordFilePath.empty()) {
        return luaL_error(L, "filepath string is empty");
    }
    global::sessionRecording->setRecordDataFormat(
        interaction::SessionRecording::DataMode::Binary
    );
    global::sessionRecording->startRecording(recordFilePath);

    ghoul_assert(lua_gettop(L) == 0, "Incorrect number of items left on stack");
    return 0;
}

int startRecordingAscii(lua_State* L) {
    ghoul::lua::checkArgumentsAndThrow(L, 1, "lua::startRecordingAscii");

    using ghoul::lua::luaTypeToString;

    const std::string recordFilePath = ghoul::lua::value<std::string>(
        L,
        1,
        ghoul::lua::PopValue::Yes
    );

    if (recordFilePath.empty()) {
        return luaL_error(L, "filepath string is empty");
    }
    global::sessionRecording->setRecordDataFormat(
        interaction::SessionRecording::DataMode::Ascii
    );
    global::sessionRecording->startRecording(recordFilePath);

    ghoul_assert(lua_gettop(L) == 0, "Incorrect number of items left on stack");
    return 0;
}

int stopRecording(lua_State* L) {
    ghoul::lua::checkArgumentsAndThrow(L, 0, "lua::stopRecording");

    global::sessionRecording->stopRecording();

    ghoul_assert(lua_gettop(L) == 0, "Incorrect number of items left on stack");
    return 0;
}

int startPlayback(lua_State* L, interaction::KeyframeTimeRef timeMode,
                  bool forceSimTimeAtStart)
{
    using ghoul::lua::luaTypeToString;

    const std::string playbackFilePath = ghoul::lua::value<std::string>(
        L,
        1,
        ghoul::lua::PopValue::Yes
    );

    if (playbackFilePath.empty()) {
        return luaL_error(L, "filepath string is empty");
    }

<<<<<<< HEAD
    global::sessionRecording.startPlayback(
        const_cast<std::string&>(playbackFilePath),
=======
    global::sessionRecording->startPlayback(
        playbackFilePath,
>>>>>>> 8a308e2c
        timeMode,
        forceSimTimeAtStart
    );

    ghoul_assert(lua_gettop(L) == 0, "Incorrect number of items left on stack");
    return 0;
}

int startPlaybackDefault(lua_State* L) {
    ghoul::lua::checkArgumentsAndThrow(L, 1, "lua::startPlaybackDefault");
    using interaction::KeyframeNavigator;
    return startPlayback(L,
        interaction::KeyframeTimeRef::Relative_recordedStart, true);
}

int startPlaybackApplicationTime(lua_State* L) {
    ghoul::lua::checkArgumentsAndThrow(L, 1, "lua::startPlaybackApplicationTime");

    return startPlayback(L,
        interaction::KeyframeTimeRef::Relative_applicationStart, false);
}

int startPlaybackRecordedTime(lua_State* L) {
    ghoul::lua::checkArgumentsAndThrow(L, 1, "lua::startPlaybackRecordedTime");
    using interaction::KeyframeNavigator;
    return startPlayback(L,
        interaction::KeyframeTimeRef::Relative_recordedStart, false);
}

int startPlaybackSimulationTime(lua_State* L) {
    ghoul::lua::checkArgumentsAndThrow(L, 1, "lua::startPlaybackSimulationTime");
    using interaction::KeyframeNavigator;
    return startPlayback(L,
        interaction::KeyframeTimeRef::Absolute_simTimeJ2000, false);
}

int stopPlayback(lua_State* L) {
    ghoul::lua::checkArgumentsAndThrow(L, 0, "lua::stopPlayback");

    global::sessionRecording->stopPlayback();

    ghoul_assert(lua_gettop(L) == 0, "Incorrect number of items left on stack");
    return 0;
}

int enableTakeScreenShotDuringPlayback(lua_State* L) {
    const int nArguments = ghoul::lua::checkArgumentsAndThrow(
        L,
        { 0, 1 },
        "lua::enableTakeScreenShotDuringPlayback"
    );

    const int fps = nArguments == 0 ? 60 : ghoul::lua::value<int>(L, 1);

    global::sessionRecording->enableTakeScreenShotDuringPlayback(fps);

    lua_settop(L, 0);
    ghoul_assert(lua_gettop(L) == 0, "Incorrect number of items left on stack");
    return 0;
}

int disableTakeScreenShotDuringPlayback(lua_State* L) {
    ghoul::lua::checkArgumentsAndThrow(L, 0, "lua::disableTakeScreenShotDuringPlayback");

    global::sessionRecording->disableTakeScreenShotDuringPlayback();

    ghoul_assert(lua_gettop(L) == 0, "Incorrect number of items left on stack");
    return 0;
}

int fileFormatConversion(lua_State* L) {
    using ghoul::lua::luaTypeToString;

    const std::string convertFilePath = ghoul::lua::value<std::string>(
        L,
        1,
        ghoul::lua::PopValue::Yes
    );

    if (convertFilePath.empty()) {
        return luaL_error(L, "filepath string is empty");
    }
    global::sessionRecording.convertFile(convertFilePath);

    ghoul_assert(lua_gettop(L) == 0, "Incorrect number of items left on stack");
    return 0;
}

} // namespace openspace::luascriptfunctions<|MERGE_RESOLUTION|>--- conflicted
+++ resolved
@@ -95,13 +95,8 @@
         return luaL_error(L, "filepath string is empty");
     }
 
-<<<<<<< HEAD
-    global::sessionRecording.startPlayback(
+    global::sessionRecording->startPlayback(
         const_cast<std::string&>(playbackFilePath),
-=======
-    global::sessionRecording->startPlayback(
-        playbackFilePath,
->>>>>>> 8a308e2c
         timeMode,
         forceSimTimeAtStart
     );
