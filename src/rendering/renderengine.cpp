/*****************************************************************************************
 *                                                                                       *
 * OpenSpace                                                                             *
 *                                                                                       *
 * Copyright (c) 2014-2016                                                               *
 *                                                                                       *
 * Permission is hereby granted, free of charge, to any person obtaining a copy of this  *
 * software and associated documentation files (the "Software"), to deal in the Software *
 * without restriction, including without limitation the rights to use, copy, modify,    *
 * merge, publish, distribute, sublicense, and/or sell copies of the Software, and to    *
 * permit persons to whom the Software is furnished to do so, subject to the following   *
 * conditions:                                                                           *
 *                                                                                       *
 * The above copyright notice and this permission notice shall be included in all copies *
 * or substantial portions of the Software.                                              *
 *                                                                                       *
 * THE SOFTWARE IS PROVIDED "AS IS", WITHOUT WARRANTY OF ANY KIND, EXPRESS OR IMPLIED,   *
 * INCLUDING BUT NOT LIMITED TO THE WARRANTIES OF MERCHANTABILITY, FITNESS FOR A         *
 * PARTICULAR PURPOSE AND NONINFRINGEMENT. IN NO EVENT SHALL THE AUTHORS OR COPYRIGHT    *
 * HOLDERS BE LIABLE FOR ANY CLAIM, DAMAGES OR OTHER LIABILITY, WHETHER IN AN ACTION OF  *
 * CONTRACT, TORT OR OTHERWISE, ARISING FROM, OUT OF OR IN CONNECTION WITH THE SOFTWARE  *
 * OR THE USE OR OTHER DEALINGS IN THE SOFTWARE.                                         *
 ****************************************************************************************/

#include <openspace/rendering/renderengine.h> 

#ifdef OPENSPACE_MODULE_NEWHORIZONS_ENABLED
#include <modules/newhorizons/util/imagesequencer.h>
#endif

#include <openspace/rendering/renderer.h>
#include <openspace/rendering/abufferrenderer.h>
#include <openspace/rendering/framebufferrenderer.h>

#include <openspace/engine/openspaceengine.h>
#include <openspace/interaction/interactionhandler.h>
#include <openspace/scene/scene.h>
#include <openspace/util/camera.h>
#include <openspace/util/time.h>
#include <openspace/util/screenlog.h>
#include <openspace/util/spicemanager.h>
//#include <openspace/rendering/renderablepath.h>
#include <modules/base/rendering/renderablepath.h>
#include <openspace/util/syncbuffer.h>
#include <ghoul/filesystem/filesystem.h>
#include <ghoul/misc/sharedmemory.h>
#include <ghoul/opengl/programobject.h>
#include <openspace/engine/configurationmanager.h>
#include <ghoul/systemcapabilities/systemcapabilities.h>
#include <ghoul/systemcapabilities/openglcapabilitiescomponent.h>
#include <ghoul/font/fontrenderer.h>
#include <ghoul/font/fontmanager.h>
#include <ghoul/glm.h>
#include <openspace/engine/wrapper/windowwrapper.h>

#include <ghoul/io/texture/texturereader.h>
#ifdef GHOUL_USE_DEVIL
#include <ghoul/io/texture/texturereaderdevil.h>
#endif //GHOUL_USE_DEVIL
#ifdef GHOUL_USE_FREEIMAGE
#include <ghoul/io/texture/texturereaderfreeimage.h>
#endif // GHOUL_USE_FREEIMAGE
#include <ghoul/io/texture/texturereadercmap.h>
#include <ghoul/misc/exception.h>

#include <array>
#include <fstream>
#include <sgct.h>

// These are temporary ---abock
#include <modules/base/ephemeris/spiceephemeris.h>
#include <modules/base/ephemeris/staticephemeris.h>

// ABuffer defines
#define RENDERER_FRAMEBUFFER 0
#define RENDERER_ABUFFER 1

#include "renderengine_lua.inl"

namespace {
	const std::string _loggerCat = "RenderEngine";

    const std::string KeyRenderingMethod = "RenderingMethod";   
    std::chrono::seconds ScreenLogTimeToLive(15);
    const std::string DefaultRenderingMethod = "ABuffer";
    const std::string RenderFsPath = "${SHADERS}/render.frag";
}

namespace openspace {

const std::string RenderEngine::PerformanceMeasurementSharedData =
	"OpenSpacePerformanceMeasurementSharedData";

const std::string RenderEngine::KeyFontMono = "Mono";
const std::string RenderEngine::KeyFontLight = "Light";
    
RenderEngine::RenderEngine()
	: _mainCamera(nullptr)
	, _sceneGraph(nullptr)
	, _renderer(nullptr)
    , _rendererImplementation(RendererImplementation::Invalid)
	, _log(nullptr)
	, _showInfo(true)
	, _showLog(true)
	, _takeScreenshot(false)
	, _doPerformanceMeasurements(false)
	, _performanceMemory(nullptr)
	, _globalBlackOutFactor(1.f)
	, _fadeDuration(2.f)
	, _currentFadeTime(0.f)
	, _fadeDirection(0)
    //    , _sgctRenderStatisticsVisible(false)
{
    _onScreenInformation = {
        glm::vec2(0.f),
        12,
        -1
    };
}

RenderEngine::~RenderEngine() {
	delete _sceneGraph;
	_sceneGraph = nullptr;

	delete _mainCamera;
	delete _performanceMemory;

	if (ghoul::SharedMemory::exists(PerformanceMeasurementSharedData))
		ghoul::SharedMemory::remove(PerformanceMeasurementSharedData);
}

bool RenderEngine::deinitialize() {
	_sceneGraph->clearSceneGraph();
	return true;
}

void RenderEngine::setRendererFromString(const std::string& renderingMethod) {
    _rendererImplementation = rendererFromString(renderingMethod);

    std::unique_ptr<Renderer> newRenderer = nullptr;
    switch (_rendererImplementation) {
    case RendererImplementation::Framebuffer:
		newRenderer = std::make_unique<FramebufferRenderer>();
        break;
    case RendererImplementation::ABuffer:
        newRenderer = std::make_unique<ABufferRenderer>();
        break;
    case RendererImplementation::Invalid:
        LFATAL("Rendering method '" << renderingMethod << "' not among the available "
               << "rendering methods");
    }

    setRenderer(std::move(newRenderer));
}

bool RenderEngine::initialize() {
    std::string renderingMethod = DefaultRenderingMethod;
    
    // If the user specified a rendering method that he would like to use, use that

    if (OsEng.configurationManager().hasKeyAndValue<std::string>(KeyRenderingMethod)) {
        renderingMethod = OsEng.configurationManager().value<std::string>(KeyRenderingMethod);
	} else {
        using Version = ghoul::systemcapabilities::OpenGLCapabilitiesComponent::Version;

        // The default rendering method has a requirement of OpenGL 4.3, so if we are
        // below that, we will fall back to frame buffer operation
        if (OpenGLCap.openGLVersion() < Version{4,3,0}) {
            LINFO("Falling back to framebuffer implementation due to OpenGL limitations");
            renderingMethod = "Framebuffer";
        }
    }

	LINFO("Seting renderer from string: " << renderingMethod);
	setRendererFromString(renderingMethod);

	// init camera and set temporary position and scaling
	_mainCamera = new Camera();
	_mainCamera->setScaling(glm::vec2(1.0, -8.0));
	_mainCamera->setPosition(psc(0.f, 0.f, 1.499823f, 11.f));

    OsEng.interactionHandler().setCamera(_mainCamera);
    if (_renderer) {
        _renderer->setCamera(_mainCamera);
    }

#ifdef GHOUL_USE_DEVIL
    ghoul::io::TextureReader::ref().addReader(std::make_shared<ghoul::io::TextureReaderDevIL>());
#endif // GHOUL_USE_DEVIL
#ifdef GHOUL_USE_FREEIMAGE
    ghoul::io::TextureReader::ref().addReader(std::make_shared<ghoul::io::TextureReaderFreeImage>());
#endif // GHOUL_USE_FREEIMAGE

    ghoul::io::TextureReader::ref().addReader(std::make_shared<ghoul::io::TextureReaderCMAP>());


	return true;
}

bool RenderEngine::initializeGL() {
	// TODO:    Fix the power scaled coordinates in such a way that these 
	//			values can be set to more realistic values

	// set the close clip plane and the far clip plane to extreme values while in
	// development
    OsEng.windowWrapper().setNearFarClippingPlane(0.001f, 1000.f);
    
    
    try {
        const float fontSizeTime = 15.f;
        _fontDate = OsEng.fontManager().font(KeyFontMono, fontSizeTime);
        const float fontSizeMono = 10.f;
        _fontInfo = OsEng.fontManager().font(KeyFontMono, fontSizeMono);
        const float fontSizeLight = 8.f;
        _fontLog = OsEng.fontManager().font(KeyFontLight, fontSizeLight);
    }
    catch (const ghoul::fontrendering::Font::FreeTypeException& e) {
        LERROR(e.what());
        throw;
    }
   
    
    
    // ALL OF THIS HAS TO BE CHECKED
    // ---abock
    
    
//	sgct::Engine::instance()->setNearAndFarClippingPlanes(0.001f, 1000.0f);
	// sgct::Engine::instance()->setNearAndFarClippingPlanes(0.1f, 30.0f);

	// calculating the maximum field of view for the camera, used to
	// determine visibility of objects in the scene graph
/*    if (sgct::Engine::instance()->getCurrentRenderTarget() == sgct::Engine::NonLinearBuffer) {
		// fisheye mode, looking upwards to the "dome"
		glm::vec4 upDirection(0, 1, 0, 0);

		// get the tilt and rotate the view
		const float tilt = wPtr->getFisheyeTilt();
		glm::mat4 tiltMatrix
			= glm::rotate(glm::mat4(1.0f), tilt, glm::vec3(1.0f, 0.0f, 0.0f));
		const glm::vec4 viewdir = tiltMatrix * upDirection;

		// set the tilted view and the FOV
		_mainCamera->setCameraDirection(glm::vec3(viewdir[0], viewdir[1], viewdir[2]));
		_mainCamera->setMaxFov(wPtr->getFisheyeFOV());
		_mainCamera->setLookUpVector(glm::vec3(0.0, 1.0, 0.0));
	}
	else {*/
		// get corner positions, calculating the forth to easily calculate center
<<<<<<< HEAD
		glm::vec3 corners[4];
		/*corners[0] = wPtr->getCurrentViewport()->getViewPlaneCoords(
			sgct_core::SGCTProjectionPlane::LowerLeft);
		corners[1] = wPtr->getCurrentViewport()->getViewPlaneCoords(
			sgct_core::SGCTProjectionPlane::UpperLeft);
		corners[2] = wPtr->getCurrentViewport()->getViewPlaneCoords(
			sgct_core::SGCTProjectionPlane::UpperRight);
		corners[3] = glm::vec3(corners[2][0], corners[0][1], corners[2][2]);
         */
		const glm::vec3 center = (corners[0] + corners[1] + corners[2] + corners[3])
			/ 4.0f;
			
//#if 0
//			// @TODO Remove the ifdef when the next SGCT version is released that requests the
//			// getUserPtr to get a name parameter ---abock
//
//			// set the eye position, useful during rendering
//			const glm::vec3 eyePosition
//				= sgct_core::ClusterManager::instance()->getUserPtr("")->getPos();
//#else
//			const glm::vec3 eyePosition
//				= sgct_core::ClusterManager::instance()->getUserPtr()->getPos();
//#endif
		const glm::vec3 eyePosition = sgct_core::ClusterManager::instance()->getDefaultUserPtr()->getPos();
		// get viewdirection, stores the direction in the camera, used for culling
		glm::vec3 viewdir = eyePosition - center;

		if (viewdir == glm::vec3(0)) {
			viewdir = glm::vec3(0, 0, 1);
		} else {
			viewdir = glm::normalize(viewdir);
		}

		_mainCamera->setCameraDirection(-viewdir);
		_mainCamera->setLookUpVector(glm::vec3(0.0, 1.0, 0.0));
=======
		
  //      glm::vec3 corners[4];
  //      sgct::SGCTWindow* wPtr = sgct::Engine::instance()->getWindowPtr(0);
  //      sgct_core::BaseViewport* vp = wPtr->getViewport(0);
  //      sgct_core::SGCTProjectionPlane* projectionPlane = vp->getProjectionPlane();

  //      corners[0] = *(projectionPlane->getCoordinatePtr(sgct_core::SGCTProjectionPlane::LowerLeft));
  //      corners[1] = *(projectionPlane->getCoordinatePtr(sgct_core::SGCTProjectionPlane::UpperLeft));
  //      corners[2] = *(projectionPlane->getCoordinatePtr(sgct_core::SGCTProjectionPlane::UpperRight));
  //      corners[3] = glm::vec3(corners[2][0], corners[0][1], corners[2][2]);
  //       
  //      const glm::vec3 center = (corners[0] + corners[1] + corners[2] + corners[3]);
		////	
		//const glm::vec3 eyePosition = sgct_core::ClusterManager::instance()->getDefaultUserPtr()->getPos();
		////// get viewdirection, stores the direction in the camera, used for culling
		//const glm::vec3 viewdir = glm::normalize(eyePosition - center);

        //const glm::vec3 upVector = corners[0] - corners[1];

        
		//_mainCamera->setCameraDirection(glm::normalize(-viewdir));
     _mainCamera->setCameraDirection(glm::vec3(0.f, 0.f, -1.f));
		//_mainCamera->setLookUpVector(glm::normalize(upVector));
        _mainCamera->setLookUpVector(glm::vec3(0.f, 1.f, 0.f));
>>>>>>> 5db48040

		// set the initial fov to be 0.0 which means everything will be culled
		//float maxFov = 0.0f;
        float maxFov = std::numeric_limits<float>::max();

		//// for each corner
		//for (int i = 0; i < 4; ++i) {
		//	// calculate radians to corner
		//	glm::vec3 dir = glm::normalize(eyePosition - corners[i]);
		//	float radsbetween = acos(glm::dot(viewdir, dir))
		//		/ (glm::length(viewdir) * glm::length(dir));

		//	// the angle to a corner is larger than the current maxima
		//	if (radsbetween > maxFov) {
		//		maxFov = radsbetween;
		//	}
		//}
		_mainCamera->setMaxFov(maxFov);
    //}

    LINFO("Initializing Log");
    std::unique_ptr<ScreenLog> log = std::make_unique<ScreenLog>(ScreenLogTimeToLive);
    _log = log.get();
    ghoul::logging::LogManager::ref().addLog(std::move(log));

    LINFO("Finished initializing GL");
	return true;
}

void RenderEngine::preSynchronization() {
	if (_mainCamera)
		_mainCamera->preSynchronization();
}

void RenderEngine::postSynchronizationPreDraw() {
	//temporary fade funtionality
	if (_fadeDirection != 0) {
		if (_currentFadeTime > _fadeDuration){
			_fadeDirection = 0;
			_globalBlackOutFactor = fminf(1.f, fmaxf(0.f, _globalBlackOutFactor));
		} 
		else {
			if (_fadeDirection < 0)
				_globalBlackOutFactor = glm::smoothstep(1.f, 0.f, _currentFadeTime / _fadeDuration);
			else
				_globalBlackOutFactor = glm::smoothstep(0.f, 1.f, _currentFadeTime / _fadeDuration);
            _currentFadeTime += static_cast<float>(OsEng.windowWrapper().averageDeltaTime());
		}
	}

	if (_mainCamera)
		_mainCamera->postSynchronizationPreDraw();

	bool windowResized = OsEng.windowWrapper().windowHasResized();

	if (windowResized) {
		glm::ivec2 res = OsEng.windowWrapper().currentWindowResolution();
		_renderer->setResolution(res);
		ghoul::fontrendering::FontRenderer::defaultRenderer().setWindowSize(glm::vec2(res));
	}

	// converts the quaternion used to rotation matrices
    if (_mainCamera)
        _mainCamera->compileViewRotationMatrix();

	// update and evaluate the scene starting from the root node
	_sceneGraph->update({
		Time::ref().currentTime(),
        Time::ref().timeJumped(),
		Time::ref().deltaTime(),
		_doPerformanceMeasurements
	});
	_sceneGraph->evaluate(_mainCamera);

	_renderer->update();

	for (auto program : _programs) {
		if (program->isDirty()) {
			program->rebuildFromFile();
		}
	}

	//Allow focus node to update camera (enables camera-following)
	//FIX LATER: THIS CAUSES MASTER NODE TO BE ONE FRAME AHEAD OF SLAVES
	//if (const SceneGraphNode* node = OsEng.ref().interactionHandler().focusNode()){
		//node->updateCamera(_mainCamera);
	//}

}

void RenderEngine::render(const glm::mat4 &projectionMatrix, const glm::mat4 &viewMatrix) {
	_mainCamera->setViewMatrix(viewMatrix);
	_mainCamera->setProjectionMatrix(projectionMatrix);


	if (!(OsEng.isMaster() && _disableMasterRendering)) {
        _renderer->render(_globalBlackOutFactor, _doPerformanceMeasurements);
	}

	// Print some useful information on the master viewport
	if (OsEng.isMaster() && OsEng.windowWrapper().isSimpleRendering()) {
		if (_showInfo) {
			renderInformation();
		}
		if (_showLog) {
			renderScreenLog();
		}
	}
}

void RenderEngine::postDraw() {
    if (Time::ref().timeJumped())
        Time::ref().setTimeJumped(false);
	if (_takeScreenshot) {
        OsEng.windowWrapper().takeScreenshot();
		_takeScreenshot = false;
	}

	if (_doPerformanceMeasurements)
		storePerformanceMeasurements();
}

void RenderEngine::takeScreenshot() {
	_takeScreenshot = true;
}

void RenderEngine::toggleInfoText(bool b) {
	_showInfo = b;
}

Scene* RenderEngine::scene() {
	// TODO custom assert (ticket #5)
	assert(_sceneGraph);
	return _sceneGraph;
}

void RenderEngine::setSceneGraph(Scene* sceneGraph) {
	_sceneGraph = sceneGraph;
}

void RenderEngine::serialize(SyncBuffer* syncBuffer) {
	if (_mainCamera){
		_mainCamera->serialize(syncBuffer);
	}


    syncBuffer->encode(_onScreenInformation._node);
    syncBuffer->encode(_onScreenInformation._position.x);
    syncBuffer->encode(_onScreenInformation._position.y);
    syncBuffer->encode(_onScreenInformation._size);
}

void RenderEngine::deserialize(SyncBuffer* syncBuffer) {
	if (_mainCamera){
		_mainCamera->deserialize(syncBuffer);
	}
    syncBuffer->decode(_onScreenInformation._node);
    syncBuffer->decode(_onScreenInformation._position.x);
    syncBuffer->decode(_onScreenInformation._position.y);
    syncBuffer->decode(_onScreenInformation._size);

}

Camera* RenderEngine::camera() const {
	return _mainCamera;
}

Renderer* RenderEngine::renderer() const {
	return _renderer.get();
}

RenderEngine::RendererImplementation RenderEngine::rendererImplementation() const {
    return _rendererImplementation;
}

float RenderEngine::globalBlackOutFactor() {
	return _globalBlackOutFactor;
}

void RenderEngine::setGlobalBlackOutFactor(float opacity) {
	_globalBlackOutFactor = opacity;
}

void RenderEngine::startFading(int direction, float fadeDuration) {
	_fadeDirection = direction;
	_fadeDuration = fadeDuration;
	_currentFadeTime = 0.f;
}

/**
 * Build a program object for rendering with the used renderer
 */
std::unique_ptr<ghoul::opengl::ProgramObject> RenderEngine::buildRenderProgram(
	std::string name,
	std::string vsPath,
	std::string fsPath,
	const ghoul::Dictionary& data) {

	ghoul::Dictionary dict = data;

    // set path to the current renderer's main fragment shader
	dict.setValue("rendererData", _rendererData);
    // parameterize the main fragment shader program with specific contents.
    // fsPath should point to a shader file defining a Fragment getFragment() function
    // instead of a void main() setting glFragColor, glFragDepth, etc.
    dict.setValue("fragmentPath", fsPath);

    std::unique_ptr<ghoul::opengl::ProgramObject> program = ghoul::opengl::ProgramObject::Build(
		name,
		vsPath,
		RenderFsPath,
		dict);

    if (program) {
        _programs.push_back(program.get());
    }
	return program;
}

/**
 * Build a program object for rendering with the used renderer
 */
std::unique_ptr<ghoul::opengl::ProgramObject> RenderEngine::buildRenderProgram(
	std::string name,
	std::string vsPath,
	std::string fsPath,
	std::string csPath,
	const ghoul::Dictionary& data) {

	ghoul::Dictionary dict = data;
	dict.setValue("rendererData", _rendererData);

    // parameterize the main fragment shader program with specific contents.
    // fsPath should point to a shader file defining a Fragment getFragment() function
    // instead of a void main() setting glFragColor, glFragDepth, etc.
    dict.setValue("fragmentPath", fsPath);

	std::unique_ptr<ghoul::opengl::ProgramObject> program = ghoul::opengl::ProgramObject::Build(
		name,
		vsPath,
		RenderFsPath,
		csPath,
		dict);

    if (program) {
        _programs.push_back(program.get());
    }
	return program;
}

void RenderEngine::removeRenderProgram(const std::unique_ptr<ghoul::opengl::ProgramObject>& program) {
	ghoul::opengl::ProgramObject* ptr = program.get();
    auto it = std::find(
		_programs.begin(),
		_programs.end(),
		ptr
		);

	if (it != _programs.end()) {
		_programs.erase(it);
	}
}

/**
 * Set renderer data
 * Called from the renderer, whenever it needs to update
 * the dictionary of all rendering programs.
 */
void RenderEngine::setRendererData(const ghoul::Dictionary& data) {
	_rendererData = data;
	for (auto program : _programs) {
		ghoul::Dictionary dict = program->dictionary();
		dict.setValue("rendererData", _rendererData);
		program->setDictionary(dict);
	}
}

/**
 * Set renderer
 */
void RenderEngine::setRenderer(std::unique_ptr<Renderer> renderer) {
	glm::ivec2 res = OsEng.windowWrapper().currentWindowResolution();

	if (_renderer) {
		_renderer->deinitialize();
	}

	_renderer = std::move(renderer);
    _renderer->setResolution(res);
	_renderer->initialize();
    _renderer->setCamera(_mainCamera);
    _renderer->setScene(_sceneGraph);
}

scripting::ScriptEngine::LuaLibrary RenderEngine::luaLibrary() {
	return {
		"",
		{
			{
				"takeScreenshot",
				&luascriptfunctions::takeScreenshot,
				"",
				"Renders the current image to a file on disk"
			},
			{
				"setRenderer",
				&luascriptfunctions::setRenderer,
				"string",
				"Sets the renderer (ABuffer or FrameBuffer)"
			},
			{
				"showRenderInformation",
				&luascriptfunctions::showRenderInformation,
				"bool",
				"Toggles the showing of render information on-screen text"
			},
			{
				"setPerformanceMeasurement",
				&luascriptfunctions::setPerformanceMeasurement,
				"bool",
				"Sets the performance measurements"
			},
		    {
			    "fadeIn",
			    &luascriptfunctions::fadeIn,
			    "number",
			    "",
                true
		    },
		    //also temporary @JK
		    {
			    "fadeOut",
			    &luascriptfunctions::fadeOut,
			    "number",
			    "",
                true
		    },
		},
	};
}

void RenderEngine::setPerformanceMeasurements(bool performanceMeasurements) {
	_doPerformanceMeasurements = performanceMeasurements;
}

bool RenderEngine::doesPerformanceMeasurements() const {
	return _doPerformanceMeasurements;
}

void RenderEngine::storePerformanceMeasurements() {
	const int8_t Version = 0;
	const int nValues = 250;
	const int lengthName = 256;
	const int maxValues = 256;

	struct PerformanceLayout {
		int8_t version;
		int32_t nValuesPerEntry;
		int32_t nEntries;
		int32_t maxNameLength;
		int32_t maxEntries;

		struct PerformanceLayoutEntry {
			char name[lengthName];
			float renderTime[nValues];
			float updateRenderable[nValues];
			float updateEphemeris[nValues];

			int32_t currentRenderTime;
			int32_t currentUpdateRenderable;
			int32_t currentUpdateEphemeris;
		};

		PerformanceLayoutEntry entries[maxValues];
	};

	const int nNodes = static_cast<int>(scene()->allSceneGraphNodes().size());
	if (!_performanceMemory) {

		// Compute the total size
		const int totalSize = sizeof(int8_t) + 4 * sizeof(int32_t) +
			maxValues * sizeof(PerformanceLayout::PerformanceLayoutEntry);
		LINFO("Create shared memory of " << totalSize << " bytes");

        try {
            ghoul::SharedMemory::remove(PerformanceMeasurementSharedData);
        }
        catch (const ghoul::SharedMemory::SharedMemoryError& e) {
            LINFOC(e.component, e.what());
        }
        
		ghoul::SharedMemory::create(PerformanceMeasurementSharedData, totalSize);
		_performanceMemory = new ghoul::SharedMemory(PerformanceMeasurementSharedData);

        void* ptr = _performanceMemory->memory();
		PerformanceLayout* layout = reinterpret_cast<PerformanceLayout*>(ptr);
		layout->version = Version;
		layout->nValuesPerEntry = nValues;
		layout->nEntries = nNodes;
		layout->maxNameLength = lengthName;
		layout->maxEntries = maxValues;

		memset(layout->entries, 0, maxValues * sizeof(PerformanceLayout::PerformanceLayoutEntry));

		for (int i = 0; i < nNodes; ++i) {
			SceneGraphNode* node = scene()->allSceneGraphNodes()[i];

			memset(layout->entries[i].name, 0, lengthName);
#ifdef _MSC_VER
            strcpy_s(layout->entries[i].name, node->name().length() + 1, node->name().c_str());
#else
            strcpy(layout->entries[i].name, node->name().c_str());
#endif

			layout->entries[i].currentRenderTime = 0;
			layout->entries[i].currentUpdateRenderable = 0;
			layout->entries[i].currentUpdateEphemeris = 0;
		}
	}

    void* ptr = _performanceMemory->memory();
	PerformanceLayout* layout = reinterpret_cast<PerformanceLayout*>(ptr);
	_performanceMemory->acquireLock();
	for (int i = 0; i < nNodes; ++i) {
		SceneGraphNode* node = scene()->allSceneGraphNodes()[i];
		SceneGraphNode::PerformanceRecord r = node->performanceRecord();
		PerformanceLayout::PerformanceLayoutEntry& entry = layout->entries[i];

		entry.renderTime[entry.currentRenderTime] = r.renderTime / 1000.f;
		entry.updateEphemeris[entry.currentUpdateEphemeris] = r.updateTimeEphemeris / 1000.f;
		entry.updateRenderable[entry.currentUpdateRenderable] = r.updateTimeRenderable / 1000.f;

		entry.currentRenderTime = (entry.currentRenderTime + 1) % nValues;
		entry.currentUpdateEphemeris = (entry.currentUpdateEphemeris + 1) % nValues;
		entry.currentUpdateRenderable = (entry.currentUpdateRenderable + 1) % nValues;
	}
	_performanceMemory->releaseLock();
}

// This method is temporary and will be removed once the scalegraph is in effect ---abock
void RenderEngine::changeViewPoint(std::string origin) {
    SceneGraphNode* solarSystemBarycenterNode = scene()->sceneGraphNode("SolarSystemBarycenter");
    SceneGraphNode* plutoBarycenterNode = scene()->sceneGraphNode("PlutoBarycenter");
    SceneGraphNode* newHorizonsNode = scene()->sceneGraphNode("NewHorizons");
	SceneGraphNode* newHorizonsPathNodeJ = scene()->sceneGraphNode("NewHorizonsPathJupiter");
	SceneGraphNode* newHorizonsPathNodeP = scene()->sceneGraphNode("NewHorizonsPathPluto");
	RenderablePath* nhPath;

    SceneGraphNode* jupiterBarycenterNode = scene()->sceneGraphNode("JupiterBarycenter");

	//SceneGraphNode* newHorizonsGhostNode = scene()->sceneGraphNode("NewHorizonsGhost");
	//SceneGraphNode* dawnNode = scene()->sceneGraphNode("Dawn");
	//SceneGraphNode* vestaNode = scene()->sceneGraphNode("Vesta");

    if (solarSystemBarycenterNode == nullptr || plutoBarycenterNode == nullptr || 
		newHorizonsNode == nullptr || jupiterBarycenterNode == nullptr 
		//||	dawnNode == nullptr 
		//||  vestaNode == nullptr
		) {
	    LERROR("Necessary nodes does not exist");
		return;
    }

    if (origin == "Pluto") {
		if (newHorizonsPathNodeP) {
			Renderable* R = newHorizonsPathNodeP->renderable();
			newHorizonsPathNodeP->setParent(plutoBarycenterNode);
			nhPath = static_cast<RenderablePath*>(R);
			nhPath->calculatePath("PLUTO BARYCENTER");
		}

		plutoBarycenterNode->setParent(scene()->sceneGraphNode("SolarSystem"));
		plutoBarycenterNode->setEphemeris(new StaticEphemeris);
		
		solarSystemBarycenterNode->setParent(plutoBarycenterNode);
		newHorizonsNode->setParent(plutoBarycenterNode);
		//newHorizonsGhostNode->setParent(plutoBarycenterNode);

		//dawnNode->setParent(plutoBarycenterNode);
		//vestaNode->setParent(plutoBarycenterNode);

		//newHorizonsTrailNode->setParent(plutoBarycenterNode);
		ghoul::Dictionary solarDictionary =
		{
			{ std::string("Type"), std::string("Spice") },
			{ std::string("Body"), std::string("SUN") },
			{ std::string("Reference"), std::string("GALACTIC") },
			{ std::string("Observer"), std::string("PLUTO BARYCENTER") },
			{ std::string("Kernels"), ghoul::Dictionary() }
		};
        
        ghoul::Dictionary jupiterDictionary =
        {
            { std::string("Type"), std::string("Spice") },
            { std::string("Body"), std::string("JUPITER BARYCENTER") },
            { std::string("Reference"), std::string("GALACTIC") },
            { std::string("Observer"), std::string("PLUTO BARYCENTER") },
            { std::string("Kernels"), ghoul::Dictionary() }
        };

        ghoul::Dictionary newHorizonsDictionary =
        {
            { std::string("Type"), std::string("Spice") },
            { std::string("Body"), std::string("NEW HORIZONS") },
            { std::string("Reference"), std::string("GALACTIC") },
            { std::string("Observer"), std::string("PLUTO BARYCENTER") },
            { std::string("Kernels"), ghoul::Dictionary() }
        };

		solarSystemBarycenterNode->setEphemeris(new SpiceEphemeris(solarDictionary));
		jupiterBarycenterNode->setEphemeris(new SpiceEphemeris(jupiterDictionary));
        newHorizonsNode->setEphemeris(new SpiceEphemeris(newHorizonsDictionary));
		//newHorizonsTrailNode->setEphemeris(new SpiceEphemeris(newHorizonsDictionary));


		//ghoul::Dictionary dawnDictionary =
        //{
        //    { std::string("Type"), std::string("Spice") },
        //    { std::string("Body"), std::string("DAWN") },
        //    { std::string("Reference"), std::string("GALACTIC") },
        //    { std::string("Observer"), std::string("PLUTO BARYCENTER") },
        //    { std::string("Kernels"), ghoul::Dictionary() }
        //};
        //dawnNode->setEphemeris(new SpiceEphemeris(dawnDictionary));
		//
		//ghoul::Dictionary vestaDictionary =
		//{
		//	  { std::string("Type"), std::string("Spice") },
		//	  { std::string("Body"), std::string("VESTA") },
		//	  { std::string("Reference"), std::string("GALACTIC") },
		//	  { std::string("Observer"), std::string("PLUTO BARYCENTER") },
		//	  { std::string("Kernels"), ghoul::Dictionary() }
		//};
		//vestaNode->setEphemeris(new SpiceEphemeris(vestaDictionary));

		
		//ghoul::Dictionary newHorizonsGhostDictionary =
		//{
		//	{ std::string("Type"), std::string("Spice") },
		//	{ std::string("Body"), std::string("NEW HORIZONS") },
		//	{ std::string("EphmerisGhosting"), std::string("TRUE") },
		//	{ std::string("Reference"), std::string("GALACTIC") },
		//	{ std::string("Observer"), std::string("PLUTO BARYCENTER") },
		//	{ std::string("Kernels"), ghoul::Dictionary() }
		//};
		//newHorizonsGhostNode->setEphemeris(new SpiceEphemeris(newHorizonsGhostDictionary));
		
        return;
    }
    if (origin == "Sun") {
		solarSystemBarycenterNode->setParent(scene()->sceneGraphNode("SolarSystem"));

		plutoBarycenterNode->setParent(solarSystemBarycenterNode);
		jupiterBarycenterNode->setParent(solarSystemBarycenterNode);
		newHorizonsNode->setParent(solarSystemBarycenterNode);
		//newHorizonsGhostNode->setParent(solarSystemBarycenterNode);

		//newHorizonsTrailNode->setParent(solarSystemBarycenterNode);
		//dawnNode->setParent(solarSystemBarycenterNode);
		//vestaNode->setParent(solarSystemBarycenterNode);

        ghoul::Dictionary plutoDictionary =
        {
            { std::string("Type"), std::string("Spice") },
            { std::string("Body"), std::string("PLUTO BARYCENTER") },
            { std::string("Reference"), std::string("GALACTIC") },
            { std::string("Observer"), std::string("SUN") },
            { std::string("Kernels"), ghoul::Dictionary() }
        };
        ghoul::Dictionary jupiterDictionary =
        {
            { std::string("Type"), std::string("Spice") },
            { std::string("Body"), std::string("JUPITER BARYCENTER") },
            { std::string("Reference"), std::string("GALACTIC") },
            { std::string("Observer"), std::string("SUN") },
            { std::string("Kernels"), ghoul::Dictionary() }
        };
        
        solarSystemBarycenterNode->setEphemeris(new StaticEphemeris);
        jupiterBarycenterNode->setEphemeris(new SpiceEphemeris(jupiterDictionary));
        plutoBarycenterNode->setEphemeris(new SpiceEphemeris(plutoDictionary));

        ghoul::Dictionary newHorizonsDictionary =
        {
            { std::string("Type"), std::string("Spice") },
            { std::string("Body"), std::string("NEW HORIZONS") },
            { std::string("Reference"), std::string("GALACTIC") },
            { std::string("Observer"), std::string("SUN") },
            { std::string("Kernels"), ghoul::Dictionary() }
        };
        newHorizonsNode->setEphemeris(new SpiceEphemeris(newHorizonsDictionary));
		//newHorizonsTrailNode->setEphemeris(new SpiceEphemeris(newHorizonsDictionary));

        
		//ghoul::Dictionary dawnDictionary =
		//{
		//	{ std::string("Type"), std::string("Spice") },
		//	{ std::string("Body"), std::string("DAWN") },
		//	{ std::string("Reference"), std::string("GALACTIC") },
		//	{ std::string("Observer"), std::string("SUN") },
		//	{ std::string("Kernels"), ghoul::Dictionary() }
		//};
		//dawnNode->setEphemeris(new SpiceEphemeris(dawnDictionary));
		//
		//ghoul::Dictionary vestaDictionary =
		//{
		//	{ std::string("Type"), std::string("Spice") },
		//	{ std::string("Body"), std::string("VESTA") },
		//	{ std::string("Reference"), std::string("GALACTIC") },
		//	{ std::string("Observer"), std::string("SUN") },
		//	{ std::string("Kernels"), ghoul::Dictionary() }
		//};
		//vestaNode->setEphemeris(new SpiceEphemeris(vestaDictionary));
		
		
		//ghoul::Dictionary newHorizonsGhostDictionary =
		//{
		//	{ std::string("Type"), std::string("Spice") },
		//	{ std::string("Body"), std::string("NEW HORIZONS") },
		//	{ std::string("EphmerisGhosting"), std::string("TRUE") },
		//	{ std::string("Reference"), std::string("GALACTIC") },
		//	{ std::string("Observer"), std::string("JUPITER BARYCENTER") },
		//	{ std::string("Kernels"), ghoul::Dictionary() }
		//};
		//newHorizonsGhostNode->setEphemeris(new SpiceEphemeris(newHorizonsGhostDictionary));
		
        return;
    }
    if (origin == "Jupiter") {
		if (newHorizonsPathNodeJ) {
			Renderable* R = newHorizonsPathNodeJ->renderable();
			newHorizonsPathNodeJ->setParent(jupiterBarycenterNode);
			nhPath = static_cast<RenderablePath*>(R);
			nhPath->calculatePath("JUPITER BARYCENTER");
		}

		jupiterBarycenterNode->setParent(scene()->sceneGraphNode("SolarSystem"));
		jupiterBarycenterNode->setEphemeris(new StaticEphemeris);

		solarSystemBarycenterNode->setParent(jupiterBarycenterNode);
		newHorizonsNode->setParent(jupiterBarycenterNode);
		//newHorizonsTrailNode->setParent(jupiterBarycenterNode);

		//dawnNode->setParent(jupiterBarycenterNode);
		//vestaNode->setParent(jupiterBarycenterNode);


		ghoul::Dictionary solarDictionary =
		{
			{ std::string("Type"), std::string("Spice") },
			{ std::string("Body"), std::string("SUN") },
			{ std::string("Reference"), std::string("GALACTIC") },
			{ std::string("Observer"), std::string("JUPITER BARYCENTER") },
			{ std::string("Kernels"), ghoul::Dictionary() }
		};

		ghoul::Dictionary plutoDictionary =
		{
			{ std::string("Type"), std::string("Spice") },
			{ std::string("Body"), std::string("PlUTO BARYCENTER") },
			{ std::string("Reference"), std::string("GALACTIC") },
			{ std::string("Observer"), std::string("JUPITER BARYCENTER") },
			{ std::string("Kernels"), ghoul::Dictionary() }
		};

		ghoul::Dictionary newHorizonsDictionary =
		{
			{ std::string("Type"), std::string("Spice") },
			{ std::string("Body"), std::string("NEW HORIZONS") },
			{ std::string("Reference"), std::string("GALACTIC") },
			{ std::string("Observer"), std::string("JUPITER BARYCENTER") },
			{ std::string("Kernels"), ghoul::Dictionary() }
		};
		solarSystemBarycenterNode->setEphemeris(new SpiceEphemeris(solarDictionary));
		plutoBarycenterNode->setEphemeris(new SpiceEphemeris(plutoDictionary));
		newHorizonsNode->setEphemeris(new SpiceEphemeris(newHorizonsDictionary));
		//newHorizonsGhostNode->setParent(jupiterBarycenterNode);
		//newHorizonsTrailNode->setEphemeris(new SpiceEphemeris(newHorizonsDictionary));


		//ghoul::Dictionary dawnDictionary =
		//{
		//	{ std::string("Type"), std::string("Spice") },
		//	{ std::string("Body"), std::string("DAWN") },
		//	{ std::string("Reference"), std::string("GALACTIC") },
		//	{ std::string("Observer"), std::string("JUPITER BARYCENTER") },
		//	{ std::string("Kernels"), ghoul::Dictionary() }
		//};
		//dawnNode->setEphemeris(new SpiceEphemeris(dawnDictionary));
		//
		//ghoul::Dictionary vestaDictionary =
		//{
		//	{ std::string("Type"), std::string("Spice") },
		//	{ std::string("Body"), std::string("VESTA") },
		//	{ std::string("Reference"), std::string("GALACTIC") },
		//	{ std::string("Observer"), std::string("JUPITER BARYCENTER") },
		//	{ std::string("Kernels"), ghoul::Dictionary() }
		//};
		//vestaNode->setEphemeris(new SpiceEphemeris(vestaDictionary));


		
		//ghoul::Dictionary newHorizonsGhostDictionary =
		//{
		//	{ std::string("Type"), std::string("Spice") },
		//	{ std::string("Body"), std::string("NEW HORIZONS") },
		//	{ std::string("EphmerisGhosting"), std::string("TRUE") },
		//	{ std::string("Reference"), std::string("GALACTIC") },
		//	{ std::string("Observer"), std::string("JUPITER BARYCENTER") },
		//	{ std::string("Kernels"), ghoul::Dictionary() }
		//};
		//newHorizonsGhostNode->setEphemeris(new SpiceEphemeris(newHorizonsGhostDictionary));
		//newHorizonsGhostNode->setParent(jupiterBarycenterNode);

	
        return;
    }
	//if (origin == "Vesta") {
	//	
	//	vestaNode->setParent(scene()->sceneGraphNode("SolarSystem"));
	//	vestaNode->setEphemeris(new StaticEphemeris);
	//
	//	solarSystemBarycenterNode->setParent(vestaNode);
	//	newHorizonsNode->setParent(vestaNode);
	//
	//	dawnNode->setParent(vestaNode);
	//	plutoBarycenterNode->setParent(vestaNode);
	//
	//
	//	ghoul::Dictionary plutoDictionary =
	//	{
	//		{ std::string("Type"), std::string("Spice") },
	//		{ std::string("Body"), std::string("PLUTO BARYCENTER") },
	//		{ std::string("Reference"), std::string("GALACTIC") },
	//		{ std::string("Observer"), std::string("VESTA") },
	//		{ std::string("Kernels"), ghoul::Dictionary() }
	//	};
	//	ghoul::Dictionary solarDictionary =
	//	{
	//		{ std::string("Type"), std::string("Spice") },
	//		{ std::string("Body"), std::string("SUN") },
	//		{ std::string("Reference"), std::string("GALACTIC") },
	//		{ std::string("Observer"), std::string("VESTA") },
	//		{ std::string("Kernels"), ghoul::Dictionary() }
	//	};
	//
	//	ghoul::Dictionary jupiterDictionary =
	//	{
	//		{ std::string("Type"), std::string("Spice") },
	//		{ std::string("Body"), std::string("JUPITER BARYCENTER") },
	//		{ std::string("Reference"), std::string("GALACTIC") },
	//		{ std::string("Observer"), std::string("VESTA") },
	//		{ std::string("Kernels"), ghoul::Dictionary() }
	//	};
	//
	//	solarSystemBarycenterNode->setEphemeris(new SpiceEphemeris(solarDictionary));
	//	plutoBarycenterNode->setEphemeris(new SpiceEphemeris(plutoDictionary));
	//	jupiterBarycenterNode->setEphemeris(new SpiceEphemeris(jupiterDictionary));
	//
	//	ghoul::Dictionary newHorizonsDictionary =
	//	{
	//		{ std::string("Type"), std::string("Spice") },
	//		{ std::string("Body"), std::string("NEW HORIZONS") },
	//		{ std::string("Reference"), std::string("GALACTIC") },
	//		{ std::string("Observer"), std::string("VESTA") },
	//		{ std::string("Kernels"), ghoul::Dictionary() }
	//	};
	//	newHorizonsNode->setEphemeris(new SpiceEphemeris(newHorizonsDictionary));
	//
	//	ghoul::Dictionary dawnDictionary =
	//	{
	//		{ std::string("Type"), std::string("Spice") },
	//		{ std::string("Body"), std::string("DAWN") },
	//		{ std::string("Reference"), std::string("GALACTIC") },
	//		{ std::string("Observer"), std::string("VESTA") },
	//		{ std::string("Kernels"), ghoul::Dictionary() }
	//	};
	//	dawnNode->setEphemeris(new SpiceEphemeris(dawnDictionary));
	//	vestaNode->setEphemeris(new StaticEphemeris);
	//
	//	return;
	//}

	if (origin == "67P") {
		SceneGraphNode* rosettaNode = scene()->sceneGraphNode("Rosetta");
		SceneGraphNode* cgNode = scene()->sceneGraphNode("67P");
		//jupiterBarycenterNode->setParent(solarSystemBarycenterNode);
		//plutoBarycenterNode->setParent(solarSystemBarycenterNode);
		solarSystemBarycenterNode->setParent(cgNode);
		rosettaNode->setParent(cgNode);
		
		ghoul::Dictionary solarDictionary =
			{
			{ std::string("Type"), std::string("Spice") },
				{ std::string("Body"), std::string("SUN") },
				{ std::string("Reference"), std::string("GALACTIC") },
				{ std::string("Observer"), std::string("CHURYUMOV-GERASIMENKO") },
				{ std::string("Kernels"), ghoul::Dictionary() }
			};
		solarSystemBarycenterNode->setEphemeris(new SpiceEphemeris(solarDictionary));
		
		ghoul::Dictionary rosettaDictionary =
			{
			{ std::string("Type"), std::string("Spice") },
				{ std::string("Body"), std::string("ROSETTA") },
				{ std::string("Reference"), std::string("GALACTIC") },
				{ std::string("Observer"), std::string("CHURYUMOV-GERASIMENKO") },
				{ std::string("Kernels"), ghoul::Dictionary() }
			};
		
		cgNode->setParent(scene()->sceneGraphNode("SolarSystem"));
		rosettaNode->setEphemeris(new SpiceEphemeris(rosettaDictionary));
		cgNode->setEphemeris(new StaticEphemeris);
		
		return;
		
	}

    LFATAL("This function is being misused with an argument of '" << origin << "'");
}

void RenderEngine::setDisableRenderingOnMaster(bool enabled) {
    _disableMasterRendering = enabled;
}

RenderEngine::RendererImplementation RenderEngine::rendererFromString(const std::string& impl) {
    const std::map<std::string, RenderEngine::RendererImplementation> RenderingMethods = {
        { "ABuffer", RendererImplementation::ABuffer },
        { "Framebuffer", RendererImplementation::Framebuffer }
    };

    if (RenderingMethods.find(impl) != RenderingMethods.end())
        return RenderingMethods.at(impl);
    else
        return RendererImplementation::Invalid;
}

void RenderEngine::renderInformation() {
	// TODO: Adjust font_size properly when using retina screen
	const float fontSizeMono = 10.f;
	const float fontSizeTime = 15.f;

	using Font = ghoul::fontrendering::Font;
	using ghoul::fontrendering::RenderFont;


	if (_showInfo && _fontDate && _fontInfo) {
		double currentTime = Time::ref().currentTime();

		glm::vec2 penPosition = glm::vec2(
			10.f,
			OsEng.windowWrapper().viewportPixelCoordinates().w
			);
		penPosition.y -= _fontDate->height();

		RenderFontCr(*_fontDate,
			penPosition,
			"Date: %s",
			Time::ref().currentTimeUTC().c_str()
			);

		RenderFontCr(*_fontInfo,
			penPosition,
			"Simulation increment (s): %.0f",
			Time::ref().deltaTime()
			);

		RenderFontCr(*_fontInfo,
			penPosition,
			"Avg. Frametime: %.5f",
			OsEng.windowWrapper().averageDeltaTime()
			);

#ifdef OPENSPACE_MODULE_NEWHORIZONS_ENABLED
		if (openspace::ImageSequencer2::ref().isReady()) {
			penPosition.y -= 25.f;

			glm::vec4 targetColor(0.00, 0.75, 1.00, 1);

			double lt;
			glm::dvec3 p =
				SpiceManager::ref().targetPosition("PLUTO", "NEW HORIZONS", "GALACTIC", {}, currentTime, lt);
			psc nhPos = PowerScaledCoordinate::CreatePowerScaledCoordinate(p.x, p.y, p.z);
			float a, b, c;
			glm::dvec3 radii;
			SpiceManager::ref().getValue("PLUTO", "RADII", radii);
			a = radii.x;
			b = radii.y;
			c = radii.z;
			float radius = (a + b) / 2.f;
			float distToSurf = glm::length(nhPos.vec3()) - radius;

			RenderFont(*_fontInfo,
				penPosition,
				"Distance to Pluto: % .1f (KM)",
				distToSurf
				);
			penPosition.y -= _fontInfo->height();


			double remaining = openspace::ImageSequencer2::ref().getNextCaptureTime() - currentTime;
			float t = static_cast<float>(1.0 - remaining / openspace::ImageSequencer2::ref().getIntervalLength());
			std::string progress = "|";
			int g = static_cast<int>((t * 24) + 1);
			g = std::max(g, 0);
			for (int i = 0; i < g; i++)
				progress.append("-");
			progress.append(">");
			for (int i = 0; i < 25 - g; i++)
				progress.append(" ");

			std::string str = SpiceManager::ref().dateFromEphemerisTime(
				ImageSequencer2::ref().getNextCaptureTime(),
				"YYYY MON DD HR:MN:SC"
				);

			glm::vec4 active(0.6, 1, 0.00, 1);
			glm::vec4 brigther_active(0.9, 1, 0.75, 1);

			progress.append("|");
			if (remaining > 0) {
				brigther_active *= (1 - t);

				RenderFontCr(*_fontInfo,
					penPosition,
					active * t + brigther_active,
					"Next instrument activity:"
					);

				RenderFontCr(*_fontInfo,
					penPosition,
					active * t + brigther_active,
					"%.0f s %s %.1f %%",
					remaining, progress.c_str(), t * 100
					);

				RenderFontCr(*_fontInfo,
					penPosition,
					active,
					"Data acquisition time: %s",
					str.c_str()
					);
			}
			std::pair<double, std::string> nextTarget = ImageSequencer2::ref().getNextTarget();
			std::pair<double, std::string> currentTarget = ImageSequencer2::ref().getCurrentTarget();

			if (currentTarget.first > 0.0) {
				int timeleft = static_cast<int>(nextTarget.first - currentTime);

				int hour = timeleft / 3600;
				int second = timeleft % 3600;
				int minute = second / 60;
				second = second % 60;

				std::string hh, mm, ss, coundtown;

				if (hour   < 10) hh.append("0");
				if (minute < 10) mm.append("0");
				if (second < 10) ss.append("0");

				hh.append(std::to_string(hour));
				mm.append(std::to_string(minute));
				ss.append(std::to_string(second));

				RenderFontCr(*_fontInfo,
					penPosition,
					targetColor,
					"Data acquisition adjacency: [%s:%s:%s]",
					hh.c_str(), mm.c_str(), ss.c_str()
					);


				std::pair<double, std::vector<std::string>> incidentTargets = ImageSequencer2::ref().getIncidentTargetList(2);
				std::string space;
				glm::vec4 color;
				size_t isize = incidentTargets.second.size();
				for (size_t p = 0; p < isize; p++) {
					double t = static_cast<double>(p + 1) / static_cast<double>(isize + 1);
					t = (p > isize / 2) ? 1 - t : t;
					t += 0.3;
					color = (p == isize / 2) ? targetColor : glm::vec4(t, t, t, 1);

					RenderFont(*_fontInfo,
						penPosition,
						color,
						"%s%s",
						space.c_str(), incidentTargets.second[p].c_str()
						);


					for (int k = 0; k < incidentTargets.second[p].size() + 2; k++)
						space += " ";
				}
				penPosition.y -= _fontInfo->height();

				std::map<std::string, bool> activeMap = ImageSequencer2::ref().getActiveInstruments();
				glm::vec4 firing(0.58 - t, 1 - t, 1 - t, 1);
				glm::vec4 notFiring(0.5, 0.5, 0.5, 1);

				RenderFontCr(*_fontInfo,
					penPosition,
					active,
					"Active Instruments:"
					);

				for (auto t : activeMap) {
					if (t.second == false) {
						RenderFont(*_fontInfo,
							penPosition,
							glm::vec4(0.3, 0.3, 0.3, 1),
							"| |"
							);
						RenderFontCr(*_fontInfo,
							penPosition,
							glm::vec4(0.3, 0.3, 0.3, 1),
							"    %5s",
							t.first.c_str()
							);

					}
					else {
						RenderFont(*_fontInfo,
							penPosition,
							glm::vec4(0.3, 0.3, 0.3, 1),
							"|"
							);
						if (t.first == "NH_LORRI") {
							RenderFont(*_fontInfo,
								penPosition,
								firing,
								" + "
								);
						}
						RenderFont(*_fontInfo,
							penPosition,
							glm::vec4(0.3, 0.3, 0.3, 1),
							"  |"
							);
						RenderFontCr(*_fontInfo,
							penPosition,
							active,
							"    %5s",
							t.first.c_str()
							);
					}
				}
			}
		}
#endif
	}
}

void RenderEngine::renderScreenLog() {
	_log->removeExpiredEntries();

	const int max = 10;
	const int category_length = 20;
	const int msg_length = 140;
	std::chrono::seconds fade(5);

	auto entries = _log->entries();
	auto lastEntries = entries.size() > max ? std::make_pair(entries.rbegin(), entries.rbegin() + max) : std::make_pair(entries.rbegin(), entries.rend());

	//                if (entries.size() > max)

	//ScreenLog::const_range ScreenLog::last(size_t n) {
	//	if (_entries.size() > n) {
	//		return std::make_pair(_entries.rbegin(), _entries.rbegin() + n);
	//	} else {
	//		return std::make_pair(_entries.rbegin(), _entries.rend());
	//	}
	//}

	//                auto entries = _log->last(max);

	const glm::vec4 white(0.9, 0.9, 0.9, 1);
	const glm::vec4 red(1, 0, 0, 1);
	const glm::vec4 yellow(1, 1, 0, 1);
	const glm::vec4 green(0, 1, 0, 1);
	const glm::vec4 blue(0, 0, 1, 1);

	size_t nr = 1;
	auto now = std::chrono::steady_clock::now();
	for (auto& it = lastEntries.first; it != lastEntries.second; ++it) {
		const ScreenLog::LogEntry* e = &(*it);

		std::chrono::duration<double> diff = now - e->timeStamp;

		float alpha = 1;
		std::chrono::duration<double> ttf = ScreenLogTimeToLive - fade;
		if (diff > ttf) {
			auto d = (diff - ttf).count();
			auto t = static_cast<float>(d) / static_cast<float>(fade.count());
			float p = 0.8f - t;
			alpha = (p <= 0.f) ? 0.f : pow(p, 0.3f);
		}

		// Since all log entries are ordered, once one exceeds alpha, all have
		if (alpha <= 0.0)
			break;

		const std::string lvl = "(" + ghoul::logging::LogManager::stringFromLevel(e->level) + ")";
		const std::string& message = e->message.substr(0, msg_length);
		nr += std::count(message.begin(), message.end(), '\n');

		RenderFont(*_fontLog,
			glm::vec2(10.f, _fontLog->pointSize() * nr * 2),
			white * alpha,
			"%-14s %s%s",									// Format
			e->timeString.c_str(),							// Time string
			e->category.substr(0, category_length).c_str(), // Category string (up to category_length)
			e->category.length() > 20 ? "..." : "");		// Pad category with "..." if exceeds category_length

		glm::vec4 color = white;
		if (e->level == ghoul::logging::LogManager::LogLevel::Debug)
			color = green;
		if (e->level == ghoul::logging::LogManager::LogLevel::Warning)
			color = yellow;
		if (e->level == ghoul::logging::LogManager::LogLevel::Error)
			color = red;
		if (e->level == ghoul::logging::LogManager::LogLevel::Fatal)
			color = blue;

		//                    const float font_with_light = 5;
		RenderFont(*_fontLog,
			glm::vec2(static_cast<float>(10 + 39 * _fontLog->pointSize()), _fontLog->pointSize() * nr * 2),
			color * alpha,
			"%s",									// Format
			lvl.c_str());		// Pad category with "..." if exceeds category_length

		RenderFont(*_fontLog,
			glm::vec2(static_cast<float>(10 + 53 * _fontLog->pointSize()), _fontLog->pointSize() * nr * 2),
			white * alpha,
			"%s",									// Format
			message.c_str());		// Pad category with "..." if exceeds category_length
		++nr;
	}
}

}// namespace openspace<|MERGE_RESOLUTION|>--- conflicted
+++ resolved
@@ -247,43 +247,6 @@
 	}
 	else {*/
 		// get corner positions, calculating the forth to easily calculate center
-<<<<<<< HEAD
-		glm::vec3 corners[4];
-		/*corners[0] = wPtr->getCurrentViewport()->getViewPlaneCoords(
-			sgct_core::SGCTProjectionPlane::LowerLeft);
-		corners[1] = wPtr->getCurrentViewport()->getViewPlaneCoords(
-			sgct_core::SGCTProjectionPlane::UpperLeft);
-		corners[2] = wPtr->getCurrentViewport()->getViewPlaneCoords(
-			sgct_core::SGCTProjectionPlane::UpperRight);
-		corners[3] = glm::vec3(corners[2][0], corners[0][1], corners[2][2]);
-         */
-		const glm::vec3 center = (corners[0] + corners[1] + corners[2] + corners[3])
-			/ 4.0f;
-			
-//#if 0
-//			// @TODO Remove the ifdef when the next SGCT version is released that requests the
-//			// getUserPtr to get a name parameter ---abock
-//
-//			// set the eye position, useful during rendering
-//			const glm::vec3 eyePosition
-//				= sgct_core::ClusterManager::instance()->getUserPtr("")->getPos();
-//#else
-//			const glm::vec3 eyePosition
-//				= sgct_core::ClusterManager::instance()->getUserPtr()->getPos();
-//#endif
-		const glm::vec3 eyePosition = sgct_core::ClusterManager::instance()->getDefaultUserPtr()->getPos();
-		// get viewdirection, stores the direction in the camera, used for culling
-		glm::vec3 viewdir = eyePosition - center;
-
-		if (viewdir == glm::vec3(0)) {
-			viewdir = glm::vec3(0, 0, 1);
-		} else {
-			viewdir = glm::normalize(viewdir);
-		}
-
-		_mainCamera->setCameraDirection(-viewdir);
-		_mainCamera->setLookUpVector(glm::vec3(0.0, 1.0, 0.0));
-=======
 		
   //      glm::vec3 corners[4];
   //      sgct::SGCTWindow* wPtr = sgct::Engine::instance()->getWindowPtr(0);
@@ -308,7 +271,6 @@
      _mainCamera->setCameraDirection(glm::vec3(0.f, 0.f, -1.f));
 		//_mainCamera->setLookUpVector(glm::normalize(upVector));
         _mainCamera->setLookUpVector(glm::vec3(0.f, 1.f, 0.f));
->>>>>>> 5db48040
 
 		// set the initial fov to be 0.0 which means everything will be culled
 		//float maxFov = 0.0f;
