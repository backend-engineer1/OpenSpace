--- conflicted
+++ resolved
@@ -166,13 +166,8 @@
     
     
 // KeyframeInteractionMode
-<<<<<<< HEAD
-KeyframeInteractionMode::KeyframeInteractionMode() {
-
-=======
 KeyframeInteractionMode::KeyframeInteractionMode()
 {
->>>>>>> 9eb4e73c
 }
 
 KeyframeInteractionMode::~KeyframeInteractionMode() {
