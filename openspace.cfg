--- conflicted
+++ resolved
@@ -7,14 +7,10 @@
     -- occurs in a single window, a fisheye projection, or a dome cluster system
 
     -- A regular 1280x720 window
-    --SGCTConfig = sgct.config.single{},
+    SGCTConfig = sgct.config.single{1280, 720},
 
     -- A regular 1920x1080 window
-<<<<<<< HEAD
-    SGCTConfig = sgct.config.single{1920, 1080}, 
-=======
     -- SGCTConfig = sgct.config.single{1920, 1080},
->>>>>>> 619cf272
     
     -- A windowed 1920x1080 fullscreen
     -- SGCTConfig = sgct.config.single{1920, 1080, border=false, windowPos={0,0}, shared=true, name="WV_OBS_SPOUT1"},
