/*****************************************************************************************
*                                                                                       *
* OpenSpace                                                                             *
*                                                                                       *
* Copyright (c) 2014-2016                                                               *
*                                                                                       *
* Permission is hereby granted, free of charge, to any person obtaining a copy of this  *
* software and associated documentation files (the "Software"), to deal in the Software *
* without restriction, including without limitation the rights to use, copy, modify,    *
* merge, publish, distribute, sublicense, and/or sell copies of the Software, and to    *
* permit persons to whom the Software is furnished to do so, subject to the following   *
* conditions:                                                                           *
*                                                                                       *
* The above copyright notice and this permission notice shall be included in all copies *
* or substantial portions of the Software.                                              *
*                                                                                       *
* THE SOFTWARE IS PROVIDED "AS IS", WITHOUT WARRANTY OF ANY KIND, EXPRESS OR IMPLIED,   *
* INCLUDING BUT NOT LIMITED TO THE WARRANTIES OF MERCHANTABILITY, FITNESS FOR A         *
* PARTICULAR PURPOSE AND NONINFRINGEMENT. IN NO EVENT SHALL THE AUTHORS OR COPYRIGHT    *
* HOLDERS BE LIABLE FOR ANY CLAIM, DAMAGES OR OTHER LIABILITY, WHETHER IN AN ACTION OF  *
* CONTRACT, TORT OR OTHERWISE, ARISING FROM, OUT OF OR IN CONNECTION WITH THE SOFTWARE  *
* OR THE USE OR OTHER DEALINGS IN THE SOFTWARE.                                         *
****************************************************************************************/

#include <modules/iswa/rendering/screenspacecygnet.h>
#include <ghoul/io/texture/texturereader.h>
#include <ghoul/filesystem/filesystem>
#include <openspace/util/time.h>
#include <modules/iswa/util/iswamanager.h>

namespace {
    const std::string _loggerCat = "ScreenSpaceCygnet";
}

namespace openspace {

ScreenSpaceCygnet::ScreenSpaceCygnet(int cygnetId)
    : ScreenSpaceRenderable()
    , _updateInterval("updateInterval", "Update Interval", 0.35, 0.1 , 1.0)
    , _cygnetId(cygnetId)
    // , _path(path)
{
    std::cout << "screenspacecygnet constructor 1" << std::endl;
    _id = id();
    setName("ScreenSpaceCygnet" + std::to_string(_id));
    addProperty(_updateInterval);

    OsEng.gui()._iSWAproperty.registerProperty(&_enabled);
    OsEng.gui()._iSWAproperty.registerProperty(&_useFlatScreen);
    OsEng.gui()._iSWAproperty.registerProperty(&_euclideanPosition);
    OsEng.gui()._iSWAproperty.registerProperty(&_sphericalPosition);
    OsEng.gui()._iSWAproperty.registerProperty(&_depth);
    OsEng.gui()._iSWAproperty.registerProperty(&_scale);
    OsEng.gui()._iSWAproperty.registerProperty(&_alpha);
    OsEng.gui()._iSWAproperty.registerProperty(&_updateInterval);
    OsEng.gui()._iSWAproperty.registerProperty(&_delete);
}

ScreenSpaceCygnet::~ScreenSpaceCygnet(){}

bool ScreenSpaceCygnet::initialize(){
    _originalViewportSize = OsEng.windowWrapper().currentWindowResolution();
    createPlane();
    createShaders();
    updateTexture();

    // Setting spherical/euclidean onchange handler
    _useFlatScreen.onChange([this](){
        useEuclideanCoordinates(_useFlatScreen.value());
    });

    return isReady();
}

bool ScreenSpaceCygnet::deinitialize(){
    OsEng.gui()._iSWAproperty.unregisterProperties(name());

    glDeleteVertexArrays(1, &_quad);
    _quad = 0;

    glDeleteBuffers(1, &_vertexPositionBuffer);
    _vertexPositionBuffer = 0;

    _texture = nullptr;

     RenderEngine& renderEngine = OsEng.renderEngine();
    if (_shader) {
        renderEngine.removeRenderProgram(_shader);
        _shader = nullptr;
    }

    // std::remove(absPath(_path).c_str());
    // _path = "";
    _memorybuffer = "";
    return true;
}

void ScreenSpaceCygnet::render(){

    if(!isReady()) return;
    if(!_enabled) return;

    glm::mat4 rotation = rotationMatrix();
    glm::mat4 translation = translationMatrix();
    glm::mat4 scale = scaleMatrix();
    glm::mat4 modelTransform = rotation*translation*scale;

    draw(modelTransform);
}

void ScreenSpaceCygnet::update(){

    _time = Time::ref().currentTime();

    float openSpaceUpdateInterval = abs(Time::ref().deltaTime()*_updateInterval);
    if(openSpaceUpdateInterval){
        if(abs(_time-_lastUpdateTime) >= openSpaceUpdateInterval){
            updateTexture();
            _lastUpdateTime = _time;
        }
    }

<<<<<<< HEAD
	if(_futureTexture && _futureTexture->isFinished){
		std::cout << _futureTexture->extension << std::endl;
		loadTexture();
		_futureTexture = nullptr;
	}
=======
    if(_futureTexture && _futureTexture->isFinished){
        loadTexture();
        _futureTexture = nullptr;
    }
>>>>>>> 5fcb7538

}

bool ScreenSpaceCygnet::isReady() const{
    bool ready = true;
    if (!_shader)
        ready &= false;
    if(!_texture)
        ready &= false;
    return ready;
}

void ScreenSpaceCygnet::updateTexture(){
    _memorybuffer = "";

    // std::shared_ptr<DownloadManager::FileFuture> future = ISWAManager::ref().downloadImage(_cygnetId, absPath(_path));
    std::shared_ptr<DownloadManager::FileFuture> future = ISWAManager::ref().downloadImageToMemory(_cygnetId, _memorybuffer);
    if(future){
        _futureTexture = future;
    }
}

void ScreenSpaceCygnet::loadTexture() {

    if(_memorybuffer != ""){

        std::unique_ptr<ghoul::opengl::Texture> texture = ghoul::io::TextureReader::ref().loadTextureFromMemory(_memorybuffer);
        // std::unique_ptr<ghoul::opengl::Texture> texture = ghoul::io::TextureReader::ref().loadTexture(absPath(_path));

        if (texture) {
            // LDEBUG("Loaded texture from '" << absPath(_path) << "'");

            texture->uploadTexture();
            // Textures of planets looks much smoother with AnisotropicMipMap rather than linear
            texture->setFilter(ghoul::opengl::Texture::FilterMode::Linear);

            _texture = std::move(texture);
        }
    }
}

int ScreenSpaceCygnet::id(){
    static int id = 0;
    return id++;
}

}<|MERGE_RESOLUTION|>--- conflicted
+++ resolved
@@ -120,19 +120,10 @@
         }
     }
 
-<<<<<<< HEAD
-	if(_futureTexture && _futureTexture->isFinished){
-		std::cout << _futureTexture->extension << std::endl;
-		loadTexture();
-		_futureTexture = nullptr;
-	}
-=======
     if(_futureTexture && _futureTexture->isFinished){
         loadTexture();
         _futureTexture = nullptr;
     }
->>>>>>> 5fcb7538
-
 }
 
 bool ScreenSpaceCygnet::isReady() const{
