/*****************************************************************************************
*                                                                                       *
* OpenSpace                                                                             *
*                                                                                       *
* Copyright (c) 2014-2015                                                               *
*                                                                                       *
* Permission is hereby granted, free of charge, to any person obtaining a copy of this  *
* software and associated documentation files (the "Software"), to deal in the Software *
* without restriction, including without limitation the rights to use, copy, modify,    *
* merge, publish, distribute, sublicense, and/or sell copies of the Software, and to    *
* permit persons to whom the Software is furnished to do so, subject to the following   *
* conditions:                                                                           *
*                                                                                       *
* The above copyright notice and this permission notice shall be included in all copies *
* or substantial portions of the Software.                                              *
*                                                                                       *
* THE SOFTWARE IS PROVIDED "AS IS", WITHOUT WARRANTY OF ANY KIND, EXPRESS OR IMPLIED,   *
* INCLUDING BUT NOT LIMITED TO THE WARRANTIES OF MERCHANTABILITY, FITNESS FOR A         *
* PARTICULAR PURPOSE AND NONINFRINGEMENT. IN NO EVENT SHALL THE AUTHORS OR COPYRIGHT    *
* HOLDERS BE LIABLE FOR ANY CLAIM, DAMAGES OR OTHER LIABILITY, WHETHER IN AN ACTION OF  *
* CONTRACT, TORT OR OTHERWISE, ARISING FROM, OUT OF OR IN CONNECTION WITH THE SOFTWARE  *
* OR THE USE OR OTHER DEALINGS IN THE SOFTWARE.                                         *
****************************************************************************************/

#ifndef __DATAPLANE_H__
#define __DATAPLANE_H__

#include <modules/iswa/rendering/cygnetplane.h>
#include <modules/kameleon/include/kameleonwrapper.h>
#include <openspace/properties/vectorproperty.h>
#include <modules/iswa/rendering/colorbar.h>
#include <openspace/properties/selectionproperty.h>

namespace openspace{
 
class DataPlane : public CygnetPlane {
 public:
     DataPlane(const ghoul::Dictionary& dictionary);
     ~DataPlane();

    virtual bool initialize() override;
    virtual bool deinitialize() override;
    // virtual void render(const RenderData& data) override; //moved to cygnetPlane
    // virtual void update(const UpdateData& data) override; //moved to cygnetPlane
 
 private:
    virtual bool loadTexture() override;
    virtual bool updateTexture() override;
    void readHeader();
    float* readData();
    float normalizeWithStandardScore(float value, float mean, float sd);
    float normalizeWithLogarithm(float value, int logMean);

    static int id();

    properties::SelectionProperty _dataOptions;
    properties::Vec2Property _normValues;
    properties::BoolProperty _useLog;
<<<<<<< HEAD
    properties::BoolProperty _useHistogram;
=======
    properties::BoolProperty _useRGB;
>>>>>>> 8401f39c

    // properties::Vec4Property _topColor;
    // properties::Vec4Property _midColor;
    // properties::Vec4Property _botColor;
    // properties::Vec2Property _tfValues;
    
    glm::size3_t _dimensions;
    // std::shared_ptr<ColorBar> _colorbar;
 };
 
 } // namespace openspace

#endif //__DATAPLANE_H__<|MERGE_RESOLUTION|>--- conflicted
+++ resolved
@@ -56,11 +56,9 @@
     properties::SelectionProperty _dataOptions;
     properties::Vec2Property _normValues;
     properties::BoolProperty _useLog;
-<<<<<<< HEAD
     properties::BoolProperty _useHistogram;
-=======
     properties::BoolProperty _useRGB;
->>>>>>> 8401f39c
+
 
     // properties::Vec4Property _topColor;
     // properties::Vec4Property _midColor;
