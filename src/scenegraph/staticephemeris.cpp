--- conflicted
+++ resolved
@@ -47,11 +47,8 @@
     return _position;
 }
 
-<<<<<<< HEAD
 void StaticEphemeris::update(RuntimeData* runtimeData) {
 
 }
 
-=======
->>>>>>> fe329e02
 } // namespace openspace