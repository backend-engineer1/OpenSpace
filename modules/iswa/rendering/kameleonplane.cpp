--- conflicted
+++ resolved
@@ -120,12 +120,7 @@
 bool KameleonPlane::deinitialize(){
     IswaCygnet::deinitialize();
     _fieldlines.set(std::vector<int>());
-<<<<<<< HEAD
-    // _kw = nullptr;
-=======
-    _kw = nullptr;
     return true;
->>>>>>> 9e56dcb0
 }
 
 bool KameleonPlane::initialize(){
