--- conflicted
+++ resolved
@@ -1,4 +1,4 @@
-﻿/*****************************************************************************************
+/*****************************************************************************************
  *                                                                                       *
  * OpenSpace                                                                             *
  *                                                                                       *
@@ -60,16 +60,9 @@
 void SettingsEngine::initialize() {
     // Load all matching files in the Scene
     // TODO: match regex with either with new ghoul readFiles or local code
-<<<<<<< HEAD
     const std::string sceneDir = "${ASSETS}";
     const std::vector<std::string> scenes = ghoul::filesystem::Directory(sceneDir).readFiles();
     const size_t nScenes = scenes.size();
-=======
-    const std::string sceneDir = "${SCENE}";
-    const std::vector<std::string> scenes = ghoul::filesystem::Directory(
-        sceneDir
-    ).readFiles();
->>>>>>> d026fe10
 
     for (std::size_t i = 0; i < nScenes; ++i) {
         const std::size_t found = scenes[i].find_last_of("/\\");
