--- conflicted
+++ resolved
@@ -23,12 +23,7 @@
 
     -- Sets the scene that is to be loaded by OpenSpace. A scene file is a description
     -- of all entities that will be visible during an instance of OpenSpace
-<<<<<<< HEAD
     Scene = "${SCENE}/globebrowsing.scene",
-    Task = "${TASKS}/default.task",
-=======
-    Scene = "${SCENE}/default.scene",
->>>>>>> e7401140
     -- Scene = "${SCENE}/globebrowsing.scene",
     -- Scene = "${SCENE}/rosetta.scene",
     -- Scene = "${SCENE}/dawn.scene",
