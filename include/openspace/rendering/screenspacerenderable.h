/*****************************************************************************************
 *                                                                                       *
 * OpenSpace                                                                             *
 *                                                                                       *
 * Copyright (c) 2014-2016                                                               *
 *                                                                                       *
 * Permission is hereby granted, free of charge, to any person obtaining a copy of this  *
 * software and associated documentation files (the "Software"), to deal in the Software *
 * without restriction, including without limitation the rights to use, copy, modify,    *
 * merge, publish, distribute, sublicense, and/or sell copies of the Software, and to    *
 * permit persons to whom the Software is furnished to do so, subject to the following   *
 * conditions:                                                                           *
 *                                                                                       *
 * The above copyright notice and this permission notice shall be included in all copies *
 * or substantial portions of the Software.                                              *
 *                                                                                       *
 * THE SOFTWARE IS PROVIDED "AS IS", WITHOUT WARRANTY OF ANY KIND, EXPRESS OR IMPLIED,   *
 * INCLUDING BUT NOT LIMITED TO THE WARRANTIES OF MERCHANTABILITY, FITNESS FOR A         *
 * PARTICULAR PURPOSE AND NONINFRINGEMENT. IN NO EVENT SHALL THE AUTHORS OR COPYRIGHT    *
 * HOLDERS BE LIABLE FOR ANY CLAIM, DAMAGES OR OTHER LIABILITY, WHETHER IN AN ACTION OF  *
 * CONTRACT, TORT OR OTHERWISE, ARISING FROM, OUT OF OR IN CONNECTION WITH THE SOFTWARE  *
 * OR THE USE OR OTHER DEALINGS IN THE SOFTWARE.                                         *
 ****************************************************************************************/
 
#ifndef __SCREENSPACERENDERABLE_H__
#define __SCREENSPACERENDERABLE_H__
#include <ghoul/opengl/programobject.h>
#include <openspace/properties/propertyowner.h>
#include <openspace/properties/vectorproperty.h>
#include <openspace/properties/scalarproperty.h>
#include <openspace/properties/stringproperty.h>
#include <openspace/util/camera.h>

namespace openspace {

class ScreenSpaceRenderable : public properties::PropertyOwner {
public:
<<<<<<< HEAD

	ScreenSpaceRenderable();
=======
	ScreenSpaceRenderable(std::string texturePath);
>>>>>>> cf9f9307
	~ScreenSpaceRenderable();

	virtual void render(Camera* camera) = 0;
	virtual bool initialize() = 0;
	virtual bool deinitialize() = 0;
	virtual void update() = 0;
	virtual bool isReady() const = 0;
	bool isEnabled() const;

protected:
	void createPlane();

	properties::BoolProperty _enabled;
	properties::BoolProperty _flatScreen;
	properties::Vec3Property _position;
	properties::FloatProperty _scale;
	properties::StringProperty _texturePath;

	GLuint _quad;
	GLuint _vertexPositionBuffer;
	std::unique_ptr<ghoul::opengl::ProgramObject> _shader;
};
}  // namespace openspace
#endif  // __SCREENSPACERENDERABLE_H__<|MERGE_RESOLUTION|>--- conflicted
+++ resolved
@@ -35,12 +35,7 @@
 
 class ScreenSpaceRenderable : public properties::PropertyOwner {
 public:
-<<<<<<< HEAD
-
-	ScreenSpaceRenderable();
-=======
 	ScreenSpaceRenderable(std::string texturePath);
->>>>>>> cf9f9307
 	~ScreenSpaceRenderable();
 
 	virtual void render(Camera* camera) = 0;
