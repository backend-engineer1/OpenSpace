return {
    -- Determines which SGCT configuration file is loaded, that is, if there rendering
    -- occurs in a single window, a fisheye projection, or a dome cluster system
    SGCTConfig = "${SGCT}/single.xml",
    --SGCTConfig = "${SGCT}/single_fisheye.xml",
    --SGCTConfig = "${SGCT}/two_nodes.xml",

    -- Sets the scene that is to be loaded by OpenSpace. A scene file is a description
    -- of all entities that will be visible during an instance of OpenSpace
<<<<<<< HEAD
    --Scene = "${SCENE}/newhorizons.scene",
    Scene = "${SCENE}/default-moon.scene",
    
=======

    -- Scene = "${SCENE}/default_nh.scene",
       Scene = "${SCENE}/default.scene",
    -- Scene = "${SCENE}/default-modified.scene",
    -- Scene = "${SCENE}/rosetta.scene",
    -- Scene = "${SCENE}/dawn.scene",
    -- Scene = "${SCENE}/newhorizons.scene",

>>>>>>> b41b84ee
    Paths = {
        SGCT = "${BASE_PATH}/config/sgct",
        SCRIPTS = "${BASE_PATH}/scripts",
        SHADERS = "${BASE_PATH}/shaders",
        OPENSPACE_DATA = "${BASE_PATH}/data",
        SCENE = "${OPENSPACE_DATA}/scene",
        SPICE = "${OPENSPACE_DATA}/spice",
        MODULES = "${BASE_PATH}/modules",
        TESTDIR = "${BASE_PATH}/tests",
        CONFIG = "${BASE_PATH}/config",
        CACHE = "${BASE_PATH}/cache",
        FONTS = "${OPENSPACE_DATA}/fonts",
    },
    SpiceKernel = {
        Time = "${SPICE}/naif0011.tls",
        LeapSecond = "${SPICE}/pck00010.tpc",
    },
    Fonts = {
        Mono = "${FONTS}/Droid_Sans_Mono/DroidSansMono.ttf",
        Light = "${FONTS}/Roboto/Roboto-Regular.ttf"
    },
    Logging = {
        LogLevel = "Debug",
        ImmediateFlush = false,
        Logs = {
            { Type = "HTML", FileName = "${BASE_PATH}/log.html", Append = false }
        },
        CapabilitiesVerbosity = "Full"
    },
    LuaDocumentationFile = {
        Type = "text",
        File = "${BASE_PATH}/LuaScripting.txt"
    },
    PropertyDocumentationFile = {
        Type = "text",
        File = "${BASE_PATH}/Properties.txt"
    },
    DownloadRequestURL = "http://openspace.itn.liu.se/request.cgi",
    RenderingMethod = "Framebuffer"
    --RenderingMethod = "ABuffer" -- alternative: "Framebuffer"

}<|MERGE_RESOLUTION|>--- conflicted
+++ resolved
@@ -7,20 +7,14 @@
 
     -- Sets the scene that is to be loaded by OpenSpace. A scene file is a description
     -- of all entities that will be visible during an instance of OpenSpace
-<<<<<<< HEAD
-    --Scene = "${SCENE}/newhorizons.scene",
     Scene = "${SCENE}/default-moon.scene",
-    
-=======
-
     -- Scene = "${SCENE}/default_nh.scene",
-       Scene = "${SCENE}/default.scene",
+    -- Scene = "${SCENE}/default.scene",
     -- Scene = "${SCENE}/default-modified.scene",
     -- Scene = "${SCENE}/rosetta.scene",
     -- Scene = "${SCENE}/dawn.scene",
     -- Scene = "${SCENE}/newhorizons.scene",
 
->>>>>>> b41b84ee
     Paths = {
         SGCT = "${BASE_PATH}/config/sgct",
         SCRIPTS = "${BASE_PATH}/scripts",
@@ -59,7 +53,7 @@
         File = "${BASE_PATH}/Properties.txt"
     },
     DownloadRequestURL = "http://openspace.itn.liu.se/request.cgi",
-    RenderingMethod = "Framebuffer"
+    --RenderingMethod = "Framebuffer"
     --RenderingMethod = "ABuffer" -- alternative: "Framebuffer"
 
 }