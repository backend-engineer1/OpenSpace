/*****************************************************************************************
 *                                                                                       *
 * OpenSpace                                                                             *
 *                                                                                       *
 * Copyright (c) 2014-2016                                                               *
 *                                                                                       *
 * Permission is hereby granted, free of charge, to any person obtaining a copy of this  *
 * software and associated documentation files (the "Software"), to deal in the Software *
 * without restriction, including without limitation the rights to use, copy, modify,    *
 * merge, publish, distribute, sublicense, and/or sell copies of the Software, and to    *
 * permit persons to whom the Software is furnished to do so, subject to the following   *
 * conditions:                                                                           *
 *                                                                                       *
 * The above copyright notice and this permission notice shall be included in all copies *
 * or substantial portions of the Software.                                              *
 *                                                                                       *
 * THE SOFTWARE IS PROVIDED "AS IS", WITHOUT WARRANTY OF ANY KIND, EXPRESS OR IMPLIED,   *
 * INCLUDING BUT NOT LIMITED TO THE WARRANTIES OF MERCHANTABILITY, FITNESS FOR A         *
 * PARTICULAR PURPOSE AND NONINFRINGEMENT. IN NO EVENT SHALL THE AUTHORS OR COPYRIGHT    *
 * HOLDERS BE LIABLE FOR ANY CLAIM, DAMAGES OR OTHER LIABILITY, WHETHER IN AN ACTION OF  *
 * CONTRACT, TORT OR OTHERWISE, ARISING FROM, OUT OF OR IN CONNECTION WITH THE SOFTWARE  *
 * OR THE USE OR OTHER DEALINGS IN THE SOFTWARE.                                         *
 ****************************************************************************************/

#include <modules/datasurface/rendering/renderabledataplane.h>
#include <openspace/engine/openspaceengine.h>
#include <openspace/rendering/renderengine.h>
#include <ghoul/filesystem/filesystem>
#include <ghoul/io/texture/texturereader.h>
#include <ghoul/opengl/programobject.h>
#include <ghoul/opengl/texture.h>
#include <ghoul/opengl/textureunit.h>
#include <modules/kameleon/include/kameleonwrapper.h>
<<<<<<< HEAD
=======
#include <openspace/scene/scene.h>
#include <openspace/scene/scenegraphnode.h>
>>>>>>> b12b7006


namespace openspace {

RenderableDataPlane::RenderableDataPlane(const ghoul::Dictionary& dictionary) 
	: Renderable(dictionary)
	,_texturePath("texture", "Texture", "${OPENSPACE_DATA}/test.png")
	,_roatation("rotation", "Roatation", glm::vec3(0), glm::vec3(0), glm::vec3(2*M_PI))
	, _shader(nullptr)
	, _texture(nullptr)
	, _quad(0)
	, _vertexPositionBuffer(0)
{

	addProperty(_texturePath);
	addProperty(_roatation);

	_texturePath.onChange(std::bind(&RenderableDataPlane::loadTexture, this));

}


RenderableDataPlane::~RenderableDataPlane(){
}

bool RenderableDataPlane::initialize() {
<<<<<<< HEAD

	KameleonWrapper kw(absPath("${OPENSPACE_DATA}/Alexa_Halford_062105_2.3df.007200.cdf"));

	_dimensions = glm::size3_t(1000,1000,1);
	float zSlice = 0.5f;

	float* _dataSlice = kw.getUniformSliceValues(std::string("p"), _dimensions, zSlice);
/*
	for (int i = 0; i < _dimensions.x; ++i)
	{
		for (int k = 0; k < _dimensions.y; ++k){
			std::cout << _dataSlice[k] << "  ";
		}
		std::cout << std::endl;
	}*/
=======
	KameleonWrapper kw(absPath("${OPENSPACE_DATA}/OpenGGCM.cdf"));
	_modelScale = kw.getModelScaleScaled();
	_pscOffset  = kw.getModelBarycenterOffsetScaled();

	std::cout << "Scale:  " << _modelScale.x << ", " << _modelScale.y << ", " << _modelScale.z << ", " << _modelScale.w << std::endl;
	std::cout << "Offset: " << _pscOffset.x << ", " << _pscOffset.y << ", " << _pscOffset.z << ", " << _pscOffset.w << std::endl;


>>>>>>> b12b7006

	glGenVertexArrays(1, &_quad); // generate array
    glGenBuffers(1, &_vertexPositionBuffer); // generate buffer
    createPlane();

	if (_shader == nullptr) {
        // Plane Program

        RenderEngine& renderEngine = OsEng.renderEngine();
        _shader = renderEngine.buildRenderProgram("PlaneProgram",
            "${MODULE_DATASURFACE}/shaders/dataplane_vs.glsl",
            "${MODULE_DATASURFACE}/shaders/dataplane_fs.glsl"
            );
        if (!_shader)
            return false;
    }

    loadTexture();

	return isReady();
};
bool RenderableDataPlane::deinitialize() {
	glDeleteVertexArrays(1, &_quad);
	_quad = 0;

	glDeleteBuffers(1, &_vertexPositionBuffer);
	_vertexPositionBuffer = 0;

    RenderEngine& renderEngine = OsEng.renderEngine();
    if (_shader) {
        renderEngine.removeRenderProgram(_shader);
        _shader = nullptr;
    }

	return true;
};

bool RenderableDataPlane::isReady() const {
	bool ready = true;
	if (!_shader)
		ready &= false;
	if(!_texture)
		ready &= false;
	return ready;
};

void RenderableDataPlane::render(const RenderData& data)
{

	auto parent = OsEng.renderEngine().scene()->sceneGraphNode("Earth");
	psc _parentPos = parent->worldPosition();
	glm::dvec4 pos = _parentPos.dvec4();
	// std::cout << pos.x << ", " <<   pos.y << ", " <<  pos.z << ", " <<   pos.w << std::endl;
	// std::cout << parent->name() << std::endl;

	float w = (float)_texture->width();
	float h = (float)_texture->height();
	float textureRatio = h/w;

	glm::mat4 transform = glm::mat4(1.0);
	transform = glm::rotate(transform, _roatation.value()[0], glm::vec3(1,0,0));
	transform = glm::rotate(transform, _roatation.value()[1], glm::vec3(0,1,0));
	transform = glm::rotate(transform, _roatation.value()[2], glm::vec3(0,0,1));

	// Activate shader
	_shader->activate();

	auto psc = _parentPos;
	glm::dvec4 dpc = psc.dvec4();
	psc += glm::vec4(_pscOffset); 

	_shader->setUniform("ViewProjection", data.camera.viewProjectionMatrix());
	_shader->setUniform("ModelTransform", transform);
	setPscUniforms(_shader.get(), &data.camera, psc);

	ghoul::opengl::TextureUnit unit;
	unit.activate();
	_texture->bind();
	_shader->setUniform("texture1", unit);

	glBindVertexArray(_quad);
	glDrawArrays(GL_TRIANGLES, 0, 6);

	_shader->deactivate();
};
void RenderableDataPlane::update(const UpdateData& data){
	if (_planeIsDirty)
       createPlane();
};


void RenderableDataPlane::loadTexture() {
	if (_texturePath.value() != "") {
        //std::unique_ptr<ghoul::opengl::Texture> texture = ghoul::io::TextureReader::ref().loadTexture(absPath(_texturePath));
		ghoul::opengl::Texture::FilterMode filtermode = ghoul::opengl::Texture::FilterMode::Linear;
		ghoul::opengl::Texture::WrappingMode wrappingmode = ghoul::opengl::Texture::WrappingMode::ClampToEdge;
		std::unique_ptr<ghoul::opengl::Texture> texture = 
			std::make_unique<ghoul::opengl::Texture>(_dataSlice, _dimensions, ghoul::opengl::Texture::Format::Red, GL_RED, GL_FLOAT, filtermode, wrappingmode);
		if (texture) {
			std::cout << "texture path: " << absPath(_texturePath) << std::endl;
			// LDEBUG("Loaded texture from '" << absPath(_texturePath) << "'");

			texture->uploadTexture();

			// Textures of planets looks much smoother with AnisotropicMipMap rather than linear
			texture->setFilter(ghoul::opengl::Texture::FilterMode::Linear);

            _texture = std::move(texture);
		}
	}
}

void RenderableDataPlane::createPlane() {
    // ============================
    // 		GEOMETRY (quad)
    // ============================
    const GLfloat x = _modelScale.x;
    const GLfloat y = _modelScale.y;
    const GLfloat w = _modelScale.w;
    const GLfloat vertex_data[] = { // square of two triangles (sigh)
        //	  x      y     z     w     s     t
        -x, -y, 0.0f, w, 0, 1,
        x, y, 0.0f, w, 1, 0,
        -x, y, 0.0f, w, 0, 0,
        -x, -y, 0.0f, w, 0, 1,
        x, -y, 0.0f, w, 1, 1,
        x, y, 0.0f, w, 1, 0,
    };

    glBindVertexArray(_quad); // bind array
    glBindBuffer(GL_ARRAY_BUFFER, _vertexPositionBuffer); // bind buffer
    glBufferData(GL_ARRAY_BUFFER, sizeof(vertex_data), vertex_data, GL_STATIC_DRAW);
    glEnableVertexAttribArray(0);
    glVertexAttribPointer(0, 4, GL_FLOAT, GL_FALSE, sizeof(GLfloat) * 6, reinterpret_cast<void*>(0));
    glEnableVertexAttribArray(1);
    glVertexAttribPointer(1, 2, GL_FLOAT, GL_FALSE, sizeof(GLfloat) * 6, reinterpret_cast<void*>(sizeof(GLfloat) * 4));
    _planeIsDirty = false;
}
}// namespace openspace<|MERGE_RESOLUTION|>--- conflicted
+++ resolved
@@ -31,11 +31,8 @@
 #include <ghoul/opengl/texture.h>
 #include <ghoul/opengl/textureunit.h>
 #include <modules/kameleon/include/kameleonwrapper.h>
-<<<<<<< HEAD
-=======
 #include <openspace/scene/scene.h>
 #include <openspace/scene/scenegraphnode.h>
->>>>>>> b12b7006
 
 
 namespace openspace {
@@ -62,9 +59,8 @@
 }
 
 bool RenderableDataPlane::initialize() {
-<<<<<<< HEAD
-
-	KameleonWrapper kw(absPath("${OPENSPACE_DATA}/Alexa_Halford_062105_2.3df.007200.cdf"));
+
+	KameleonWrapper kw(absPath("${OPENSPACE_DATA}/OpenGGCM.cdf"));
 
 	_dimensions = glm::size3_t(1000,1000,1);
 	float zSlice = 0.5f;
@@ -78,8 +74,6 @@
 		}
 		std::cout << std::endl;
 	}*/
-=======
-	KameleonWrapper kw(absPath("${OPENSPACE_DATA}/OpenGGCM.cdf"));
 	_modelScale = kw.getModelScaleScaled();
 	_pscOffset  = kw.getModelBarycenterOffsetScaled();
 
@@ -87,7 +81,6 @@
 	std::cout << "Offset: " << _pscOffset.x << ", " << _pscOffset.y << ", " << _pscOffset.z << ", " << _pscOffset.w << std::endl;
 
 
->>>>>>> b12b7006
 
 	glGenVertexArrays(1, &_quad); // generate array
     glGenBuffers(1, &_vertexPositionBuffer); // generate buffer
