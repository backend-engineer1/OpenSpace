--- conflicted
+++ resolved
@@ -62,14 +62,9 @@
     properties::FloatProperty _crossHairSize;
     properties::FloatProperty _showRectangleThreshold;
     properties::FloatProperty _lineWidth;
-<<<<<<< HEAD
-    
+    properties::DoubleProperty _verticalFov;
+
     double _borderRadius = 0.0;
-    double _verticalFov = 10.0;
-=======
-    properties::DoubleProperty _verticalFov;
->>>>>>> 47fd6ca4
-
     glm::ivec3 _borderColor = glm::ivec3(230);
     float _ratio = 1.f;
 };
