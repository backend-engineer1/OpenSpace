--- conflicted
+++ resolved
@@ -332,14 +332,6 @@
 	bool success = loadSpiceKernels();
 	if (!success)
 		return false;
-<<<<<<< HEAD
-	}
-
-    FactoryManager::initialize();
-
-    scriptEngine().initialize();
-=======
->>>>>>> d0fcdd68
 
 	// Register Lua script functions
 	LDEBUG("Registering Lua libraries");
