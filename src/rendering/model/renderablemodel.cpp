/*****************************************************************************************
*                                                                                       *
* OpenSpace                                                                             *
*                                                                                       *
* Copyright (c) 2014                                                                    *
*                                                                                       *
* Permission is hereby granted, free of charge, to any person obtaining a copy of this  *
* software and associated documentation files (the "Software"), to deal in the Software *
* without restriction, including without limitation the rights to use, copy, modify,    *
* merge, publish, distribute, sublicense, and/or sell copies of the Software, and to    *
* permit persons to whom the Software is furnished to do so, subject to the following   *
* conditions:                                                                           *
*                                                                                       *
* The above copyright notice and this permission notice shall be included in all copies *
* or substantial portions of the Software.                                              *
*                                                                                       *
* THE SOFTWARE IS PROVIDED "AS IS", WITHOUT WARRANTY OF ANY KIND, EXPRESS OR IMPLIED,   *
* INCLUDING BUT NOT LIMITED TO THE WARRANTIES OF MERCHANTABILITY, FITNESS FOR A         *
* PARTICULAR PURPOSE AND NONINFRINGEMENT. IN NO EVENT SHALL THE AUTHORS OR COPYRIGHT    *
* HOLDERS BE LIABLE FOR ANY CLAIM, DAMAGES OR OTHER LIABILITY, WHETHER IN AN ACTION OF  *
* CONTRACT, TORT OR OTHERWISE, ARISING FROM, OUT OF OR IN CONNECTION WITH THE SOFTWARE  *
* OR THE USE OR OTHER DEALINGS IN THE SOFTWARE.                                         *
****************************************************************************************/

// temporary includes (will fix as soon as I figure out how class hierarchy should work, 
//                     ie after I see model on screen)

// open space includes
#include <openspace/rendering/model/renderablemodel.h>
#include <openspace/util/constants.h>
#include <openspace/rendering/model/modelgeometry.h>


#include <ghoul/io/texture/texturereader.h>
#include <ghoul/opengl/textureunit.h>
#include <ghoul/filesystem/filesystem.h>

#include <openspace/util/time.h>
#include <openspace/util/spicemanager.h>

#include <openspace/engine/openspaceengine.h>
#include <sgct.h>

namespace {
const std::string _loggerCat = "RenderableModel";
	const std::string keySource      = "Rotation.Source";
	const std::string keyDestination = "Rotation.Destination";
}

namespace openspace {

RenderableModel::RenderableModel(const ghoul::Dictionary& dictionary)
    : Renderable(dictionary)
	, _colorTexturePath("colorTexture", "Color Texture")
    , _programObject(nullptr)
    , _texture(nullptr)
	, _geometry(nullptr)
{
	std::string name;
	std::string path;
	dictionary.getValue(constants::scenegraphnode::keyName, name);
	dictionary.getValue(constants::scenegraph::keyPathModule, path);

	ghoul::Dictionary geometryDictionary;
	bool success = dictionary.getValue(
		constants::renderablemodel::keyGeometry, geometryDictionary);
	if (success) {
		geometryDictionary.setValue(constants::scenegraphnode::keyName, name);
		geometryDictionary.setValue(constants::scenegraph::keyPathModule, path);
		_geometry = modelgeometry::ModelGeometry::createFromDictionary(geometryDictionary);
	}

	std::string texturePath = "";
	success = dictionary.getValue("Textures.Color", texturePath);
	if (success)
		_colorTexturePath = path + "/" + texturePath;

	if (_geometry != nullptr)
	addPropertySubOwner(_geometry);

	addProperty(_colorTexturePath);
	_colorTexturePath.onChange(std::bind(&RenderableModel::loadTexture, this));

	dictionary.getValue(keySource, _source);
	dictionary.getValue(keyDestination, _destination);
}


RenderableModel::~RenderableModel(){
    deinitialize();
}

bool RenderableModel::isReady() const {
	bool ready = true;
	ready &= (_programObject != nullptr);
	ready &= (_texture != nullptr);
	return ready;
}

bool RenderableModel::initialize(){
    bool completeSuccess = true;
    if (_programObject == nullptr)
        completeSuccess
              &= OsEng.ref().configurationManager().getValue("pscShader", _programObject); 

    loadTexture();

    completeSuccess &= (_texture != nullptr);

	if (_geometry != nullptr)
    completeSuccess &= _geometry->initialize(this); 
	completeSuccess &= !_source.empty();
	completeSuccess &= !_destination.empty();

    return completeSuccess;
}

bool RenderableModel::deinitialize(){
<<<<<<< HEAD

	if (_geometry != nullptr){
		_geometry->deinitialize();
		delete _geometry;
		_geometry = nullptr;
	}
	delete _texture;
=======
	if (_geometry) {
		_geometry->deinitialize();
		delete _geometry;
	}
	if (_texture)
		delete _texture;

	_geometry = nullptr;
>>>>>>> 1350f040
	_texture = nullptr;
	return true;
}

void RenderableModel::render(const RenderData& data)
{
    // activate shader
    _programObject->activate();

    // scale the planet to appropriate size since the planet is a unit sphere
    glm::mat4 transform = glm::mat4(1);
	glm::mat4 roty = glm::rotate(transform, 90.f, glm::vec3(0, 1, 0));
	glm::mat4 scale = glm::scale(transform, glm::vec3(1, -1, 1));

	glm::mat4 tmp = glm::mat4(1);
	for (int i = 0; i < 3; i++){
		for (int j = 0; j < 3; j++){
			tmp[i][j] = _stateMatrix[i][j];
		}
	}
	transform *= tmp;
	
	//glm::mat4 modelview = data.camera.viewMatrix()*data.camera.modelMatrix();
	//glm::vec3 camSpaceEye = (-(modelview*data.position.vec4())).xyz;
	// setup the data to the shader
//	_programObject->setUniform("camdir", camSpaceEye);

	_programObject->setUniform("ViewProjection", data.camera.viewProjectionMatrix());
	_programObject->setUniform("ModelTransform", transform);
	setPscUniforms(_programObject, &data.camera, data.position);
	
    // Bind texture
    ghoul::opengl::TextureUnit unit;
    unit.activate();
    _texture->bind();
    _programObject->setUniform("texture1", unit);
	
	if (_geometry != nullptr)
	_geometry->render();

    // disable shader
    _programObject->deactivate();
}

void RenderableModel::update(const UpdateData& data){
#ifndef NDEBUG
	if (_source.empty() || _destination.empty())
		return;
#endif
	// set spice-orientation in accordance to timestamp
	openspace::SpiceManager::ref().getPositionTransformMatrix(_source, _destination, data.time, _stateMatrix);
	
}

void RenderableModel::loadTexture()
{
    delete _texture;
    _texture = nullptr;
    if (_colorTexturePath.value() != "") {
        _texture = ghoul::io::TextureReader::ref().loadTexture(absPath(_colorTexturePath));
        if (_texture) {
            LDEBUG("Loaded texture from '" << absPath(_colorTexturePath) << "'");
            _texture->uploadTexture();
        }
    }
}

}  // namespace openspace<|MERGE_RESOLUTION|>--- conflicted
+++ resolved
@@ -75,7 +75,6 @@
 	if (success)
 		_colorTexturePath = path + "/" + texturePath;
 
-	if (_geometry != nullptr)
 	addPropertySubOwner(_geometry);
 
 	addProperty(_colorTexturePath);
@@ -106,8 +105,6 @@
     loadTexture();
 
     completeSuccess &= (_texture != nullptr);
-
-	if (_geometry != nullptr)
     completeSuccess &= _geometry->initialize(this); 
 	completeSuccess &= !_source.empty();
 	completeSuccess &= !_destination.empty();
@@ -116,15 +113,6 @@
 }
 
 bool RenderableModel::deinitialize(){
-<<<<<<< HEAD
-
-	if (_geometry != nullptr){
-		_geometry->deinitialize();
-		delete _geometry;
-		_geometry = nullptr;
-	}
-	delete _texture;
-=======
 	if (_geometry) {
 		_geometry->deinitialize();
 		delete _geometry;
@@ -133,7 +121,6 @@
 		delete _texture;
 
 	_geometry = nullptr;
->>>>>>> 1350f040
 	_texture = nullptr;
 	return true;
 }
@@ -145,8 +132,6 @@
 
     // scale the planet to appropriate size since the planet is a unit sphere
     glm::mat4 transform = glm::mat4(1);
-	glm::mat4 roty = glm::rotate(transform, 90.f, glm::vec3(0, 1, 0));
-	glm::mat4 scale = glm::scale(transform, glm::vec3(1, -1, 1));
 
 	glm::mat4 tmp = glm::mat4(1);
 	for (int i = 0; i < 3; i++){
@@ -154,6 +139,7 @@
 			tmp[i][j] = _stateMatrix[i][j];
 		}
 	}
+	
 	transform *= tmp;
 	
 	//glm::mat4 modelview = data.camera.viewMatrix()*data.camera.modelMatrix();
@@ -170,8 +156,7 @@
     unit.activate();
     _texture->bind();
     _programObject->setUniform("texture1", unit);
-	
-	if (_geometry != nullptr)
+
 	_geometry->render();
 
     // disable shader
