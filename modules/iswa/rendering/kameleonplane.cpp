// /*****************************************************************************************
//  *                                                                                       *
//  * OpenSpace                                                                             *
//  *                                                                                       *
//  * Copyright (c) 2014-2016                                                               *
//  *                                                                                       *
//  * Permission is hereby granted, free of charge, to any person obtaining a copy of this  *
//  * software and associated documentation files (the "Software"), to deal in the Software *
//  * without restriction, including without limitation the rights to use, copy, modify,    *
//  * merge, publish, distribute, sublicense, and/or sell copies of the Software, and to    *
//  * permit persons to whom the Software is furnished to do so, subject to the following   *
//  * conditions:                                                                           *
//  *                                                                                       *
//  * The above copyright notice and this permission notice shall be included in all copies *
//  * or substantial portions of the Software.                                              *
//  *                                                                                       *
//  * THE SOFTWARE IS PROVIDED "AS IS", WITHOUT WARRANTY OF ANY KIND, EXPRESS OR IMPLIED,   *
//  * INCLUDING BUT NOT LIMITED TO THE WARRANTIES OF MERCHANTABILITY, FITNESS FOR A         *
//  * PARTICULAR PURPOSE AND NONINFRINGEMENT. IN NO EVENT SHALL THE AUTHORS OR COPYRIGHT    *
//  * HOLDERS BE LIABLE FOR ANY CLAIM, DAMAGES OR OTHER LIABILITY, WHETHER IN AN ACTION OF  *
//  * CONTRACT, TORT OR OTHERWISE, ARISING FROM, OUT OF OR IN CONNECTION WITH THE SOFTWARE  *
//  * OR THE USE OR OTHER DEALINGS IN THE SOFTWARE.                                         *
//  ****************************************************************************************/

#include <modules/iswa/rendering/kameleonplane.h>
#include <ghoul/filesystem/filesystem>
#include <ghoul/io/texture/texturereader.h>
#include <ghoul/opengl/programobject.h>
#include <ghoul/opengl/textureunit.h>
#include <modules/kameleon/include/kameleonwrapper.h>
#include <openspace/scene/scene.h>
#include <openspace/scene/scenegraphnode.h>
#include <openspace/engine/openspaceengine.h>
#include <openspace/rendering/renderengine.h>
#include <openspace/util/spicemanager.h>
#include <openspace/util/time.h>
#include <ghoul/filesystem/filesystem.h>
#include <fstream>
#include <modules/iswa/ext/json/json.hpp>


namespace {
    using json = nlohmann::json;
    const std::string _loggerCat = "KameleonPlane";
}

namespace openspace {

KameleonPlane::KameleonPlane(const ghoul::Dictionary& dictionary)
    :CygnetPlane(dictionary)
    ,_useLog("useLog","Use Logarithm", false)
    ,_useHistogram("useHistogram", "Use Histogram", true)
    ,_normValues("normValues", "Normalize Values", glm::vec2(1.0,1.0), glm::vec2(0), glm::vec2(5.0))
    ,_backgroundValues("backgroundValues", "Background Values", glm::vec2(0.0), glm::vec2(0), glm::vec2(1.0))
    ,_transferFunctionsFile("transferfunctions", "Transfer Functions", "${SCENE}/iswa/tfs/hot.tf")
    ,_dataOptions("dataOptions", "Data Options")
    ,_fieldlines("fieldlineSeedsIndexFile", "Fieldline Seedpoints")
{       
    std::string name;
    dictionary.getValue("Name", name);
    setName(name);

    registerProperties();

    addProperty(_useLog);
    addProperty(_useHistogram);
    addProperty(_normValues);
    addProperty(_backgroundValues);
    addProperty(_transferFunctionsFile);
    addProperty(_dataOptions);
    addProperty(_fieldlines);

    if(_data->groupName.empty()){
        OsEng.gui()._iswa.registerProperty(&_useLog);
        OsEng.gui()._iswa.registerProperty(&_useHistogram);
        OsEng.gui()._iswa.registerProperty(&_normValues);
        OsEng.gui()._iswa.registerProperty(&_backgroundValues);
        OsEng.gui()._iswa.registerProperty(&_transferFunctionsFile);
        OsEng.gui()._iswa.registerProperty(&_dataOptions);
        OsEng.gui()._iswa.registerProperty(&_fieldlines);
    }

    setTransferFunctions(_transferFunctionsFile.value());

    _dataProcessor = std::make_shared<DataProcessor>(
        _useLog.value(),
        _useHistogram.value(),
        _normValues
    );

    _dataOptions.onChange([this](){updateTexture();});

    _normValues.onChange([this](){
        _dataProcessor->normValues(_normValues.value());
        loadTexture();
    });

    _useLog.onChange([this](){
        _dataProcessor->useLog(_useLog.value());
        loadTexture();
    });

    _useHistogram.onChange([this](){
        _dataProcessor->useHistogram(_useHistogram.value());
        loadTexture();
    });

    _transferFunctionsFile.onChange([this](){
        setTransferFunctions(_transferFunctionsFile.value());
    });

    _type = IswaManager::CygnetType::Data;
<<<<<<< HEAD
=======
    
>>>>>>> fae4618c

    dictionary.getValue("kwPath", _kwPath);
    
    std::string fieldlineIndexFile;
    dictionary.getValue("fieldlineSeedsIndexFile", fieldlineIndexFile);
    readFieldlinePaths(absPath(fieldlineIndexFile));

    _dataOptions.onChange([this](){updateTexture();});
    _fieldlines.onChange([this](){ updateFieldlineSeeds();} );

    std::string axis;
    dictionary.getValue("axisCut", axis);

    _dimensions = glm::size3_t(150);

    if(axis == "x"){
        _data->scale.x = 0;
        _dimensions.x = 1;
        _dimensions.z = (int) _dimensions.y * (_data->scale.y/_data->scale.z);
        _textureDimensions = glm::size3_t(_dimensions.y, _dimensions.z, 1);

    }else if(axis == "y"){
        _data->scale.y = 0;
        _dimensions.y = 1;
        _dimensions.z = (int) _dimensions.x * (_data->scale.x/_data->scale.z);
        _textureDimensions = glm::size3_t(_dimensions.x, _dimensions.z, 1);

    }else{
        _data->scale.z = 0;
        _dimensions.z = 1;
        _dimensions.y = (int) _dimensions.x * (_data->scale.x/_data->scale.y); 
        _textureDimensions = glm::size3_t(_dimensions.x, _dimensions.y, 1);
    }
    std::cout << "Dimensions: " << _dimensions.x << " " << _dimensions.y << " " << _dimensions.z << std::endl;
}

KameleonPlane::~KameleonPlane(){
    _kw = nullptr;
}


// bool KameleonPlane::initialize(){
//  _textures.push_back(nullptr);

//  std::cout << "initialize kameleonplane" << std::endl;
//  // std::string kwPath;
//  // dictionary.getValue("KW", _kw);

//     createPlane();

//     if (_shader == nullptr) {
//     // DatePlane Program
//     RenderEngine& renderEngine = OsEng.renderEngine();
//     _shader = renderEngine.buildRenderProgram("PlaneProgram",
//         "${MODULE_ISWA}/shaders/dataplane_vs.glsl",
//         "${MODULE_ISWA}/shaders/dataplane_fs.glsl"
//         );
//     if (!_shader)
//         return false;
//     }



//     loadTexture();P

//     return isReady();
// }

// bool KameleonPlane::deinitialize(){
//     unregisterProperties();
//     destroyPlane();
//     destroyShader();
    
//  _kw = nullptr;
//  _memorybuffer = "";
    
//  return true;
// }


bool KameleonPlane::loadTexture() {    
    ghoul::opengl::Texture::FilterMode filtermode = ghoul::opengl::Texture::FilterMode::Linear;
    ghoul::opengl::Texture::WrappingMode wrappingmode = ghoul::opengl::Texture::WrappingMode::ClampToEdge;

    std::vector<float*> data = _dataProcessor->processKameleonData(_dataSlices, _dimensions, _dataOptions);

    if(data.empty())
        return false;

    _backgroundValues.setValue(_dataProcessor->filterValues());
    
    bool texturesReady = false;
    std::vector<int> selectedOptions = _dataOptions.value();

    for(int option: selectedOptions){
        float* values = data[option];
        if(!values) continue;

        if(!_textures[option]){
            std::unique_ptr<ghoul::opengl::Texture> texture =  std::make_unique<ghoul::opengl::Texture>(
                                                                    values, 
                                                                    _textureDimensions,
                                                                    ghoul::opengl::Texture::Format::Red,
                                                                    GL_RED, 
                                                                    GL_FLOAT,
                                                                    ghoul::opengl::Texture::FilterMode::Linear,
                                                                    ghoul::opengl::Texture::WrappingMode::ClampToEdge
                                                                );

            if(texture){
                texture->uploadTexture();
                texture->setFilter(ghoul::opengl::Texture::FilterMode::Linear);
                _textures[option] = std::move(texture);
            }
        }else{
            _textures[option]->setPixelData(values);
            _textures[option]->uploadTexture();
        }
        texturesReady = true;
    }

    return texturesReady;  
}

bool KameleonPlane::updateTexture(){
    if(!_kw){
        _kw = std::make_shared<KameleonWrapper>(absPath(_kwPath));
    }

    if(!_dataOptions.options().size()){
        fillOptions();
    }

    std::vector<int> selectedOptions = _dataOptions.value();
    auto options = _dataOptions.options();
    float zSlice = 0.5f;

    for(int option : selectedOptions){
        if(!_dataSlices[option]){
            std::cout << options[option].description << std::endl;
            _dataSlices[option] = _kw->getUniformSliceValues(options[option].description, _dimensions, zSlice);
        }
    }

    loadTexture();

    return true;
}

bool KameleonPlane::readyToRender(){
    return (_textures[0] != nullptr && !_transferFunctions.empty());
}

void KameleonPlane::setUniformAndTextures(){
    std::vector<int> selectedOptions = _dataOptions.value();
    int activeTextures = selectedOptions.size();
    int activeTransferfunctions = _transferFunctions.size();

    ghoul::opengl::TextureUnit txUnits[10];
    int j = 0;
    for(int option : selectedOptions){
        if(_textures[option]){
            txUnits[j].activate();
            _textures[option]->bind();
            _shader->setUniform(
                "textures[" + std::to_string(j) + "]",
                txUnits[j]
            );

            j++;
        }
    }

    if(activeTextures > 0){
        if(selectedOptions.back()>=activeTransferfunctions)
            activeTransferfunctions = 1;
    }

    ghoul::opengl::TextureUnit tfUnits[10];
    j = 0;

    if((activeTransferfunctions == 1)){
        tfUnits[0].activate();
        _transferFunctions[0]->bind();
        _shader->setUniform(
            "transferFunctions[0]",
            tfUnits[0]
        );
    }else{
        for(int option : selectedOptions){
            // std::cout << option << std::endl;
            // if(option >= activeTransferfunctions){
            //     // LWARNING("No transfer function for this value.");
            //     break;
            // }

            if(_transferFunctions[option]){
                tfUnits[j].activate();
                _transferFunctions[option]->bind();
                _shader->setUniform(
                "transferFunctions[" + std::to_string(j) + "]",
                tfUnits[j]
                );

                j++;
            }
        }
    }

    _shader->setUniform("numTextures", activeTextures);
    _shader->setUniform("numTransferFunctions", activeTransferfunctions);
    _shader->setUniform("backgroundValues", _backgroundValues.value());
}

bool KameleonPlane::createShader(){
    if (_shader == nullptr) {
        // DatePlane Program
        RenderEngine& renderEngine = OsEng.renderEngine();
        _shader = renderEngine.buildRenderProgram("DataPlaneProgram",
            "${MODULE_ISWA}/shaders/dataplane_vs.glsl",
            "${MODULE_ISWA}/shaders/dataplane_fs.glsl"
            );
        if (!_shader) return false;
    }
}

void KameleonPlane::setTransferFunctions(std::string tfPath){
    std::string line;
    std::ifstream tfFile(absPath(tfPath));

    std::vector<std::shared_ptr<TransferFunction>> tfs;

    if(tfFile.is_open()){
        while(getline(tfFile, line)){
            std::shared_ptr<TransferFunction> tf = std::make_shared<TransferFunction>(absPath(line));
            if(tf){
                tfs.push_back(tf);
            }
        }
    }

    if(!tfs.empty()){
        _transferFunctions.clear();
        _transferFunctions = tfs;
    }
}

void KameleonPlane::fillOptions(){
    std::vector<std::string> options = _kw->getVariables();
    int numOptions = 0;

    for(std::string option : options){
        if(option.size() < 4 && option != "x" && option != "y" && option != "z"){
            _dataOptions.addOption({numOptions, option});
            _dataSlices.push_back(nullptr);
            _textures.push_back(nullptr);
            numOptions++;
        }
    }
    _dataOptions.setValue(std::vector<int>(1,0));

    if(!_data->groupName.empty())
        IswaManager::ref().registerOptionsToGroup(_data->groupName, _dataOptions.options());
}

void KameleonPlane::updateFieldlineSeeds(){
    std::vector<int> selectedOptions = _fieldlines.value();

    // SeedPath == map<int selectionValue, tuple< string name, string path, bool active > >
    for (auto& seedPath: _fieldlineState) {
        // if this option was turned off
        if( std::find(selectedOptions.begin(), selectedOptions.end(), seedPath.first)==selectedOptions.end() && std::get<2>(seedPath.second)){
            LDEBUG("Removed fieldlines: " + std::get<0>(seedPath.second));
            OsEng.scriptEngine().queueScript("openspace.removeSceneGraphNode('" + std::get<0>(seedPath.second) + "')");
            std::get<2>(seedPath.second) = false;
        // if this option was turned on
        } else if( std::find(selectedOptions.begin(), selectedOptions.end(), seedPath.first)!=selectedOptions.end() && !std::get<2>(seedPath.second)) {
            LDEBUG("Created fieldlines: " + std::get<0>(seedPath.second));
            IswaManager::ref().createFieldline(std::get<0>(seedPath.second), _kwPath, std::get<1>(seedPath.second));
            std::get<2>(seedPath.second) = true;
        }
    }
}

void KameleonPlane::readFieldlinePaths(std::string indexFile){
    LINFO("Reading seed points paths from file '" << indexFile << "'");

    // Read the index file from disk
    std::ifstream seedFile(indexFile);
    if (!seedFile.good())
        LERROR("Could not open seed points file '" << indexFile << "'");
    else {
        std::string line;
        std::string fileContent;
        while (std::getline(seedFile, line)) {
            fileContent += line;
        }

        //Parse and add each fieldline as an selection
        json fieldlines = json::parse(fileContent);
        int i = 0;
        for (json::iterator it = fieldlines.begin(); it != fieldlines.end(); ++it) {
            _fieldlines.addOption({i, it.key()});
            _fieldlineState[i] = std::make_tuple(it.key(), it.value(), false);
            i++;
        }
        // _fieldlines.setValue(std::vector<int>(1,0));
    }
}

}// namespace openspace<|MERGE_RESOLUTION|>--- conflicted
+++ resolved
@@ -110,10 +110,6 @@
     });
 
     _type = IswaManager::CygnetType::Data;
-<<<<<<< HEAD
-=======
-    
->>>>>>> fae4618c
 
     dictionary.getValue("kwPath", _kwPath);
     
