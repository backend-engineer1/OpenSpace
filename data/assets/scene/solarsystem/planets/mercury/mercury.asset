local assetHelper = asset.require('util/asset_helper')
local transforms = asset.require('./transforms')
local labelsPath = asset.require('./mercury_globelabels').LabelsPath


asset.require("spice/base")
asset.request('./trail')

local textures = asset.syncedResource({
    Name = "Mercury Textures",
    Type = "HttpSynchronization",
    Identifier = "mercury_abundance_textures",
    Version = 1
})

local mapServiceConfigs = asset.localResource("map_service_configs")

local color_layers = {
    --mdis
    {
        Identifier = "Messenger_MDIS_Utah",
        Name = "Messenger MDIS [Utah]",
        FilePath = mapServiceConfigs .. "/Utah/MessengerMDIS.wms",
        Enabled = false
    },
    {
        Identifier = "Messenger_MDIS_Sweden",
        Name = "Messenger MDIS [Sweden]",
        FilePath = mapServiceConfigs .. "/LiU/Messenger_MDIS.wms",
    },
    --mossaic
    {
        Identifier = "Messenger_Mosaic_Utah",
        Name = "Messenger Mosaic [Utah]",
        FilePath = mapServiceConfigs .. "/Utah/MessengerMosaic.wms"
    },
    {
        Identifier = "Messenger_Mosaic_Sweden",
        Name = "Messenger Mosaic [Sweden]",
        FilePath = mapServiceConfigs .. "/LiU/Messenger_Mosaic.wms"
    },
    --bdr
    {
        Identifier = "Messenger_BDR_Utah",
        Name = "Messenger BDR [Utah]",
        FilePath = mapServiceConfigs .. "/Utah/MessengerBDR.wms",
        TilePixelSize = 360,
        Enabled = true
    },
    {
        Identifier = "Messenger_BDR_Sweden",
        Name = "Messenger BDR [Sweden]",
        FilePath = mapServiceConfigs .. "/LiU/Messenger_BDR.wms",
        TilePixelSize = 360,
        Enabled = false
    },
    --mdr
    {
        Identifier = "Messenger_MDR_Utah",
        Name = "Messenger MDR [Utah]",
        FilePath = mapServiceConfigs .. "/Utah/MessengerMDR.wms",
        Enabled = false
    },
    --mp3
    {
        Identifier = "Messenger_MP3_Utah",
        Name = "Messenger MP3 [Utah]",
        FilePath = mapServiceConfigs .. "/Utah/MessengerMP3.wms",
        Enabled = false
    },
    --hie
    {
        Identifier = "Messenger_HIE_Utah",
        Name = "Messenger HIE [Utah]",
        FilePath = mapServiceConfigs .. "/Utah/MessengerHIE.wms",
        Enabled = false
    },
    {
        Identifier = "Messenger_HIE_Sweden",
        Name = "Messenger HIE [Sweden]",
        FilePath = mapServiceConfigs .. "/LiU/Messenger_HIE.wms",
        Enabled = false
    },
    --hiw
    {
        Identifier = "Messenger_HIW_Utah",
        Name = "Messenger HIW [Utah]",
        FilePath = mapServiceConfigs .. "/Utah/MessengerHIW.wms",
        Enabled = false
    },
    {
        Identifier = "Messenger_HIW_Sweden",
        Name = "Messenger HIW [Sweden]",
        FilePath = mapServiceConfigs .. "/LiU/Messenger_HIW.wms",
        Enabled = false
    },
    --loi
    {
        Identifier = "Messenger_LOI_Utah",
        Name = "Messenger LOI [Utah]",
        FilePath = mapServiceConfigs .. "/Utah/MessengerLOI.wms",
        Enabled = false
    },
    {
        Identifier = "Messenger_LOI_Sweden",
        Name = "Messenger LOI [Sweden]",
        FilePath = mapServiceConfigs .. "/LiU/Messenger_LOI.wms",
        Enabled = false
    },
    --shade
    {
        Identifier = "Messenger_SHADE_Utah",
        Name = "Messenger SHADE [Utah]",
        FilePath = mapServiceConfigs .. "/Utah/MessengerSHADE.wms",
        Settings = { 
            Gamma = 1.33,
            Multiplier = 1.15
        },
        BlendMode = "Multiply",
        Enabled = false
    },
    {
        Identifier = "Messenger_SHADE_Sweden",
        Name = "Messenger SHADE [Sweden]",
        FilePath = mapServiceConfigs .. "/LiU/Messenger_SHADE.wms",
        Settings = { 
            Gamma = 1.33,
            Multiplier = 1.15
        },
        BlendMode = "Multiply",
        Enabled = false
    },
    --mosaic2 aka 8 color
    {
        Identifier = "Messenger_Mosaic2_Utah",
        Name = "Messenger Mosaic2 [Utah]",
        FilePath = mapServiceConfigs .. "/Utah/MessengerMosaic2.wms",
        Enabled = false
    },
    {
        Identifier = "Messenger_Mosaic2_Sweden",
        Name = "Messenger Mosaic2 [Sweden]",
        FilePath = mapServiceConfigs .. "/LiU/Messenger_Mosaic_2.wms",
        Enabled = false
    },
    --local textures, these are mineral abundance maps
    {
        Identifier = "alsimap_02122015",
        FilePath = textures .. "/alsimap_02122015.png",
        Enabled = false,
        BlendMode = "Multiply",
    },
    {
        Identifier = "casimap_02122015",
        FilePath = textures .. "/casimap_02122015.png",
        Enabled = false,
        BlendMode = "Multiply",
    },
    {
        Identifier = "fesimap_02122015",
        FilePath = textures .. "/fesimap_02122015.png",
        Enabled = false,
        BlendMode = "Multiply",
    },
    {
        Identifier = "mgsimap_02122015",
        FilePath = textures .. "/mgsimap_02122015.png",
        Enabled = false,
        Settings = { 
            Gamma = 1.33,
            Multiplier = 1.15
        },
        BlendMode = "Multiply",
        
    },
    {
        Identifier = "ssimap_02122015",
        FilePath = textures .. "/ssimap_02122015.png",
        Enabled = false,
        BlendMode = "Multiply",
    }
}

local Mercury = {
    Identifier = "Mercury",
    Parent = transforms.MercuryBarycenter.Identifier,
    Transform = {
        Rotation = {
            Type = "SpiceRotation",
            SourceFrame = "IAU_MERCURY",
            DestinationFrame = "GALACTIC"
        }
    },
    Renderable = {
        Type = "RenderableGlobe",
        Radii = 2439700,
        Frame = "IAU_MERCURY",
        Body = "MERCURY",
        CameraMinHeight = 300,
        SegmentsPerPatch = 64,
        Layers = {
            ColorLayers = color_layers
        },
        Labels = {
            Enable = false,
            FileName = labelsPath .. "/Mercury.labels",
            LabelAlignmentOption = "Horizontally", -- or Circularly
            LabelsFontSize = 40.0,
            LabelsSize = 10.0,
            LabelsMinSize = 1.0,
            LabelsMaxSize = 1500.0,
            ProximityEnabled = false,
            FadeInStartingDistance = 40000000.0,
            FadeOutStartingDistance = 80000.0,
            LabelsForceDomeRendering = true,
            LabelsDistanceEPS = 1500000.0,
            LabelsColor = {1.0, 1.0, 0.0, 1.0}
        }
    },
    Tag = { "planet_solarSystem", "planet_terrestrial" },
    GUI = {
        Path = "/Solar System/Planets/Mercury"
    }
}

local MercuryLabel = {
    Identifier = "MercuryLabel",
    Parent = Mercury.Identifier,
<<<<<<< HEAD
    -- Transform = {
    --     Translation = {
    --         Type = "SpiceTranslation",
    --         Target = "EARTH",
    --         Observer = "EARTH BARYCENTER"
    --     },
    --     -- Rotation = {
    --     --     Type = "SpiceRotation",
    --     --     SourceFrame = "IAU_MOON",
    --     --     DestinationFrame = "GALACTIC"
    --     -- }
    -- },
    Renderable = {
        Enabled = true,
=======
    Renderable = {
        Enabled = false,
>>>>>>> d701a710
        Type = "RenderableLabels",
        LabelText = "Mercury",
        FontSize = 100.0,
        LabelSize = 8.3,
        LabelMaxSize = 100.0,
        LabelMinSize = 1.0,
        LabelOrientationOption = "Camera View Direction",
<<<<<<< HEAD
        BlendMode = "Additive",
        TransformationMatrix = {
            1.0, 0.0, 0.0, 0.0,
            0.0, 1.0, 0.0, 0.0,
            0.0, 0.0, 1.0, 0.0,
            0.0, 0.0, 0.0, 1.0
        },
    },
=======
        BlendMode = "Additive"
    },
    Tag = { "solarsystem_labels" },
>>>>>>> d701a710
    GUI = {
        Name = "Mercury Label",
        Path = "/Solar System/Planets/Mercury"
    }
}

assetHelper.registerSceneGraphNodesAndExport(asset, { Mercury, MercuryLabel })<|MERGE_RESOLUTION|>--- conflicted
+++ resolved
@@ -226,25 +226,8 @@
 local MercuryLabel = {
     Identifier = "MercuryLabel",
     Parent = Mercury.Identifier,
-<<<<<<< HEAD
-    -- Transform = {
-    --     Translation = {
-    --         Type = "SpiceTranslation",
-    --         Target = "EARTH",
-    --         Observer = "EARTH BARYCENTER"
-    --     },
-    --     -- Rotation = {
-    --     --     Type = "SpiceRotation",
-    --     --     SourceFrame = "IAU_MOON",
-    --     --     DestinationFrame = "GALACTIC"
-    --     -- }
-    -- },
     Renderable = {
-        Enabled = true,
-=======
-    Renderable = {
-        Enabled = false,
->>>>>>> d701a710
+        Enabled = false,
         Type = "RenderableLabels",
         LabelText = "Mercury",
         FontSize = 100.0,
@@ -252,20 +235,9 @@
         LabelMaxSize = 100.0,
         LabelMinSize = 1.0,
         LabelOrientationOption = "Camera View Direction",
-<<<<<<< HEAD
-        BlendMode = "Additive",
-        TransformationMatrix = {
-            1.0, 0.0, 0.0, 0.0,
-            0.0, 1.0, 0.0, 0.0,
-            0.0, 0.0, 1.0, 0.0,
-            0.0, 0.0, 0.0, 1.0
-        },
-    },
-=======
         BlendMode = "Additive"
     },
     Tag = { "solarsystem_labels" },
->>>>>>> d701a710
     GUI = {
         Name = "Mercury Label",
         Path = "/Solar System/Planets/Mercury"
