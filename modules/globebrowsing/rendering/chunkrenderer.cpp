--- conflicted
+++ resolved
@@ -434,13 +434,10 @@
     }
 
     setCommonUniforms(*programObject, chunk, data);
-<<<<<<< HEAD
     
     if (chunk.owner().ellipsoid().hasEclipseShadows()) {
         calculateEclipseShadows(chunk, programObject, data);
     }
-=======
->>>>>>> a9c307ac
 
     // OpenGL rendering settings
     glEnable(GL_DEPTH_TEST);
