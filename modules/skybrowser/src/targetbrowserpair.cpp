--- conflicted
+++ resolved
@@ -85,15 +85,9 @@
     glm::dvec2 startRaDec = skybrowser::cartesianToSpherical(
         skybrowser::galacticToEquatorial(glm::normalize(_startTargetPosition))
     );
-<<<<<<< HEAD
     glm::dvec2 newRaDec = startRaDec + glm::dvec2(translation);
     glm::dvec3 newCartesian = skybrowser::sphericalToCartesian(newRaDec);
-    aimTargetGalactic(skybrowser::equatorialToGalactic(newCartesian));
-=======
-
-    glm::dvec3 translationWorld = endWorld - startWorld;
-    aimTargetGalactic(_targetNode->identifier(), _startTargetPosition + translationWorld);
->>>>>>> 4f6b45a3
+    aimTargetGalactic(_targetNode->identifier(), skybrowser::equatorialToGalactic(newCartesian));
 }
 
 void TargetBrowserPair::synchronizeAim() {
