--- conflicted
+++ resolved
@@ -55,13 +55,8 @@
             level,
             std::chrono::steady_clock::now(),
             Log::timeString(),
-<<<<<<< HEAD
-            static_cast<std::string>(category),
-            static_cast<std::string>(message)
-=======
             std::string(category),
             std::string(message)
->>>>>>> 72a60ae1
         });
     }
 }
