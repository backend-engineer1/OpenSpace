--- conflicted
+++ resolved
@@ -52,11 +52,8 @@
 
     properties::Vec2Property _radius;
     properties::IntProperty _segments;
-<<<<<<< HEAD
-=======
 
     PowerScaledSphere* _sphere;
->>>>>>> beea901d
 };
 
 }  // namespace planetgeometry
