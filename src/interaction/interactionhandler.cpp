--- conflicted
+++ resolved
@@ -978,13 +978,8 @@
                 glm::max(heightToSurfaceAndPadding - distFromEllipsoidSurfaceToCamera, 0.0);
         }
         // Update the camera state
-<<<<<<< HEAD
-        _camera->setRotation(_globalCameraRotation * _localCameraRotation);
-        _camera->setPositionVec3(camPos);
-=======
         camera.setRotation(_globalCameraRotation * _localCameraRotation);
-        camera.setPositionVec3(newPosition);
->>>>>>> 72af4276
+        camera.setPositionVec3(camPos);
     }
 }
 
