/*****************************************************************************************
 *                                                                                       *
 * OpenSpace                                                                             *
 *                                                                                       *
 * Copyright (c) 2014-2015                                                               *
 *                                                                                       *
 * Permission is hereby granted, free of charge, to any person obtaining a copy of this  *
 * software and associated documentation files (the "Software"), to deal in the Software *
 * without restriction, including without limitation the rights to use, copy, modify,    *
 * merge, publish, distribute, sublicense, and/or sell copies of the Software, and to    *
 * permit persons to whom the Software is furnished to do so, subject to the following   *
 * conditions:                                                                           *
 *                                                                                       *
 * The above copyright notice and this permission notice shall be included in all copies *
 * or substantial portions of the Software.                                              *
 *                                                                                       *
 * THE SOFTWARE IS PROVIDED "AS IS", WITHOUT WARRANTY OF ANY KIND, EXPRESS OR IMPLIED,   *
 * INCLUDING BUT NOT LIMITED TO THE WARRANTIES OF MERCHANTABILITY, FITNESS FOR A         *
 * PARTICULAR PURPOSE AND NONINFRINGEMENT. IN NO EVENT SHALL THE AUTHORS OR COPYRIGHT    *
 * HOLDERS BE LIABLE FOR ANY CLAIM, DAMAGES OR OTHER LIABILITY, WHETHER IN AN ACTION OF  *
 * CONTRACT, TORT OR OTHERWISE, ARISING FROM, OUT OF OR IN CONNECTION WITH THE SOFTWARE  *
 * OR THE USE OR OTHER DEALINGS IN THE SOFTWARE.                                         *
 ****************************************************************************************/

#include <openspace/engine/openspaceengine.h>

#include <openspace/version.h>

#include <openspace/engine/configurationmanager.h>
#include <openspace/engine/downloadmanager.h>
#include <openspace/engine/logfactory.h>
#include <openspace/engine/moduleengine.h>
#include <openspace/engine/wrapper/windowwrapper.h>
#include <openspace/interaction/interactionhandler.h>
#include <openspace/interaction/keyboardcontroller.h>
#include <openspace/interaction/luaconsole.h>
#include <openspace/interaction/mousecontroller.h>
#include <openspace/network/networkengine.h>
#include <openspace/properties/propertyowner.h>
#include <openspace/rendering/renderable.h>
#include <openspace/rendering/renderengine.h>
#include <openspace/scripting/scriptengine.h>
#include <openspace/scene/ephemeris.h>
#include <openspace/scene/scene.h>
#include <openspace/util/factorymanager.h>
#include <openspace/util/time.h>
#include <openspace/util/spicemanager.h>
#include <openspace/util/syncbuffer.h>

#include <ghoul/ghoul.h>
#include <ghoul/cmdparser/commandlineparser.h>
#include <ghoul/cmdparser/singlecommand.h>
#include <ghoul/filesystem/filesystem.h>
#include <ghoul/filesystem/cachemanager.h>
#include <ghoul/font/fontmanager.h>
#include <ghoul/font/fontrenderer.h>
#include <ghoul/logging/consolelog.h>
#include <ghoul/lua/ghoul_lua.h>
#include <ghoul/lua/lua_helper.h>
#include <ghoul/systemcapabilities/systemcapabilities>

#include <fstream>

#ifdef OPENSPACE_MODULE_ONSCREENGUI_ENABLED
#include <modules/onscreengui/include/gui.h>
#endif

#ifdef _MSC_VER
#ifdef OPENSPACE_ENABLE_VLD
#include <vld.h>
#endif
#endif

using namespace openspace::scripting;
using namespace ghoul::filesystem;
using namespace ghoul::logging;
using namespace ghoul::cmdparser;

namespace {
    const std::string _loggerCat = "OpenSpaceEngine";
    const std::string _sgctDefaultConfigFile = "${SGCT}/single.xml";
	const std::string _defaultCacheLocation = "${BASE_PATH}/cache";
    
    const std::string _sgctConfigArgumentCommand = "-config";

    const int CacheVersion = 1;
    const int DownloadVersion = 1;
    
    struct {
        std::string configurationName;
		std::string sgctConfigurationName;
        std::string sceneName;
    } commandlineArgumentPlaceholders;
}

namespace openspace {

OpenSpaceEngine* OpenSpaceEngine::_engine = nullptr;

OpenSpaceEngine::OpenSpaceEngine(std::string programName,
                                 std::unique_ptr<WindowWrapper> windowWrapper)
    : _configurationManager(new ConfigurationManager)
    , _interactionHandler(new interaction::InteractionHandler)
    , _renderEngine(new RenderEngine)
    , _scriptEngine(new scripting::ScriptEngine)
    , _networkEngine(new NetworkEngine)
    , _commandlineParser(new ghoul::cmdparser::CommandlineParser(programName, true))
    , _console(new LuaConsole)
    , _moduleEngine(new ModuleEngine)
    , _gui(new gui::GUI)
    , _parallelConnection(new network::ParallelConnection)
    , _windowWrapper(std::move(windowWrapper))
    , _globalPropertyNamespace(new properties::PropertyOwner)
	, _isMaster(false)
    , _runTime(0.0)
    , _syncBuffer(new SyncBuffer(1024))
{
    _interactionHandler->setPropertyOwner(_globalPropertyNamespace.get());
    _globalPropertyNamespace->addPropertySubOwner(_interactionHandler.get());
    FactoryManager::initialize();
    FactoryManager::ref().addFactory(
        std::make_unique<ghoul::TemplateFactory<Renderable>>()
    );
    FactoryManager::ref().addFactory(
        std::make_unique<ghoul::TemplateFactory<Ephemeris>>()
    );
    SpiceManager::initialize();
    Time::initialize();
    ghoul::systemcapabilities::SystemCapabilities::initialize();
}

OpenSpaceEngine::~OpenSpaceEngine() {
    _gui->deinitializeGL();

    _globalPropertyNamespace = nullptr;
    _windowWrapper = nullptr;
    _parallelConnection = nullptr;
    _configurationManager = nullptr;
    _interactionHandler = nullptr;
    _renderEngine = nullptr;
    _scriptEngine = nullptr;
    _networkEngine = nullptr;
    _commandlineParser = nullptr;
    _console = nullptr;
    _moduleEngine = nullptr;
    _gui = nullptr;
	_syncBuffer = nullptr;
}

OpenSpaceEngine& OpenSpaceEngine::ref() {
    ghoul_assert(_engine, "OpenSpaceEngine not created");
    return *_engine;
}

bool OpenSpaceEngine::create(int argc, char** argv,
                             std::unique_ptr<WindowWrapper> windowWrapper,
                             std::vector<std::string>& sgctArguments)
{
    ghoul_assert(!_engine, "OpenSpaceEngine was already created");
    ghoul_assert(windowWrapper != nullptr, "No Window Wrapper was provided");
    
    ghoul::initialize();

	// Initialize the LogManager and add the console log as this will be used every time
	// and we need a fall back if something goes wrong between here and when we add the
	// logs from the configuration file. If the user requested as specific loglevel in the
	// configuration file, we will deinitialize this LogManager and reinitialize it later
	// with the correct LogLevel
	LogManager::initialize(LogManager::LogLevel::Debug, true);
    LogMgr.addLog(std::make_unique<ConsoleLog>());

	LDEBUG("Initialize FileSystem");

#ifdef __APPLE__
    ghoul::filesystem::File app(argv[0]);
    std::string dirName = app.directoryName();
    LINFO("Setting starting directory to '" << dirName << "'");
    FileSys.setCurrentDirectory(dirName);
#endif

	// Sanity check of values
	if (argc < 1 || argv == nullptr) {
		LFATAL("No arguments were passed to this function");
		return false;
	}

	// Create other objects
	LDEBUG("Creating OpenSpaceEngine");
    _engine = new OpenSpaceEngine(std::string(argv[0]), std::move(windowWrapper));

	// Query modules for commandline arguments
	bool gatherSuccess = _engine->gatherCommandlineArguments();
	if (!gatherSuccess)
		return false;

	// Parse commandline arguments
    sgctArguments = *(_engine->_commandlineParser->setCommandLine(argc, argv));
	bool showHelp = _engine->_commandlineParser->execute();
    if (showHelp) {
        _engine->_commandlineParser->displayHelp();
        return false;
    }

	// Find configuration
	std::string configurationFilePath = commandlineArgumentPlaceholders.configurationName;
	if (configurationFilePath.empty()) {
		LDEBUG("Finding configuration");
        try {
            configurationFilePath =
                ConfigurationManager::findConfiguration(configurationFilePath);
        }
        catch (const ghoul::RuntimeError& e) {
            LFATALC(e.component, e.message);
        }
	}
	configurationFilePath = absPath(configurationFilePath);
	LINFO("Configuration Path: '" << configurationFilePath << "'");

	// Loading configuration from disk
	LDEBUG("Loading configuration from disk");
    try {
        _engine->configurationManager().loadFromFile(configurationFilePath);
    }
    catch (const ghoul::RuntimeError& e) {
        LFATAL("Loading of configuration file '" << configurationFilePath << "' failed");
        LFATALC(e.component, e.message);
        return false;
    }

	// Initialize the requested logs from the configuration file
	_engine->configureLogging();

    LINFOC("OpenSpace Version", 
        OPENSPACE_VERSION_MAJOR << "." <<
        OPENSPACE_VERSION_MINOR << "." <<
        OPENSPACE_VERSION_PATCH << " (" << OPENSPACE_VERSION_STRING << ")");

	// Create directories that doesn't exist
	auto tokens = FileSys.tokens();
	for (const std::string& token : tokens) {
		if (!FileSys.directoryExists(token)) {
			std::string p = absPath(token);
			LDEBUG("Directory '" << p << "' does not exist, creating.");
            FileSys.createDirectory(p, true);
		}
	}

    // Register modules
    _engine->_moduleEngine->initialize();

	// Create the cachemanager
	FileSys.createCacheManager(
        absPath("${" + ConfigurationManager::KeyCache + "}"), CacheVersion
    );
	_engine->_console->initialize();

	// Register the provided shader directories
<<<<<<< HEAD
	ghoul::opengl::ShaderPreprocessor::addIncludePath(absPath("${SHADERS}"));
=======
	ghoul::opengl::ShaderPreprocessor::addIncludePath("${SHADERS}");

	_engine->_syncBuffer = new SyncBuffer(1024);
>>>>>>> 7bf134b6

	// Determining SGCT configuration file
	LDEBUG("Determining SGCT configuration file");
	std::string sgctConfigurationPath = _sgctDefaultConfigFile;
	_engine->configurationManager().getValue(
		ConfigurationManager::KeyConfigSgct, sgctConfigurationPath);

	if (!commandlineArgumentPlaceholders.sgctConfigurationName.empty()) {
		LDEBUG("Overwriting SGCT configuration file with commandline argument: " <<
			commandlineArgumentPlaceholders.sgctConfigurationName);
		sgctConfigurationPath = commandlineArgumentPlaceholders.sgctConfigurationName;
	}

	// Prepend the outgoing sgctArguments with the program name
	// as well as the configuration file that sgct is supposed to use
	sgctArguments.insert(sgctArguments.begin(), argv[0]);
	sgctArguments.insert(sgctArguments.begin() + 1, _sgctConfigArgumentCommand);
	sgctArguments.insert(sgctArguments.begin() + 2, absPath(sgctConfigurationPath));

	return true;
}

void OpenSpaceEngine::destroy() {
    _engine->_moduleEngine->deinitialize();
    _engine->_console->deinitialize();

    _engine->_scriptEngine->deinitialize();
	delete _engine;
	ghoul::systemcapabilities::SystemCapabilities::deinitialize();
	FactoryManager::deinitialize();
	Time::deinitialize();
	SpiceManager::deinitialize();

	FileSystem::deinitialize();
	LogManager::deinitialize();

    ghoul::deinitialize();
}

bool OpenSpaceEngine::initialize() {
	// clear the screen so the user don't have to see old buffer contents from the
	// graphics card
	clearAllWindows();

	// Detect and log OpenCL and OpenGL versions and available devices
    SysCap.addComponent(
        std::make_unique<ghoul::systemcapabilities::GeneralCapabilitiesComponent>()
    );
    SysCap.addComponent(
        std::make_unique<ghoul::systemcapabilities::OpenGLCapabilitiesComponent>()
    );
	SysCap.detectCapabilities();

    using Verbosity = ghoul::systemcapabilities::SystemCapabilitiesComponent::Verbosity;
    Verbosity verbosity = Verbosity::Default;
    if (configurationManager().hasKeyAndValue<std::string>(ConfigurationManager::KeyCapabilitiesVerbosity)) {
        std::map<std::string, Verbosity> verbosityMap = {
            { "None", Verbosity::None },
            { "Minimal", Verbosity::Minimal },
            { "Default", Verbosity::Default },
            { "Full", Verbosity::Full }
        };

        std::string v = configurationManager().value<std::string>(ConfigurationManager::KeyCapabilitiesVerbosity);
        if (verbosityMap.find(v) != verbosityMap.end())
            verbosity = verbosityMap[v];
    }
	SysCap.logCapabilities(verbosity);
    
    std::string requestURL = "";
    bool success = configurationManager().getValue(ConfigurationManager::KeyDownloadRequestURL, requestURL);
    if (success)
        DownloadManager::initialize(requestURL, DownloadVersion);

	// Load SPICE time kernel
	success = loadSpiceKernels();
	if (!success)
		return false;

	// Register Lua script functions
	LDEBUG("Registering Lua libraries");
	_scriptEngine->addLibrary(RenderEngine::luaLibrary());
	_scriptEngine->addLibrary(Scene::luaLibrary());
	_scriptEngine->addLibrary(Time::luaLibrary());
	_scriptEngine->addLibrary(interaction::InteractionHandler::luaLibrary());
	_scriptEngine->addLibrary(LuaConsole::luaLibrary());
	_scriptEngine->addLibrary(gui::GUI::luaLibrary());
    _scriptEngine->addLibrary(network::ParallelConnection::luaLibrary());

	// TODO: Maybe move all scenegraph and renderengine stuff to initializeGL
	scriptEngine().initialize();

	// If a LuaDocumentationFile was specified, generate it now
	const bool hasType = configurationManager().hasKey(ConfigurationManager::KeyLuaDocumentationType);
	const bool hasFile = configurationManager().hasKey(ConfigurationManager::KeyLuaDocumentationFile);
	if (hasType && hasFile) {
		std::string luaDocumentationType;
		configurationManager().getValue(ConfigurationManager::KeyLuaDocumentationType, luaDocumentationType);
		std::string luaDocumentationFile;
		configurationManager().getValue(ConfigurationManager::KeyLuaDocumentationFile, luaDocumentationFile);

		luaDocumentationFile = absPath(luaDocumentationFile);
		_scriptEngine->writeDocumentation(luaDocumentationFile, luaDocumentationType);
	}

    bool disableMasterRendering = false;
    configurationManager().getValue(
        ConfigurationManager::KeyDisableMasterRendering, disableMasterRendering);
    _renderEngine->setDisableRenderingOnMaster(disableMasterRendering);


	// Load scenegraph
	Scene* sceneGraph = new Scene;
	_renderEngine->setSceneGraph(sceneGraph);

	// initialize the RenderEngine
    _renderEngine->initialize();
	sceneGraph->initialize();

    std::string sceneDescriptionPath = "";
    if (commandlineArgumentPlaceholders.sceneName.empty()) {
	    success = configurationManager().getValue(
		    ConfigurationManager::KeyConfigScene, sceneDescriptionPath);
    }
    else
        sceneDescriptionPath = commandlineArgumentPlaceholders.sceneName;
	sceneGraph->scheduleLoadSceneFile(sceneDescriptionPath);

	_interactionHandler->setKeyboardController(new interaction::KeyboardControllerFixed);
	_interactionHandler->setMouseController(new interaction::OrbitalMouseController);

	// Run start up scripts
	runStartupScripts();

	// Load a light and a monospaced font
    loadFonts();

    LINFO("Initializing GUI");
	_gui->initialize();

    LINFO("Finished initializing");
	return true;
}

bool OpenSpaceEngine::isInitialized() {
	return _engine != nullptr;
}

void OpenSpaceEngine::clearAllWindows() {
    _windowWrapper->clearAllWindows(glm::vec4(0.f, 0.f, 0.f, 1.f));
}

bool OpenSpaceEngine::gatherCommandlineArguments() {
    // TODO: Get commandline arguments from all modules
    
	commandlineArgumentPlaceholders.configurationName = "";
    _commandlineParser->addCommand(std::make_unique<SingleCommand<std::string>>(
        &commandlineArgumentPlaceholders.configurationName, "-config", "-c",
        "Provides the path to the OpenSpace configuration file"
    ));

	commandlineArgumentPlaceholders.sgctConfigurationName = "";
    _commandlineParser->addCommand(std::make_unique<SingleCommand<std::string>>(
        &commandlineArgumentPlaceholders.sgctConfigurationName, "-sgct", "-s",
        "Provides the path to the SGCT configuration file, overriding the value set in "
        "the OpenSpace configuration file"
    ));

    commandlineArgumentPlaceholders.sceneName = "";
    _commandlineParser->addCommand(std::make_unique<SingleCommand<std::string>>(
        &commandlineArgumentPlaceholders.sceneName, "-scene", "", "Provides the path to "
        "the scene file, overriding the value set in the OpenSpace configuration file"
    ));

    return true;
}

bool OpenSpaceEngine::loadSpiceKernels() {
	// Load time kernel
	std::string timeKernel;
	bool success = configurationManager().getValue(ConfigurationManager::KeySpiceTimeKernel, timeKernel);
    // Move this to configurationmanager::completenesscheck ---abock
	if (!success) {
		LERROR("Configuration file does not contain a '" << ConfigurationManager::KeySpiceTimeKernel << "'");
		return false;
	}
	SpiceManager::KernelHandle id =
		SpiceManager::ref().loadKernel(timeKernel);

	// Load SPICE leap second kernel
	std::string leapSecondKernel;
	success = configurationManager().getValue(ConfigurationManager::KeySpiceLeapsecondKernel, leapSecondKernel);
	if (!success) {
        // Move this to configurationmanager::completenesscheck ---abock
		LERROR("Configuration file does not have a '" << ConfigurationManager::KeySpiceLeapsecondKernel << "'");
		return false;
	}
	id = SpiceManager::ref().loadKernel(std::move(leapSecondKernel));
	return true;
}

void OpenSpaceEngine::runScripts(const ghoul::Dictionary& scripts) {
    for (size_t i = 1; i <= scripts.size(); ++i) {
        std::stringstream stream;
        stream << i;
        const std::string& key = stream.str();
        const bool hasKey = scripts.hasKeyAndValue<std::string>(key);
        if (!hasKey) {
            LERROR("The startup scripts have to be declared in a simple array format."
                " Startup scripts did not contain the key '" << key << "'");
            break;
        }

        std::string scriptPath;
        scripts.getValue(key, scriptPath);
        std::string&& absoluteScriptPath = absPath(scriptPath);
        _engine->scriptEngine().runScriptFile(absoluteScriptPath);
        
        //@JK
        //temporary solution to ensure that startup scripts may be syncrhonized over parallel connection
        std::ifstream scriptFile;
        scriptFile.open(absoluteScriptPath.c_str());
        std::string line;
       
        while(getline(scriptFile,line)){
            //valid line and not a comment
            if(line.size() > 0 && line.at(0) != '-'){
                std::string lib, func;
                if(_engine->scriptEngine().parseLibraryAndFunctionNames(lib, func, line) &&
                   _engine->scriptEngine().shouldScriptBeSent(lib, func)){
                    _engine->scriptEngine().cacheScript(lib, func, line);
                }
            }
        }
    }
}


void OpenSpaceEngine::runStartupScripts() {
	ghoul::Dictionary scripts;
	configurationManager().getValue(
		ConfigurationManager::KeyStartupScript, scripts);
    runScripts(scripts);
}

void OpenSpaceEngine::runSettingsScripts() {
    ghoul::Dictionary scripts;
    configurationManager().getValue(
        ConfigurationManager::KeySettingsScript, scripts);
    runScripts(scripts);
}

void OpenSpaceEngine::loadFonts() {
    ghoul::Dictionary fonts;
    configurationManager().getValue(ConfigurationManager::KeyFonts, fonts);

    const glm::ivec3 fontAtlasSize{1024, 1024, 1};
    _fontManager = std::make_unique<ghoul::fontrendering::FontManager>(fontAtlasSize);
    
    for (const std::string& key : fonts.keys()) {
        std::string font;
        fonts.getValue(key, font);
        font = absPath(font);
        
        if (!FileSys.fileExists(font)) {
            LERROR("Could not find font '" << font << "'");
            continue;
        }

        LINFO("Registering font '" << font << "' with key '" << key << "'");
        bool success = _fontManager->registerFontPath(key, font);
        
        if (!success)
            LERROR("Error registering font '" << font << "' with key '" << key << "'");
    }
    
    bool initSuccess = ghoul::fontrendering::FontRenderer::initialize();
    if (!initSuccess)
        LERROR("Error initializing default font renderer");
    
    ghoul::fontrendering::FontRenderer::defaultRenderer().setWindowSize(glm::vec2(_windowWrapper->currentWindowResolution()));
    
}
    
void OpenSpaceEngine::configureLogging() {
	if (configurationManager().hasKeyAndValue<std::string>(ConfigurationManager::KeyLogLevel)) {
		std::string logLevel;
		configurationManager().getValue(ConfigurationManager::KeyLogLevel, logLevel);

		bool immediateFlush = false;
		configurationManager().getValue(ConfigurationManager::KeyLogImmediateFlush, immediateFlush);

		LogManager::LogLevel level = LogManager::levelFromString(logLevel);
		LogManager::deinitialize();
		LogManager::initialize(level, immediateFlush);
		LogMgr.addLog(std::make_unique<ConsoleLog>());
	}

	if (configurationManager().hasKeyAndValue<ghoul::Dictionary>(ConfigurationManager::KeyLogs)) {
		ghoul::Dictionary logs;
		configurationManager().getValue(ConfigurationManager::KeyLogs, logs);

		for (size_t i = 1; i <= logs.size(); ++i) {
			ghoul::Dictionary logInfo;
			logs.getValue(std::to_string(i), logInfo);

            try {
                LogMgr.addLog(createLog(logInfo));
            }
            catch (const ghoul::RuntimeError& e) {
                LERRORC(e.component, e.message);
            }
		}
	}
}

bool OpenSpaceEngine::initializeGL() {
    LINFO("Initializing Rendering Engine");
    bool success = _renderEngine->initializeGL();
    LINFO("Initializing OnScreen GUI GL");
    try {
        _gui->initializeGL();
    }
    catch (const ghoul::RuntimeError& e) {
        LERROR(e.what());
    }
    LINFO("Finished initializing OpenGL");
	return success;
}

bool OpenSpaceEngine::isMaster(){
	return _isMaster;
}

void OpenSpaceEngine::setMaster(bool master){
	_isMaster = master;
}
    
double OpenSpaceEngine::runTime(){
    return _runTime;
}

void OpenSpaceEngine::setRunTime(double d){
    _runTime = d;
}
    
void OpenSpaceEngine::preSynchronization() {
	FileSys.triggerFilesystemEvents();
    if (_isMaster) {
        double dt = _windowWrapper->averageDeltaTime();

		Time::ref().advanceTime(dt);
		Time::ref().preSynchronization();
		
        _interactionHandler->update(dt);
		_scriptEngine->preSynchronization();
        _renderEngine->preSynchronization();
        _parallelConnection->preSynchronization();
    }
}

void OpenSpaceEngine::postSynchronizationPreDraw() {
	Time::ref().postSynchronizationPreDraw();

	_scriptEngine->postSynchronizationPreDraw();	
    _renderEngine->postSynchronizationPreDraw();
    
    if (_isMaster && _gui->isEnabled() && _windowWrapper->isRegularRendering()) {
        glm::vec2 mousePosition = _windowWrapper->mousePosition();
        glm::ivec2 windowResolution = _windowWrapper->currentWindowResolution();
        uint32_t mouseButtons = _windowWrapper->mouseButtons(2);
        
        double dt = _windowWrapper->averageDeltaTime();

		_gui->startFrame(static_cast<float>(dt), glm::vec2(windowResolution), mousePosition, mouseButtons);
	}
}

void OpenSpaceEngine::render(const glm::mat4 &projectionMatrix, const glm::mat4 &viewMatrix) {
    _renderEngine->render(projectionMatrix, viewMatrix);

	if (_isMaster && _windowWrapper->isRegularRendering()) {
        if (_console->isVisible())
        		_console->render();
		if (_gui->isEnabled())
			_gui->endFrame();
	}
}

void OpenSpaceEngine::postDraw() {
	_renderEngine->postDraw();
}

void OpenSpaceEngine::keyboardCallback(Key key, KeyModifier mod, KeyAction action) {
	if (_isMaster) {
		if (_gui->isEnabled()) {
			bool isConsumed = _gui->keyCallback(key, mod, action);
			if (isConsumed)
				return;
		}

        if (key == _console->commandInputButton() && (action == KeyAction::Press || action == KeyAction::Repeat))
			_console->toggleVisibility();

		if (!_console->isVisible()) {
			_interactionHandler->keyboardCallback(key, mod, action);
		}
		else {
			_console->keyboardCallback(key, mod, action);
		}
	}
}

void OpenSpaceEngine::charCallback(unsigned int codepoint, KeyModifier modifier) {
	if (_isMaster) {
		if (_gui->isEnabled()) {
			const bool isConsumed = _gui->charCallback(codepoint, modifier);
			if (isConsumed)
				return;
		}

		if (_console->isVisible()) {
			_console->charCallback(codepoint, modifier);
		}
	}
}

void OpenSpaceEngine::mouseButtonCallback(MouseButton button, MouseAction action) {
	if (_isMaster) {
		if (_gui->isEnabled()) {
			const bool isConsumed = _gui->mouseButtonCallback(button, action);
            if (isConsumed && action != MouseAction::Release)
				return;
		}

		_interactionHandler->mouseButtonCallback(button, action);
	}
}

void OpenSpaceEngine::mousePositionCallback(double x, double y) {
	if (_isMaster) {
	    _interactionHandler->mousePositionCallback(x, y);
	}
}

void OpenSpaceEngine::mouseScrollWheelCallback(double pos) {
	if (_isMaster) {
		if (_gui->isEnabled()) {
			const bool isConsumed = _gui->mouseWheelCallback(pos);
			if (isConsumed)
				return;
		}

		_interactionHandler->mouseScrollWheelCallback(pos);
	}
}

void OpenSpaceEngine::encode() {
	if (_syncBuffer) {
		Time::ref().serialize(_syncBuffer.get());
		_scriptEngine->serialize(_syncBuffer.get());
		_renderEngine->serialize(_syncBuffer.get());
		
		_syncBuffer->write();
	}
    _networkEngine->publishStatusMessage();
    _networkEngine->sendMessages();
}

void OpenSpaceEngine::decode() {
	if (_syncBuffer) {
		_syncBuffer->read();

		Time::ref().deserialize(_syncBuffer.get());
		_scriptEngine->deserialize(_syncBuffer.get());
		_renderEngine->deserialize(_syncBuffer.get());
	}
}

void OpenSpaceEngine::externalControlCallback(const char* receivedChars, int size,
                                              int clientId)
{
	if (size == 0)
		return;

    _networkEngine->handleMessage(std::string(receivedChars, size));
}

void OpenSpaceEngine::enableBarrier() {
    _windowWrapper->setBarrier(true);
}

void OpenSpaceEngine::disableBarrier() {
    _windowWrapper->setBarrier(false);
}

NetworkEngine& OpenSpaceEngine::networkEngine() {
    ghoul_assert(_networkEngine, "NetworkEngine must not be nullptr");
    return *_networkEngine;
}

ModuleEngine& OpenSpaceEngine::moduleEngine() {
    ghoul_assert(_moduleEngine, "ModuleEngine must not be nullptr");
    return *_moduleEngine;
}

ConfigurationManager& OpenSpaceEngine::configurationManager() {
    ghoul_assert(_configurationManager, "ConfigurationManager must not be nullptr");
    return *_configurationManager;
}

interaction::InteractionHandler& OpenSpaceEngine::interactionHandler() {
    ghoul_assert(_interactionHandler, "InteractionHandler must not be nullptr");
    return *_interactionHandler;
}

RenderEngine& OpenSpaceEngine::renderEngine() {
    ghoul_assert(_renderEngine, "RenderEngine must not be nullptr");
    return *_renderEngine;
}

ScriptEngine& OpenSpaceEngine::scriptEngine() {
    ghoul_assert(_scriptEngine, "ScriptEngine must not be nullptr");
    return *_scriptEngine;
}

LuaConsole& OpenSpaceEngine::console() {
    ghoul_assert(_console, "LuaConsole must not be nullptr");
    return *_console;
}

gui::GUI& OpenSpaceEngine::gui() {
    ghoul_assert(_gui, "GUI must not be nullptr");
    return *_gui;
}

network::ParallelConnection& OpenSpaceEngine::parallelConnection() {
    ghoul_assert(_parallelConnection, "ParallelConnection must not be nullptr");
    return *_parallelConnection;
}
    
properties::PropertyOwner& OpenSpaceEngine::globalPropertyOwner() {
    ghoul_assert(
        _globalPropertyNamespace,
        "Global Property Namespace must not be nullptr"
    );
    return *_globalPropertyNamespace;
}

WindowWrapper& OpenSpaceEngine::windowWrapper() {
    ghoul_assert(_windowWrapper, "Window Wrapper must not be nullptr");
    return *_windowWrapper;
}
    
ghoul::fontrendering::FontManager& OpenSpaceEngine::fontManager() {
    ghoul_assert(_fontManager, "Font Manager must not be nullptr");
    return *_fontManager;
}

}  // namespace openspace<|MERGE_RESOLUTION|>--- conflicted
+++ resolved
@@ -131,6 +131,7 @@
 
 OpenSpaceEngine::~OpenSpaceEngine() {
     _gui->deinitializeGL();
+    _renderEngine->deinitialize();
 
     _globalPropertyNamespace = nullptr;
     _windowWrapper = nullptr;
@@ -255,13 +256,7 @@
 	_engine->_console->initialize();
 
 	// Register the provided shader directories
-<<<<<<< HEAD
 	ghoul::opengl::ShaderPreprocessor::addIncludePath(absPath("${SHADERS}"));
-=======
-	ghoul::opengl::ShaderPreprocessor::addIncludePath("${SHADERS}");
-
-	_engine->_syncBuffer = new SyncBuffer(1024);
->>>>>>> 7bf134b6
 
 	// Determining SGCT configuration file
 	LDEBUG("Determining SGCT configuration file");
