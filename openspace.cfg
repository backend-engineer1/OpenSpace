--- conflicted
+++ resolved
@@ -7,22 +7,14 @@
     -- occurs in a single window, a fisheye projection, or a dome cluster system
 
     -- A regular 1280x720 window
-<<<<<<< HEAD
-    -- SGCTConfig = sgct.config.single{},
-
-    -- A regular 1920x1080 window
-    SGCTConfig = sgct.config.single{1920, 1080, border=false, windowPos={0,0}, shared=true, name="WV_OBS_SPOUT1"},   
-	
-	-- Touch Powerwall
-	-- SGCTConfig = "${CONFIG}/sci_powerwall.xml",
-	
-=======
     SGCTConfig = sgct.config.single{},
 
     -- A regular 1920x1080 window
-    -- SGCTConfig = sgct.config.single{1920, 1080},   
+    -- SGCTConfig = sgct.config.single{1920, 1080}, 
+    
+    -- A windowed 1920x1080 fullscreen
+    SGCTConfig = sgct.config.single{1920, 1080, border=false, windowPos={0,0}, shared=true, name="WV_OBS_SPOUT1"},
 
->>>>>>> 1e294ab2
     -- A 1k fisheye rendering
     -- SGCTConfig = sgct.config.fisheye{1024, 1024},
 
@@ -38,11 +30,7 @@
 
     -- Sets the scene that is to be loaded by OpenSpace. A scene file is a description
     -- of all entities that will be visible during an instance of OpenSpace
-<<<<<<< HEAD
-    Scene = "${SCENE}/globebrowsing.scene",
-=======
     Scene = "${SCENE}/default.scene",
->>>>>>> 1e294ab2
     -- Scene = "${SCENE}/globebrowsing.scene",
     -- Scene = "${SCENE}/rosetta.scene",
     -- Scene = "${SCENE}/dawn.scene",
@@ -97,11 +85,7 @@
     DownloadRequestURL = "http://data.openspaceproject.com/request.cgi",
     RenderingMethod = "Framebuffer",
     OpenGLDebugContext = {
-<<<<<<< HEAD
-       Activate = false,
-=======
        Activate = true,
->>>>>>> 1e294ab2
        FilterIdentifier = {
            { Type = "Other", Source = "API", Identifier = 131185 },
            { Type = "Performance", Source = "API", Identifier = 131186 }, --Buffer performance warning: "copied/moved from VIDEO memory to HOST memory"
