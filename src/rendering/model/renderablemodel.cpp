--- conflicted
+++ resolved
@@ -37,8 +37,6 @@
 
 #include <openspace/util/time.h>
 #include <openspace/util/spicemanager.h>
-#include <openspace/util/imagesequencer2.h>
-
 
 #include <openspace/engine/openspaceengine.h>
 #include <sgct.h>
@@ -48,21 +46,15 @@
 	const std::string _loggerCat = "RenderableModel";
 	const std::string keySource      = "Rotation.Source";
 	const std::string keyDestination = "Rotation.Destination";
-<<<<<<< HEAD
 	const std::string keyBody = "Body";
 	const std::string keyStart = "StartTime";
 	const std::string keyEnd = "EndTime";
-=======
-	const std::string keyShading = "Shading.PerformShading";
 	const std::string keyFading = "Shading.Fadeable";
-	const std::string keyGhosting = "Shading.Ghosting";
-
->>>>>>> 30004397
+
 }
 
 namespace openspace {
 
-<<<<<<< HEAD
 RenderableModel::RenderableModel(const ghoul::Dictionary& dictionary)
     : Renderable(dictionary)
 	, _colorTexturePath("colorTexture", "Color Texture")
@@ -71,20 +63,8 @@
 	, _geometry(nullptr)
 	, _performShading("performShading", "Perform Shading", true)
 	, _alpha(1.f)
-=======
-	RenderableModel::RenderableModel(const ghoul::Dictionary& dictionary)
-		: Renderable(dictionary)
-		, _colorTexturePath("colorTexture", "Color Texture")
-		, _bumpTexturePath("bumpTexture", "Bump Texture")
-		, _programObject(nullptr)
-		, _texture(nullptr)
-		, _bumpMap(nullptr)
-		, _geometry(nullptr)
-		, _isGhost(false)
-		, _performShading("performShading", "Perform Shading", true)
-		, _fading("fading", "Fade", 0)
-		, _performFade("performFading", "Perform Fading", false)
->>>>>>> 30004397
+	, _fading("fading", "Fade", 0)
+	, _performFade("performFading", "Perform Fading", false)
 {
 	std::string name;
     bool success = dictionary.getValue(constants::scenegraphnode::keyName, name);
@@ -102,23 +82,14 @@
 		_geometry = modelgeometry::ModelGeometry::createFromDictionary(geometryDictionary);
 	}
 
-	addPropertySubOwner(_geometry);
-
-
 	std::string texturePath = "";
 	success = dictionary.getValue("Textures.Color", texturePath);
 	if (success)
 		_colorTexturePath = path + "/" + texturePath;
 
+	addPropertySubOwner(_geometry);
+
 	addProperty(_colorTexturePath);
-	_colorTexturePath.onChange(std::bind(&RenderableModel::loadTexture, this));
-
-	std::string bumpPath = "";
-	success = dictionary.getValue("Textures.BumpMap", bumpPath);
-	if (success)
-		_bumpTexturePath = path + "/" + bumpPath;
-
-	addProperty(_bumpTexturePath);
 	_colorTexturePath.onChange(std::bind(&RenderableModel::loadTexture, this));
 
 	dictionary.getValue(keySource, _source);
@@ -126,16 +97,6 @@
 	dictionary.getValue(keyBody, _target);
 
     setBoundingSphere(pss(1.f, 9.f));
-<<<<<<< HEAD
-	addProperty(_performShading);
-=======
-
-	if (dictionary.hasKeyAndValue<bool>(keyShading)) {
-		bool shading;
-		dictionary.getValue(keyShading, shading);
-		_performShading = shading;
-	}
-
 	addProperty(_performShading);
 
 	if (dictionary.hasKeyAndValue<bool>(keyFading)) {
@@ -143,23 +104,13 @@
 		dictionary.getValue(keyFading, fading);
 		_performFade = fading;
 	}
-
 	addProperty(_performFade);
-
-	if (dictionary.hasKeyAndValue<bool>(keyGhosting)) {
-		bool ghosting;
-		dictionary.getValue(keyGhosting, ghosting);
-		_isGhost = ghosting;
-	}
->>>>>>> 30004397
 }
 
 bool RenderableModel::isReady() const {
 	bool ready = true;
 	ready &= (_programObject != nullptr);
 	ready &= (_texture != nullptr);
-	ready &= (_bumpMap != nullptr);
-
 	return ready;
 }
 
@@ -167,12 +118,11 @@
     bool completeSuccess = true;
     if (_programObject == nullptr)
         completeSuccess
-              &= OsEng.ref().configurationManager()->getValue("NewHorizonsShader", _programObject); 
+              &= OsEng.ref().configurationManager()->getValue("GenericModelShader", _programObject); 
 
     loadTexture();
 
     completeSuccess &= (_texture != nullptr);
-	completeSuccess &= (_bumpMap != nullptr);
     completeSuccess &= _geometry->initialize(this); 
 	completeSuccess &= !_source.empty();
 	completeSuccess &= !_destination.empty();
@@ -187,20 +137,18 @@
 	}
 	if (_texture)
 		delete _texture;
-	if (_bumpMap)
-		delete _bumpMap;
+
 	_geometry = nullptr;
 	_texture = nullptr;
-	_bumpMap = nullptr;
 	return true;
 }
 
 void RenderableModel::render(const RenderData& data) {
+    _programObject->activate();
+
 	double lt;
-
-
-	_programObject->activate();
-	glm::mat4 transform = glm::mat4(1);
+    glm::mat4 transform = glm::mat4(1);
+
 	glm::mat4 tmp = glm::mat4(1);
 	for (int i = 0; i < 3; i++){
 		for (int j = 0; j < 3; j++){
@@ -208,7 +156,6 @@
 		}
 	}
 	transform *= tmp;
-<<<<<<< HEAD
 	
 	double time = openspace::Time::ref().currentTime();
 	bool targetPositionCoverage = openspace::SpiceManager::ref().hasSpkCoverage(_target, time);
@@ -220,79 +167,48 @@
 	}
 	else
 		_alpha = 1.0f;
+
+	psc tmppos;
+	SpiceManager::ref().getTargetPosition(_source, "SUN", "GALACTIC", "NONE", time, tmppos, lt);
+	glm::vec3 cam_dir = glm::normalize(data.camera.position().vec3() - tmppos.vec3());
+	_programObject->setUniform("cam_dir", cam_dir);
 	_programObject->setUniform("transparency", _alpha);
-=======
-	psc tmppos;
-	SpiceManager::ref().getTargetPosition(_source, "SUN", "GALACTIC", "NONE", _time, tmppos, lt);
-	glm::vec3 cam_dir = glm::normalize(data.camera.position().vec3() - tmppos.vec3());
->>>>>>> 30004397
 	_programObject->setUniform("sun_pos", _sunPosition.vec3());
-	_programObject->setUniform("cam_dir", cam_dir);
 	_programObject->setUniform("ViewProjection", data.camera.viewProjectionMatrix());
 	_programObject->setUniform("ModelTransform", transform);
 	setPscUniforms(_programObject, &data.camera, data.position);
 	
 	_programObject->setUniform("_performShading", _performShading);
-<<<<<<< HEAD
-=======
 
 	if (_performFade && _fading > 0.f){
 		_fading = _fading - 0.01f;
-	}else if (!_performFade && _fading < 1.f){
+	}
+	else if (!_performFade && _fading < 1.f){
 		_fading = _fading + 0.01f;
 
 	}
+
 	_programObject->setUniform("fading", _fading);
 
-	// Bind texture
-	ghoul::opengl::TextureUnit unit;
-	unit.activate();
-	_texture->bind();
-	_programObject->setUniform("texture1", unit);
->>>>>>> 30004397
-
-	ghoul::opengl::TextureUnit unitBump;
-	unitBump.activate();
-	_bumpMap->bind();
+    // Bind texture
+    ghoul::opengl::TextureUnit unit;
+    unit.activate();
+    _texture->bind();
+    _programObject->setUniform("texture1", unit);
 
 	_geometry->render();
 
-	// disable shader
-	_programObject->deactivate();
+    // disable shader
+    _programObject->deactivate();
 }
 
 void RenderableModel::update(const UpdateData& data) {
-	_time = data.time;
-
-	double futureTime;
-	if (_isGhost){
-		futureTime = openspace::ImageSequencer2::ref().getNextCaptureTime();
-		double remaining = openspace::ImageSequencer2::ref().getNextCaptureTime() - data.time;
-		double interval = openspace::ImageSequencer2::ref().getIntervalLength();
-		double t = 1.f - remaining / openspace::ImageSequencer2::ref().getIntervalLength();
-		if (interval > 60){
-			if (t < 0.8){
-				_fading = t;
-			}
-			else if (t >= 0.95f){
-				_fading = _fading - 0.5f;
-			}
-		}
-		else{
-			_fading = 0.0f;
-		}
-		_time = futureTime;
-	}
-
 	// set spice-orientation in accordance to timestamp
     if (!_source.empty())
-		openspace::SpiceManager::ref().getPositionTransformMatrix(_source, _destination, _time, _stateMatrix);
+	    openspace::SpiceManager::ref().getPositionTransformMatrix(_source, _destination, data.time, _stateMatrix);
+
     double  lt;
-<<<<<<< HEAD
 	openspace::SpiceManager::ref().getTargetPosition("SUN", _target, "GALACTIC", "NONE", data.time, _sunPosition, lt);
-=======
-	openspace::SpiceManager::ref().getTargetPosition("SUN", _source, "GALACTIC", "NONE", _time, _sunPosition, lt);
->>>>>>> 30004397
 }
 
 void RenderableModel::loadTexture() {
@@ -305,16 +221,6 @@
             _texture->uploadTexture();
         }
     }
-
-	delete _bumpMap;
-	_bumpMap = nullptr;
-	if (_bumpTexturePath.value() != "") {
-		_bumpMap = ghoul::io::TextureReader::ref().loadTexture(absPath(_bumpTexturePath));
-		if (_bumpMap) {
-			LDEBUG("Loaded texture from '" << absPath(_bumpTexturePath) << "'");
-			_bumpMap->uploadTexture();
-		}
-	}
 }
 
 }  // namespace openspace