﻿/*****************************************************************************************
*                                                                                       *
* OpenSpace                                                                             *
*                                                                                       *
* Copyright (c) 2014-2017                                                               *
*                                                                                       *
* Permission is hereby granted, free of charge, to any person obtaining a copy of this  *
* software and associated documentation files (the "Software"), to deal in the Software *
* without restriction, including without limitation the rights to use, copy, modify,    *
* merge, publish, distribute, sublicense, and/or sell copies of the Software, and to    *
* permit persons to whom the Software is furnished to do so, subject to the following   *
* conditions:                                                                           *
*                                                                                       *
* The above copyright notice and this permission notice shall be included in all copies *
* or substantial portions of the Software.                                              *
*                                                                                       *
* THE SOFTWARE IS PROVIDED "AS IS", WITHOUT WARRANTY OF ANY KIND, EXPRESS OR IMPLIED,   *
* INCLUDING BUT NOT LIMITED TO THE WARRANTIES OF MERCHANTABILITY, FITNESS FOR A         *
* PARTICULAR PURPOSE AND NONINFRINGEMENT. IN NO EVENT SHALL THE AUTHORS OR COPYRIGHT    *
* HOLDERS BE LIABLE FOR ANY CLAIM, DAMAGES OR OTHER LIABILITY, WHETHER IN AN ACTION OF  *
* CONTRACT, TORT OR OTHERWISE, ARISING FROM, OUT OF OR IN CONNECTION WITH THE SOFTWARE  *
* OR THE USE OR OTHER DEALINGS IN THE SOFTWARE.                                         *
****************************************************************************************/

#include <openspace/rendering/renderengine.h> 

#ifdef OPENSPACE_MODULE_SPACECRAFTINSTRUMENTS_ENABLED
#include <modules/spacecraftinstruments/util/imagesequencer.h>
#endif
#include <openspace/util/syncdata.h>

#include <openspace/openspace.h>
#include <openspace/engine/configurationmanager.h>
#include <openspace/engine/openspaceengine.h>
#include <openspace/engine/wrapper/windowwrapper.h>
#include <openspace/interaction/navigationhandler.h>
#include <openspace/interaction/luaconsole.h>
#include <openspace/mission/missionmanager.h>
#include <openspace/performance/performancemanager.h>
#include <openspace/rendering/abufferrenderer.h>
#include <openspace/rendering/framebufferrenderer.h>
#include <openspace/rendering/deferredcastermanager.h>
#include <openspace/rendering/raycastermanager.h>
#include <openspace/rendering/renderer.h>
#include <openspace/rendering/screenspacerenderable.h>
#include <openspace/scene/scene.h>
#include <openspace/scripting/scriptengine.h>
#include <openspace/util/camera.h>
#include <openspace/util/time.h>
#include <openspace/util/timemanager.h>
#include <openspace/util/screenlog.h>
#include <openspace/util/spicemanager.h>

#include <ghoul/glm.h>
#include <ghoul/font/font.h>
#include <ghoul/font/fontmanager.h>
#include <ghoul/font/fontrenderer.h>
#include <ghoul/io/texture/texturereader.h>
#include <ghoul/io/texture/texturereadercmap.h>
#include <ghoul/opengl/programobject.h>
#include <ghoul/systemcapabilities/openglcapabilitiescomponent.h>

#ifdef GHOUL_USE_DEVIL
#include <ghoul/io/texture/texturereaderdevil.h>
#endif //GHOUL_USE_DEVIL
#ifdef GHOUL_USE_FREEIMAGE
#include <ghoul/io/texture/texturereaderfreeimage.h>
#endif // GHOUL_USE_FREEIMAGE

#ifdef GHOUL_USE_SOIL
#include <ghoul/io/texture/texturereadersoil.h>
#include <ghoul/io/texture/texturewriter.h>
#include <ghoul/io/texture/texturewritersoil.h>
#endif //GHOUL_USE_SOIL

#include <array>
#include <stack>

#include "renderengine_lua.inl"

namespace {
    const char* _loggerCat = "RenderEngine";

    const char* KeyRenderingMethod = "RenderingMethod";
    const std::chrono::seconds ScreenLogTimeToLive(15);
    const char* DefaultRenderingMethod = "ABuffer";
    const char* RenderFsPath = "${SHADERS}/render.frag";

    const char* KeyFontMono = "Mono";
    const char* KeyFontLight = "Light";

    static const openspace::properties::Property::PropertyInfo PerformanceInfo = {
        "PerformanceMeasurements",
        "Performance Measurements",
        "If this value is enabled, detailed performance measurements about the updates "
        "and rendering of the scene graph nodes are collected each frame. These values "
        "provide some information about the impact of individual nodes on the overall "
        "performance."
    };

    static const openspace::properties::Property::PropertyInfo FrametimeInfo = {
        "FrametimeType",
        "Type of the frame time display",
        "This value determines the units in which the frame time is displayed."
    };

    static const openspace::properties::Property::PropertyInfo ShowDateInfo = {
        "ShowDate",
        "Show Date Information",
        "This values determines whether the date will be printed in the top left corner "
        "of the rendering window if a regular rendering window is used (as opposed to a "
        "fisheye rendering, for example)."
    };

    static const openspace::properties::Property::PropertyInfo ShowInfoInfo = {
        "ShowInfo",
        "Show Rendering Information",
        "This value determines whether the rendering info, which is the delta time and "
        "the frame time, is shown in the top left corner of the rendering window if a "
        "regular rendering window is used (as opposed to a fisheye rendering, for "
        "example)."
    };

    static const openspace::properties::Property::PropertyInfo ShowLogInfo = {
        "ShowLog",
        "Show the on-screen log",
        "This value determines whether the on-screen log will be shown or hidden. Even "
        "if it is shown, all 'Debug' and 'Trace' level messages are omitted from this "
        "log."
    };

    static const openspace::properties::Property::PropertyInfo ShowVersionInfo = {
        "ShowVersion",
        "Shows the version on-screen information",
        "This value determines whether the GIT version information (branch and commit ) "
        "hash are shown on the screen."
    };

    static const openspace::properties::Property::PropertyInfo TakeScreenshotInfo = {
        "TakeScreenshot",
        "Take Screenshot",
        "If this property is triggered, a screenshot is taken and stored in the current "
        "working directory (which is the same directory where the OpenSpace.exe) is "
        "located in most cases. The images are prefixed with 'SGCT' and postfixed with "
        "the number of frames. This function will silently overwrite images that are "
        "already present in the folder."
    };

    static const openspace::properties::Property::PropertyInfo ApplyWarpingInfo = {
        "ApplyWarpingScreenshot",
        "Apply Warping to Screenshots",
        "This value determines whether a warping should be applied before taking a "
        "screenshot. If it is enabled, all post processing is applied as well, which "
        "includes everything rendered on top of the rendering, such as the user "
        "interface."
    };

    static const openspace::properties::Property::PropertyInfo ShowFrameNumberInfo = {
        "ShowFrameNumber",
        "Show Frame Number",
        "If this value is enabled, the current frame number is rendered into the window."
    };

    static const openspace::properties::Property::PropertyInfo DisableMasterInfo = {
        "DisableMasterRendering",
        "Disable Master Rendering",
        "If this value is enabled, the rendering on the master node will be disabled. "
        "Every other aspect of the application will be unaffected by this and it will "
        "still respond to user input. This setting is reasonably only useful in the case "
        "of multi-pipeline environments, such as planetariums, where the output of the "
        "master node is not required and performance can be gained by disabling it."
    };

    static const openspace::properties::Property::PropertyInfo DisableTranslationInfo = {
        "DisableSceneTranslationOnMaster",
        "Disable Scene Translation on Master",
        "If this value is enabled, any scene translations such as specified in, for "
        "example an SGCT configuration, is disabled for the master node. This setting "
        "can be useful if a planetarium environment requires a scene translation to be "
        "applied, which would otherwise make interacting through the master node "
        "difficult."
    };

    static const openspace::properties::Property::PropertyInfo AaSamplesInfo = {
        "AaSamples",
        "Number of Anti-aliasing samples",
        "This value determines the number of anti-aliasing samples to be used in the "
        "rendering for the MSAA method."
    };

    static const openspace::properties::Property::PropertyInfo HDRExposureInfo = {
        "HDRExposure",
        "HDR Exposure",
        "This value determines the amount of light per unit area reaching the "
        "equivalent of an electronic image sensor."
    };

    static const openspace::properties::Property::PropertyInfo BackgroundExposureInfo = {
        "Background Exposure",
        "BackgroundExposure",
        "This value determines the amount of light per unit area reaching the "
        "equivalent of an electronic image sensor for the background image."
    };

    static const openspace::properties::Property::PropertyInfo GammaInfo = {
        "Gamma",
        "Gamma Correction",
        "Gamma, is the nonlinear operation used to encode and decode luminance or tristimulus values in the image."        
    };
} // namespace


namespace openspace {

RenderEngine::RenderEngine()
    : properties::PropertyOwner({ "RenderEngine" })
    , _camera(nullptr)
    , _scene(nullptr)
    , _raycasterManager(nullptr)
    , _deferredcasterManager(nullptr)
    , _performanceMeasurements(PerformanceInfo)
    , _performanceManager(nullptr)
    , _renderer(nullptr)
    , _rendererImplementation(RendererImplementation::Invalid)
    , _log(nullptr)
    , _frametimeType(FrametimeInfo, properties::OptionProperty::DisplayType::Dropdown)
    , _showDate(ShowDateInfo, true)
    , _showInfo(ShowInfoInfo, true)
    , _showLog(ShowLogInfo, true)
    , _showVersionInfo(ShowVersionInfo, true)
    , _takeScreenshot(TakeScreenshotInfo)
    , _shouldTakeScreenshot(false)
    , _applyWarping(ApplyWarpingInfo, false)
    , _showFrameNumber(ShowFrameNumberInfo, false)
    , _disableMasterRendering(DisableMasterInfo, false)
    , _disableSceneTranslationOnMaster(DisableTranslationInfo, false)
    , _globalBlackOutFactor(1.f)
    , _fadeDuration(2.f)
    , _currentFadeTime(0.f)
    , _fadeDirection(0)
    , _hdrExposure(HDRExposureInfo, 0.4f, 0.01f, 10.0f)
    , _hdrBackground(BackgroundExposureInfo, 2.8f, 0.01f, 10.0f)
    , _gamma(GammaInfo, 2.2f, 0.01f, 10.0f)
    , _nAaSamples(AaSamplesInfo, 8, 1, 16)
    , _frameNumber(0)
{
    _performanceMeasurements.onChange([this]() {
        if (_performanceMeasurements) {
            if (!_performanceManager) {
                _performanceManager = std::make_unique<performance::PerformanceManager>();
                const std::string KeyLogDir = ConfigurationManager::KeyLogging + "." + ConfigurationManager::PartLogDir;
                const std::string KeyPrefix = ConfigurationManager::KeyLogging + "." + ConfigurationManager::PartLogPerformancePrefix;
                if (OsEng.configurationManager().hasKeyAndValue<std::string>(KeyLogDir)) {
                    _performanceManager->logDir(OsEng.configurationManager().value<std::string>(KeyLogDir));
                }
                if (OsEng.configurationManager().hasKeyAndValue<std::string>(KeyPrefix)) {
                    _performanceManager->prefix(OsEng.configurationManager().value<std::string>(KeyPrefix));
                }
            }
        }
    });      
    addProperty(_performanceMeasurements);

    _frametimeType.addOption(
        static_cast<int>(FrametimeType::DtTimeAvg),
        "Average Deltatime"
    );
    _frametimeType.addOption(
        static_cast<int>(FrametimeType::FPS),
        "Frames per second"
    );
    _frametimeType.addOption(
        static_cast<int>(FrametimeType::FPSAvg),
        "Average frames per second"
    );
    addProperty(_frametimeType);
    
    addProperty(_showDate);
    addProperty(_showInfo);
    addProperty(_showLog);
    addProperty(_showVersionInfo);
    
    _nAaSamples.onChange([this](){
        if (_renderer) {
            _renderer->setNAaSamples(_nAaSamples);
        }
    });
    _hdrExposure.onChange([this]() {
        if (_renderer) {
            _renderer->setHDRExposure(_hdrExposure);
        }
    });
    _hdrBackground.onChange([this]() {
        if (_renderer) {
            _renderer->setHDRBackground(_hdrBackground);
        }
    });
    _gamma.onChange([this]() {
        if (_renderer) {
            _renderer->setGamma(_gamma);
        }
    });

    addProperty(_nAaSamples);
    addProperty(_hdrExposure);
    addProperty(_hdrBackground);
    addProperty(_gamma);
    addProperty(_applyWarping);
    
    _takeScreenshot.onChange([this](){
        _shouldTakeScreenshot = true;
    });
    addProperty(_takeScreenshot);
    
    addProperty(_showFrameNumber);
    
    addProperty(_disableSceneTranslationOnMaster);
    addProperty(_disableMasterRendering);
}

/**
 * Destructor
 */
RenderEngine::~RenderEngine() {}

void RenderEngine::setRendererFromString(const std::string& renderingMethod) {
    _rendererImplementation = rendererFromString(renderingMethod);

    std::unique_ptr<Renderer> newRenderer = nullptr;
    switch (_rendererImplementation) {
    case RendererImplementation::Framebuffer:
        newRenderer = std::make_unique<FramebufferRenderer>();
        break;
    case RendererImplementation::ABuffer:
        newRenderer = std::make_unique<ABufferRenderer>();
        break;
    case RendererImplementation::Invalid:
        LFATAL("Rendering method '" << renderingMethod << "' not among the available "
            << "rendering methods");
    }

    setRenderer(std::move(newRenderer));
}

void RenderEngine::initialize() {
    _frameNumber = 0;
    std::string renderingMethod = DefaultRenderingMethod;

    // If the user specified a rendering method that he would like to use, use that
    auto& confManager = OsEng.configurationManager();
    if (confManager.hasKeyAndValue<std::string>(KeyRenderingMethod)) {
        renderingMethod = confManager.value<std::string>(KeyRenderingMethod);
    }
    else {
        using Version = ghoul::systemcapabilities::Version;

        // The default rendering method has a requirement of OpenGL 4.3, so if we are
        // below that, we will fall back to frame buffer operation
        if (OpenGLCap.openGLVersion() < Version{ 4,3,0 }) {
            LINFO("Falling back to framebuffer implementation due to OpenGL limitations");
            renderingMethod = "Framebuffer";
        }
    }

    if (confManager.hasKey(ConfigurationManager::KeyDisableMasterRendering)) {
        _disableMasterRendering = confManager.value<bool>(
            ConfigurationManager::KeyDisableMasterRendering
            );
    }

    if (confManager.hasKey(ConfigurationManager::KeyDisableSceneOnMaster)) {
        _disableSceneTranslationOnMaster = confManager.value<bool>(
            ConfigurationManager::KeyDisableSceneOnMaster
            );
    }

    _raycasterManager = std::make_unique<RaycasterManager>();
    _deferredcasterManager = std::make_unique<DeferredcasterManager>();
    _nAaSamples = OsEng.windowWrapper().currentNumberOfAaSamples();

    LINFO("Setting renderer from string: " << renderingMethod);
    setRendererFromString(renderingMethod);

#ifdef GHOUL_USE_DEVIL
    ghoul::io::TextureReader::ref().addReader(
        std::make_shared<ghoul::io::TextureReaderDevIL>()
    );
#endif // GHOUL_USE_DEVIL
#ifdef GHOUL_USE_FREEIMAGE
    ghoul::io::TextureReader::ref().addReader(
        std::make_shared<ghoul::io::TextureReaderFreeImage>()
    );
#endif // GHOUL_USE_FREEIMAGE
#ifdef GHOUL_USE_SOIL
    ghoul::io::TextureReader::ref().addReader(
        std::make_shared<ghoul::io::TextureReaderSOIL>()
    );
    ghoul::io::TextureWriter::ref().addWriter(
        std::make_shared<ghoul::io::TextureWriterSOIL>()
    );
#endif // GHOUL_USE_SOIL

    ghoul::io::TextureReader::ref().addReader(
        std::make_shared<ghoul::io::TextureReaderCMAP>()
    );

    MissionManager::initialize();
}

void RenderEngine::initializeGL() {
    LTRACE("RenderEngine::initializeGL(begin)");
    // TODO:    Fix the power scaled coordinates in such a way that these 
    //            values can be set to more realistic values

    // set the close clip plane and the far clip plane to extreme values while in
    // development
    OsEng.windowWrapper().setNearFarClippingPlane(0.001f, 1000.f);

    try {
        const float fontSizeBig = 50.f;
        _fontBig = OsEng.fontManager().font(KeyFontMono, fontSizeBig);
        const float fontSizeTime = 15.f;
        _fontDate = OsEng.fontManager().font(KeyFontMono, fontSizeTime);
        const float fontSizeMono = 10.f;
        _fontInfo = OsEng.fontManager().font(KeyFontMono, fontSizeMono);
        const float fontSizeLight = 8.f;
        _fontLog = OsEng.fontManager().font(KeyFontLight, fontSizeLight);
    } catch (const ghoul::fontrendering::Font::FreeTypeException& e) {
        LERROR(e.what());
        throw;
    }

    LINFO("Initializing Log");
    std::unique_ptr<ScreenLog> log = std::make_unique<ScreenLog>(ScreenLogTimeToLive);
    _log = log.get();
    ghoul::logging::LogManager::ref().addLog(std::move(log));

    LINFO("Finished initializing GL");
    LTRACE("RenderEngine::initializeGL(end)");
}
    
void RenderEngine::deinitialize() {
    for (std::shared_ptr<ScreenSpaceRenderable> ssr : _screenSpaceRenderables) {
        ssr->deinitialize();
    }

    MissionManager::deinitialize();
}

void RenderEngine::updateScene() {
    const Time& currentTime = OsEng.timeManager().time();
    _scene->update({
        { glm::dvec3(0), glm::dmat3(1), 1.0 },
        currentTime,
        _performanceManager != nullptr
    });
    
    LTRACE("RenderEngine::updateSceneGraph(end)");
}

void RenderEngine::updateShaderPrograms() {
    for (ghoul::opengl::ProgramObject* program : _programs) {
        try {
            if (program->isDirty()) {
                program->rebuildFromFile();
            }
        }
        catch (const ghoul::opengl::ShaderObject::ShaderCompileError& e) {
            LERRORC(e.component, e.what());
        }
    }
}

void RenderEngine::updateRenderer() {
    bool windowResized = OsEng.windowWrapper().windowHasResized();

    if (windowResized) {
        _renderer->setResolution(renderingResolution());

        ghoul::fontrendering::FontRenderer::defaultRenderer().setFramebufferSize(
            fontResolution()
        );
    }

    _renderer->update();
}

void RenderEngine::updateScreenSpaceRenderables() {
    for (std::shared_ptr<ScreenSpaceRenderable>& ssr : _screenSpaceRenderables) {
        ssr->update();
    }
}

glm::ivec2 RenderEngine::renderingResolution() const {
    if (OsEng.windowWrapper().isRegularRendering()) {
        return OsEng.windowWrapper().currentWindowResolution();
    }
    else {
        return OsEng.windowWrapper().currentDrawBufferResolution();
    }
}

glm::ivec2 RenderEngine::fontResolution() const {
    std::string value;
    bool hasValue = OsEng.configurationManager().getValue(
        ConfigurationManager::KeyOnScreenTextScaling,
        value
    );
    if (hasValue && value == "framebuffer") {
        return OsEng.windowWrapper().currentWindowResolution();
    }
    else {
        // The default is to use the window size
        return OsEng.windowWrapper().currentWindowSize();
    }
}

void RenderEngine::updateFade() {
    // Temporary fade funtionality
    const float fadedIn = 1.0;
    const float fadedOut = 0.0;
    // Don't restart the fade if you've already done it in that direction
    const bool isFadedIn = (_fadeDirection > 0 && _globalBlackOutFactor == fadedIn);
    const bool isFadedOut = (_fadeDirection < 0 && _globalBlackOutFactor == fadedOut);
    if (isFadedIn || isFadedOut) {
        _fadeDirection = 0;
    }

    if (_fadeDirection != 0) {
        if (_currentFadeTime > _fadeDuration) {
            _globalBlackOutFactor = _fadeDirection > 0 ? fadedIn : fadedOut;
            _fadeDirection = 0;
        }
        else {
            if (_fadeDirection < 0) {
                _globalBlackOutFactor = glm::smoothstep(
                    1.f,
                    0.f,
                    _currentFadeTime / _fadeDuration
                );
            }
            else {
                _globalBlackOutFactor = glm::smoothstep(
                    0.f,
                    1.f,
                    _currentFadeTime / _fadeDuration
                );
            }
            _currentFadeTime += static_cast<float>(
                OsEng.windowWrapper().averageDeltaTime()
                );
        }
    }
}

void RenderEngine::render(const glm::mat4& sceneMatrix, const glm::mat4& viewMatrix,
    const glm::mat4& projectionMatrix)
{
    LTRACE("RenderEngine::render(begin)");
    WindowWrapper& wrapper = OsEng.windowWrapper();

    if (_disableSceneTranslationOnMaster && wrapper.isMaster()) {
        _camera->sgctInternal.setViewMatrix(viewMatrix);
    }
    else {
        _camera->sgctInternal.setViewMatrix(viewMatrix * sceneMatrix);
    }
    _camera->sgctInternal.setProjectionMatrix(projectionMatrix);


    if (!(wrapper.isMaster() && _disableMasterRendering) && !wrapper.isGuiWindow()) {
        _renderer->render(_globalBlackOutFactor, _performanceManager != nullptr);
    }

    // Print some useful information on the master viewport
    if (wrapper.isMaster() && wrapper.isSimpleRendering()) {
        renderInformation();
    }

    if (_showFrameNumber) {
        const glm::vec2 penPosition = glm::vec2(
            fontResolution().x / 2 - 50,
            fontResolution().y / 3
        );

        RenderFont(*_fontBig, penPosition, "%i", _frameNumber);
    }

    _frameNumber++;

    for (std::shared_ptr<ScreenSpaceRenderable>& ssr : _screenSpaceRenderables) {
        if (ssr->isEnabled() && ssr->isReady()) {
            ssr->render();
        }
    }
    LTRACE("RenderEngine::render(end)");
}

void RenderEngine::renderShutdownInformation(float timer, float fullTime) {
    timer = timer < 0.f ? 0.f : timer;

    auto size = ghoul::fontrendering::FontRenderer::defaultRenderer().boundingBox(
        *_fontDate,
        "Shutdown in: %.2fs/%.2fs",
        timer,
        fullTime
    );

    glm::vec2 penPosition = glm::vec2(
        fontResolution().x - size.boundingBox.x - 10,
        fontResolution().y - size.boundingBox.y
    );
    penPosition.y -= _fontDate->height();

    RenderFontCr(
        *_fontDate,
        penPosition,
        "Shutdown in: %.2fs/%.2fs",
        timer,
        fullTime
    );
}

void RenderEngine::postDraw() {
    Time& currentTime = OsEng.timeManager().time();
    if (currentTime.timeJumped()) {
        currentTime.setTimeJumped(false);
    }

    if (_shouldTakeScreenshot) {
        OsEng.windowWrapper().takeScreenshot(_applyWarping);
        _shouldTakeScreenshot = false;
    }

    if (_performanceManager) {
        _performanceManager->storeScenePerformanceMeasurements(
            scene()->allSceneGraphNodes()
        );
    }
}

Scene* RenderEngine::scene() {
    return _scene;
}

RaycasterManager& RenderEngine::raycasterManager() {
    return *_raycasterManager;
}

DeferredcasterManager& RenderEngine::deferredcasterManager() {
    return *_deferredcasterManager;
}

void RenderEngine::setScene(Scene* scene) {
    _scene = scene;
    if (_renderer) {
        _renderer->setScene(scene);
    }
}

void RenderEngine::setCamera(Camera* camera) {
    _camera = camera;
    if (_renderer) {
        _renderer->setCamera(camera);
    }
}

Camera* RenderEngine::camera() const {
    return _camera;
}

Renderer* RenderEngine::renderer() const {
    return _renderer.get();
}

RenderEngine::RendererImplementation RenderEngine::rendererImplementation() const {
    return _rendererImplementation;
}

float RenderEngine::globalBlackOutFactor() {
    return _globalBlackOutFactor;
}

void RenderEngine::setGlobalBlackOutFactor(float opacity) {
    _globalBlackOutFactor = opacity;
}

void RenderEngine::startFading(int direction, float fadeDuration) {
    _fadeDirection = direction;
    _fadeDuration = fadeDuration;
    _currentFadeTime = 0.f;
}

/**
* Build a program object for rendering with the used renderer
*/
std::unique_ptr<ghoul::opengl::ProgramObject> RenderEngine::buildRenderProgram(
    std::string name, std::string vsPath,
    std::string fsPath, const ghoul::Dictionary& data)
{

    ghoul::Dictionary dict = data;

    // set path to the current renderer's main fragment shader
    dict.setValue("rendererData", _rendererData);
    // parameterize the main fragment shader program with specific contents.
    // fsPath should point to a shader file defining a Fragment getFragment() function
    // instead of a void main() setting glFragColor, glFragDepth, etc.
    dict.setValue("fragmentPath", fsPath);

    using namespace ghoul::opengl;
    std::unique_ptr<ProgramObject> program = ProgramObject::Build(
        name,
        vsPath,
        RenderFsPath,
        dict
    );

    if (program) {
        _programs.push_back(program.get());
    }
    return program;
}

/**
* Build a program object for rendering with the used renderer
*/
std::unique_ptr<ghoul::opengl::ProgramObject> RenderEngine::buildRenderProgram(
    std::string name, std::string vsPath,
    std::string fsPath, std::string csPath,
    const ghoul::Dictionary& data)
{
    ghoul::Dictionary dict = data;
    dict.setValue("rendererData", _rendererData);

    // parameterize the main fragment shader program with specific contents.
    // fsPath should point to a shader file defining a Fragment getFragment() function
    // instead of a void main() setting glFragColor, glFragDepth, etc.
    dict.setValue("fragmentPath", fsPath);

    using namespace ghoul::opengl;
    std::unique_ptr<ProgramObject> program = ProgramObject::Build(
        name,
        vsPath,
        RenderFsPath,
        csPath,
        dict
    );

    if (program) {
        _programs.push_back(program.get());
    }
    return program;
}

void RenderEngine::removeRenderProgram(
    const std::unique_ptr<ghoul::opengl::ProgramObject>& program)
{
    if (!program) {
        return;
    }

    auto it = std::find(
        _programs.begin(),
        _programs.end(),
        program.get()
    );

    if (it != _programs.end()) {
        _programs.erase(it);
    }
}

/**
* Set renderer data
* Called from the renderer, whenever it needs to update
* the dictionary of all rendering programs.
*/
void RenderEngine::setRendererData(const ghoul::Dictionary& data) {
    _rendererData = data;
    for (ghoul::opengl::ProgramObject* program : _programs) {
        ghoul::Dictionary dict = program->dictionary();
        dict.setValue("rendererData", _rendererData);
        program->setDictionary(dict);
    }
}


/**
* Set resolve data
* Called from the renderer, whenever it needs to update
* the dictionary of all post rendering programs.
*/
void RenderEngine::setResolveData(const ghoul::Dictionary& data) {
    _resolveData = data;
    for (ghoul::opengl::ProgramObject* program : _programs) {
        ghoul::Dictionary dict = program->dictionary();
        dict.setValue("resolveData", _resolveData);
        program->setDictionary(dict);
    }
}

/**
* Set raycasting uniforms on the program object, and setup raycasting.
*/
void RenderEngine::preRaycast(ghoul::opengl::ProgramObject& programObject) {
    _renderer->preRaycast(programObject);
}

/**
* Tear down raycasting for the specified program object.
*/
void RenderEngine::postRaycast(ghoul::opengl::ProgramObject& programObject) {
    _renderer->postRaycast(programObject);
}

/**
* Set renderer
*/
void RenderEngine::setRenderer(std::unique_ptr<Renderer> renderer) {
    if (_renderer) {
        _renderer->deinitialize();
    }

    _renderer = std::move(renderer);
    _renderer->setResolution(renderingResolution());
    _renderer->setNAaSamples(_nAaSamples);
    _renderer->setHDRExposure(_hdrExposure);
    _renderer->initialize();
    _renderer->setCamera(_camera);
    _renderer->setScene(_scene);
}

scripting::LuaLibrary RenderEngine::luaLibrary() {
    return{
        "",
        {
            {
                "setRenderer",
                &luascriptfunctions::setRenderer,
                "string",
                "Sets the renderer (ABuffer or FrameBuffer)"
            },
            {
                "toggleFade",
                &luascriptfunctions::toggleFade,
                "number",
                "Toggles fading in or out"
            },
            {
                "fadeIn",
                &luascriptfunctions::fadeIn,
                "number",
                ""
            },
        //also temporary @JK
            {
                "fadeOut",
                &luascriptfunctions::fadeOut,
                "number",
                ""
            },
            {
                "registerScreenSpaceRenderable",
                &luascriptfunctions::registerScreenSpaceRenderable,
                "table",
                "Will create a ScreenSpaceRenderable from a lua Table and register it in the RenderEngine"
            },
            {
                "unregisterScreenSpaceRenderable",
                &luascriptfunctions::unregisterScreenSpaceRenderable,
                "string",
                "Given a ScreenSpaceRenderable name this script will remove it from the renderengine"
            },
        },
    };
}

bool RenderEngine::doesPerformanceMeasurements() const {
    return _performanceManager != nullptr;
}

performance::PerformanceManager* RenderEngine::performanceManager() {
    return _performanceManager.get();
}

void RenderEngine::registerScreenSpaceRenderable(std::shared_ptr<ScreenSpaceRenderable> s)
{
    s->initialize();
    _screenSpaceRenderables.push_back(s);
}

void RenderEngine::unregisterScreenSpaceRenderable(
    std::shared_ptr<ScreenSpaceRenderable> s)
{
    auto it = std::find(
        _screenSpaceRenderables.begin(),
        _screenSpaceRenderables.end(),
        s
    );

    if (it != _screenSpaceRenderables.end()) {
        s->deinitialize();
        _screenSpaceRenderables.erase(it);
    }
}

void RenderEngine::unregisterScreenSpaceRenderable(std::string name) {
    std::shared_ptr<ScreenSpaceRenderable> s = screenSpaceRenderable(name);
    if (s) {
        unregisterScreenSpaceRenderable(s);
    }
}

std::shared_ptr<ScreenSpaceRenderable> RenderEngine::screenSpaceRenderable(
    std::string name)
{
    for (auto s : _screenSpaceRenderables) {
        if (s->name() == name) {
            return s;
        }
    }
    return nullptr;
}

std::vector<ScreenSpaceRenderable*> RenderEngine::screenSpaceRenderables() const {
    std::vector<ScreenSpaceRenderable*> res(_screenSpaceRenderables.size());
    std::transform(
        _screenSpaceRenderables.begin(),
        _screenSpaceRenderables.end(),
        res.begin(),
        [](std::shared_ptr<ScreenSpaceRenderable> p) { return p.get(); }
    );
    return res;
}

RenderEngine::RendererImplementation RenderEngine::rendererFromString(
    const std::string& impl)
{
    const std::map<std::string, RenderEngine::RendererImplementation> RenderingMethods = {
        { "ABuffer", RendererImplementation::ABuffer },
        { "Framebuffer", RendererImplementation::Framebuffer }
    };

    if (RenderingMethods.find(impl) != RenderingMethods.end()) {
        return RenderingMethods.at(impl);
    }
    else {
        return RendererImplementation::Invalid;
    }
}

std::string RenderEngine::progressToStr(int size, double t) {
    std::string progress = "|";
    int g = static_cast<int>((t * (size - 1)) + 1);
    g = std::max(g, 0);
    for (int i = 0; i < g; i++) {
        progress.append("-");
    }
    progress.append(">");
    for (int i = 0; i < size - g; i++) {
        progress.append(" ");
    }
    progress.append("|");
    return progress;
}

void RenderEngine::renderInformation() {
    // TODO: Adjust font_size properly when using retina screen
    using ghoul::fontrendering::RenderFont;

    if (_fontDate) {
        glm::vec2 penPosition = glm::vec2(
            10.f,
            fontResolution().y
            //OsEng.windowWrapper().viewportPixelCoordinates().w
        );

        penPosition.y -= OsEng.console().currentHeight();

        if (_showDate && _fontDate) {
            penPosition.y -= _fontDate->height();
            RenderFontCr(
                *_fontDate,
                penPosition,
                "Date: %s",
                OsEng.timeManager().time().UTC().c_str()
            );
        }
        else {
            penPosition.y -= _fontInfo->height();
        }
        if (_showInfo && _fontInfo) {
            RenderFontCr(
                *_fontInfo,
                penPosition,
                "Simulation increment (s): %.3f",
                OsEng.timeManager().time().deltaTime()
            );

            FrametimeType frametimeType = FrametimeType(_frametimeType.value());
            switch (frametimeType) {
            case FrametimeType::DtTimeAvg:
                RenderFontCr(
                    *_fontInfo,
                    penPosition,
                    "Avg. Frametime: %.5f",
                    OsEng.windowWrapper().averageDeltaTime()
                );
                break;
            case FrametimeType::FPS:
                RenderFontCr(
                    *_fontInfo,
                    penPosition,
                    "FPS: %3.2f",
                    1.0 / OsEng.windowWrapper().deltaTime()
                );
                break;
            case FrametimeType::FPSAvg:
                RenderFontCr(
                    *_fontInfo,
                    penPosition,
                    "Avg. FPS: %3.2f",
                    1.0 / OsEng.windowWrapper().averageDeltaTime()
                );
                break;
            default:
                RenderFontCr(
                    *_fontInfo,
                    penPosition,
                    "Avg. Frametime: %.5f",
                    OsEng.windowWrapper().averageDeltaTime()
                );
                break;
            }

            ParallelConnection::Status status = OsEng.parallelConnection().status();
            size_t nConnections = OsEng.parallelConnection().nConnections();
            const std::string& hostName = OsEng.parallelConnection().hostName();

            std::string connectionInfo = "";
            int nClients = static_cast<int>(nConnections);
            if (status == ParallelConnection::Status::Host) {
                nClients--;
                if (nClients == 1) {
                    connectionInfo = "Hosting session with 1 client";
                }
                else {
                    connectionInfo =
                        "Hosting session with " + std::to_string(nClients) + " clients";
                }
            }
            else if (status == ParallelConnection::Status::ClientWithHost) {
                nClients--;
                connectionInfo = "Session hosted by '" + hostName + "'";
            }
            else if (status == ParallelConnection::Status::ClientWithoutHost) {
                connectionInfo = "Host is disconnected";
            }

            if (status == ParallelConnection::Status::ClientWithHost ||
                status == ParallelConnection::Status::ClientWithoutHost) {
                connectionInfo += "\n";
                if (nClients > 2) {
                    std::string c = std::to_string(nClients - 1);
                    connectionInfo += "You and " + c + " more clients are tuned in";
                }
                else if (nClients == 2) {
                    std::string c = std::to_string(nClients - 1);
                    connectionInfo += "You and " + c + " more client are tuned in";
                }
                else if (nClients == 1) {
                    connectionInfo += "You are the only client";
                }
            }

            if (connectionInfo != "") {
                RenderFontCr(
                    *_fontInfo,
                    penPosition,
                    connectionInfo.c_str()
                );
            }


#ifdef OPENSPACE_MODULE_SPACECRAFTINSTRUMENTS_ENABLED
        bool hasNewHorizons = scene()->sceneGraphNode("NewHorizons");
        double currentTime = OsEng.timeManager().time().j2000Seconds();

<<<<<<< HEAD
            if (MissionManager::ref().hasCurrentMission()) {

                const Mission& mission = MissionManager::ref().currentMission();

                if (mission.phases().size() > 0) {
                    static const glm::vec4 nextMissionColor(0.7, 0.3, 0.3, 1);
                    //static const glm::vec4 missionProgressColor(0.4, 1.0, 1.0, 1);
                    static const glm::vec4 currentMissionColor(0.0, 0.5, 0.5, 1);
                    static const glm::vec4 missionProgressColor = currentMissionColor;// (0.4, 1.0, 1.0, 1);
                    // static const glm::vec4 currentLeafMissionColor = missionProgressColor;
                    static const glm::vec4 nonCurrentMissionColor(0.3, 0.3, 0.3, 1);

                    // Add spacing
                    RenderFontCr(*_fontInfo, penPosition, nonCurrentMissionColor, " ");

                    auto phaseTrace = mission.phaseTrace(currentTime);

                    if (phaseTrace.size()) {
                        const MissionPhase& phase = phaseTrace.back().get();
                        std::string title = "Current Mission Phase: " + phase.name();
                        RenderFontCr(*_fontInfo, penPosition, missionProgressColor, title.c_str());
                        double remaining = phase.timeRange().end - currentTime;
                        float t = static_cast<float>(1.0 - remaining / phase.timeRange().duration());
                        std::string progress = progressToStr(25, t);
                        //RenderFontCr(*_fontInfo, penPosition, missionProgressColor,
                        //   "%.0f s %s %.1f %%", remaining, progress.c_str(), t * 100);
                    }
                    else {
                        RenderFontCr(*_fontInfo, penPosition, nextMissionColor, "Next Mission:");
                        double remaining = mission.timeRange().start - currentTime;
                        RenderFontCr(*_fontInfo, penPosition, nextMissionColor,
                            "%.0f s", remaining);
                    }

                    bool showAllPhases = false;

                    typedef std::pair<const MissionPhase*, int> PhaseWithDepth;
                    std::stack<PhaseWithDepth> S;
                    int pixelIndentation = 20;
                    S.push({ &mission, 0 });
                    while (!S.empty()) {
                        const MissionPhase* phase = S.top().first;
                        int depth = S.top().second;
                        S.pop();

                        bool isCurrentPhase = phase->timeRange().includes(currentTime);

                        penPosition.x += depth * pixelIndentation;
                        if (isCurrentPhase) {
                            double remaining = phase->timeRange().end - currentTime;
                            float t = static_cast<float>(1.0 - remaining / phase->timeRange().duration());
                            std::string progress = progressToStr(25, t);
                            RenderFontCr(*_fontInfo, penPosition, currentMissionColor,
                                "%s  %s %.1f %%",
                                phase->name().c_str(),
                                progress.c_str(),
                                t * 100
                            );
                        }
                        else {
                            RenderFontCr(*_fontInfo, penPosition, nonCurrentMissionColor, phase->name().c_str());
                        }
                        penPosition.x -= depth * pixelIndentation;

                        if (isCurrentPhase || showAllPhases) {
                            // phases are sorted increasingly by start time, and will be popped
                            // last-in-first-out from the stack, so add them in reversed order.
                            int indexLastPhase = static_cast<int>(phase->phases().size()) - 1;
                            for (int i = indexLastPhase; 0 <= i; --i) {
                                S.push({ &phase->phases()[i], depth + 1 });
                            }
                        }
                    }
                }
            }
=======
        //if (MissionManager::ref().hasCurrentMission()) {

        //    const Mission& mission = MissionManager::ref().currentMission();

        //        if (mission.phases().size() > 0) {
        //            static const glm::vec4 nextMissionColor(0.7, 0.3, 0.3, 1);
        //            //static const glm::vec4 missionProgressColor(0.4, 1.0, 1.0, 1);
        //            static const glm::vec4 currentMissionColor(0.0, 0.5, 0.5, 1);
        //            static const glm::vec4 missionProgressColor = currentMissionColor;// (0.4, 1.0, 1.0, 1);
        //            // static const glm::vec4 currentLeafMissionColor = missionProgressColor;
        //            static const glm::vec4 nonCurrentMissionColor(0.3, 0.3, 0.3, 1);

        //            // Add spacing
        //            RenderFontCr(*_fontInfo, penPosition, nonCurrentMissionColor, " ");

        //            auto phaseTrace = mission.phaseTrace(currentTime);

        //            if (phaseTrace.size()) {
        //                const MissionPhase& phase = phaseTrace.back().get();
        //                std::string title = "Current Mission Phase: " + phase.name();
        //                RenderFontCr(*_fontInfo, penPosition, missionProgressColor, title.c_str());
        //                double remaining = phase.timeRange().end - currentTime;
        //                float t = static_cast<float>(1.0 - remaining / phase.timeRange().duration());
        //                std::string progress = progressToStr(25, t);
        //                //RenderFontCr(*_fontInfo, penPosition, missionProgressColor,
        //                //   "%.0f s %s %.1f %%", remaining, progress.c_str(), t * 100);
        //            }
        //            else {
        //                RenderFontCr(*_fontInfo, penPosition, nextMissionColor, "Next Mission:");
        //                double remaining = mission.timeRange().start - currentTime;
        //                RenderFontCr(*_fontInfo, penPosition, nextMissionColor,
        //                    "%.0f s", remaining);
        //            }

        //            bool showAllPhases = false;

        //            typedef std::pair<const MissionPhase*, int> PhaseWithDepth;
        //            std::stack<PhaseWithDepth> S;
        //            int pixelIndentation = 20;
        //            S.push({ &mission, 0 });
        //            while (!S.empty()) {
        //                const MissionPhase* phase = S.top().first;
        //                int depth = S.top().second;
        //                S.pop();

        //                bool isCurrentPhase = phase->timeRange().includes(currentTime);

        //                penPosition.x += depth * pixelIndentation;
        //                if (isCurrentPhase) {
        //                    double remaining = phase->timeRange().end - currentTime;
        //                    float t = static_cast<float>(1.0 - remaining / phase->timeRange().duration());
        //                    std::string progress = progressToStr(25, t);
        //                    RenderFontCr(*_fontInfo, penPosition, currentMissionColor,
        //                        "%s  %s %.1f %%",
        //                        phase->name().c_str(),
        //                        progress.c_str(),
        //                        t * 100
        //                        );
        //                }
        //                else {
        //                    RenderFontCr(*_fontInfo, penPosition, nonCurrentMissionColor, phase->name().c_str());
        //                }
        //                penPosition.x -= depth * pixelIndentation;

        //                if (isCurrentPhase || showAllPhases) {
        //                    // phases are sorted increasingly by start time, and will be popped
        //                    // last-in-first-out from the stack, so add them in reversed order.
        //                    int indexLastPhase = static_cast<int>(phase->phases().size()) - 1;
        //                    for (int i = indexLastPhase; 0 <= i; --i) {
        //                        S.push({ &phase->phases()[i], depth + 1 });
        //                    }
        //                }
        //            }
        //        }
        //    }
>>>>>>> 5df21bb3



            if (openspace::ImageSequencer::ref().isReady()) {
                penPosition.y -= 25.f;

                glm::vec4 targetColor(0.00, 0.75, 1.00, 1);

                if (hasNewHorizons) {
                    try {
                        double lt;
                        glm::dvec3 p =
                            SpiceManager::ref().targetPosition("PLUTO", "NEW HORIZONS", "GALACTIC", {}, currentTime, lt);
                        psc nhPos = PowerScaledCoordinate::CreatePowerScaledCoordinate(p.x, p.y, p.z);
                        float a, b;
                        glm::dvec3 radii;
                        SpiceManager::ref().getValue("PLUTO", "RADII", radii);
                        a = static_cast<float>(radii.x);
                        b = static_cast<float>(radii.y);
                        float radius = (a + b) / 2.f;
                        float distToSurf = glm::length(nhPos.vec3()) - radius;

                        RenderFont(*_fontInfo,
                            penPosition,
                            "Distance to Pluto: % .1f (KM)",
                            distToSurf
                        );
                        penPosition.y -= _fontInfo->height();
                    }
                    catch (...) {
                        // @CLEANUP:  This is bad as it will discard all exceptions
                        // without telling us about it! ---abock
                    }
                }

                double remaining = openspace::ImageSequencer::ref().getNextCaptureTime() - currentTime;
                float t = static_cast<float>(1.0 - remaining / openspace::ImageSequencer::ref().getIntervalLength());

                std::string str = SpiceManager::ref().dateFromEphemerisTime(
                    ImageSequencer::ref().getNextCaptureTime(),
                    "YYYY MON DD HR:MN:SC"
                );

                glm::vec4 active(0.6, 1, 0.00, 1);
                glm::vec4 brigther_active(0.9, 1, 0.75, 1);

                if (remaining > 0) {

                    std::string progress = progressToStr(25, t);
                    brigther_active *= (1 - t);

                    RenderFontCr(*_fontInfo,
                        penPosition,
                        active * t + brigther_active,
                        "Next instrument activity:"
                    );

                    RenderFontCr(*_fontInfo,
                        penPosition,
                        active * t + brigther_active,
                        "%.0f s %s %.1f %%",
                        remaining, progress.c_str(), t * 100
                    );

                    RenderFontCr(*_fontInfo,
                        penPosition,
                        active,
                        "Data acquisition time: %s",
                        str.c_str()
                    );
                }
                std::pair<double, std::string> nextTarget = ImageSequencer::ref().getNextTarget();
                std::pair<double, std::string> currentTarget = ImageSequencer::ref().getCurrentTarget();

                if (currentTarget.first > 0.0) {
                    int timeleft = static_cast<int>(nextTarget.first - currentTime);

                    int hour = timeleft / 3600;
                    int second = timeleft % 3600;
                    int minute = second / 60;
                    second = second % 60;

                    std::string hh, mm, ss;

                    if (hour   < 10)
                        hh.append("0");
                    if (minute < 10)
                        mm.append("0");
                    if (second < 10)
                        ss.append("0");

                    hh.append(std::to_string(hour));
                    mm.append(std::to_string(minute));
                    ss.append(std::to_string(second));

                    RenderFontCr(*_fontInfo,
                        penPosition,
                        targetColor,
                        "Data acquisition adjacency: [%s:%s:%s]",
                        hh.c_str(), mm.c_str(), ss.c_str()
                    );

#if 0
                    // Why is it (2) in the original? ---abock
                    //std::pair<double, std::vector<std::string>> incidentTargets = ImageSequencer::ref().getIncidentTargetList(0);
                    //std::pair<double, std::vector<std::string>> incidentTargets = ImageSequencer::ref().getIncidentTargetList(2);
                    std::string space;
                    glm::vec4 color;
                    size_t isize = incidentTargets.second.size();
                    for (size_t p = 0; p < isize; p++) {
                        double t = static_cast<double>(p + 1) / static_cast<double>(isize + 1);
                        t = (p > isize / 2) ? 1 - t : t;
                        t += 0.3;
                        color = (p == isize / 2) ? targetColor : glm::vec4(t, t, t, 1);
                        RenderFont(*_fontInfo,
                            penPosition,
                            color,
                            "%s%s",
                            space.c_str(), incidentTargets.second[p].c_str()
                        );
                        for (int k = 0; k < incidentTargets.second[p].size() + 2; k++)
                            space += " ";
                    }
#endif
                    penPosition.y -= _fontInfo->height();

                    std::map<std::string, bool> activeMap = ImageSequencer::ref().getActiveInstruments();
                    glm::vec4 firing(0.58 - t, 1 - t, 1 - t, 1);
                    glm::vec4 notFiring(0.5, 0.5, 0.5, 1);

                    RenderFontCr(*_fontInfo,
                        penPosition,
                        active,
                        "Active Instruments:"
                    );

                    for (auto m : activeMap) {
                        if (m.second == false) {
                            RenderFont(*_fontInfo,
                                penPosition,
                                glm::vec4(0.3, 0.3, 0.3, 1),
                                "| |"
                            );
                            RenderFontCr(*_fontInfo,
                                penPosition,
                                glm::vec4(0.3, 0.3, 0.3, 1),
                                "    %5s",
                                m.first.c_str()
                            );

                        }
                        else {
                            RenderFont(*_fontInfo,
                                penPosition,
                                glm::vec4(0.3, 0.3, 0.3, 1),
                                "|"
                            );
                            if (m.first == "NH_LORRI") {
                                RenderFont(*_fontInfo,
                                    penPosition,
                                    firing,
                                    " + "
                                );
                            }
                            RenderFont(*_fontInfo,
                                penPosition,
                                glm::vec4(0.3, 0.3, 0.3, 1),
                                "  |"
                            );
                            RenderFontCr(*_fontInfo,
                                penPosition,
                                active,
                                "    %5s",
                                m.first.c_str()
                            );
                        }
                    }
                }
            }
#endif
        }
    }
}

void RenderEngine::renderVersionInformation() {
    if (!_showVersionInfo) {
        return;
    }

    using FR = ghoul::fontrendering::FontRenderer;

    FR::BoundingBoxInformation versionBox = FR::defaultRenderer().boundingBox(
        *_fontInfo,
        "%s",
        OPENSPACE_VERSION_STRING_FULL
    );

    FR::BoundingBoxInformation commitBox = FR::defaultRenderer().boundingBox(
        *_fontInfo,
        "%s@%s",
        OPENSPACE_GIT_BRANCH,
        OPENSPACE_GIT_COMMIT
    );


    

    FR::defaultRenderer().render(
        *_fontInfo,
        glm::vec2(
            fontResolution().x - versionBox.boundingBox.x - 10.f,
            5.f
        ),
        glm::vec4(0.5, 0.5, 0.5, 1.f),
        "%s",
        OPENSPACE_VERSION_STRING_FULL
    );

    // If a developer hasn't placed the Git command in the path, this variable will be
    // empty
    if (!std::string(OPENSPACE_GIT_COMMIT).empty()) {
        // We check OPENSPACE_GIT_COMMIT but puse OPENSPACE_GIT_FULL on purpose since
        // OPENSPACE_GIT_FULL will never be empty (always will contain at least @, but
        // checking for that is a bit brittle)
        FR::defaultRenderer().render(
            *_fontInfo,
            glm::vec2(
                fontResolution().x - commitBox.boundingBox.x - 10.f,
                versionBox.boundingBox.y + 5.f
            ),
            glm::vec4(0.5, 0.5, 0.5, 1.f),
            "%s",
            OPENSPACE_GIT_FULL
        );
    }
}

void RenderEngine::renderScreenLog() {
    if (!_showLog) {
        return;
    }

    _log->removeExpiredEntries();

    const int max = 10;
    const int category_length = 20;
    const int msg_length = 140;
    std::chrono::seconds fade(5);

    auto entries = _log->entries();
    auto lastEntries =
        entries.size() > max ?
        std::make_pair(entries.rbegin(), entries.rbegin() + max) :
        std::make_pair(entries.rbegin(), entries.rend());


    size_t nr = 1;
    auto now = std::chrono::steady_clock::now();
    for (auto& it = lastEntries.first; it != lastEntries.second; ++it) {
        const ScreenLog::LogEntry* e = &(*it);

        std::chrono::duration<double> diff = now - e->timeStamp;

        float alpha = 1;
        std::chrono::duration<double> ttf = ScreenLogTimeToLive - fade;
        if (diff > ttf) {
            auto d = (diff - ttf).count();
            auto t = static_cast<float>(d) / static_cast<float>(fade.count());
            float p = 0.8f - t;
            alpha = (p <= 0.f) ? 0.f : pow(p, 0.3f);
        }

        // Since all log entries are ordered, once one exceeds alpha, all have
        if (alpha <= 0.0)
            break;

        const std::string lvl = "(" + ghoul::logging::stringFromLevel(e->level) + ")";
        const std::string& message = e->message.substr(0, msg_length);
        nr += std::count(message.begin(), message.end(), '\n');

        const glm::vec4 White(0.9f, 0.9f, 0.9f, 1.0f);

        RenderFont(
            *_fontLog,
            glm::vec2(10.f, _fontLog->pointSize() * nr * 2),
            White * alpha,
            "%-14s %s%s",                                   // Format
            e->timeString.c_str(),                          // Time string
            e->category.substr(0, category_length).c_str(), // Category string 
            e->category.length() > 20 ? "..." : "");        // Pad category with "..."

        const glm::vec4 Red(1.f, 0.f, 0.f, 1.f);
        const glm::vec4 Yellow(1.f, 1.f, 0.f, 1.f);
        const glm::vec4 Green(0.f, 1.f, 0.f, 1.f);
        const glm::vec4 Blue(0.f, 0.f, 1.f, 1.f);

        glm::vec4 color(glm::uninitialize);
        switch (e->level) {
        case ghoul::logging::LogLevel::Debug:
            color = Green;
            break;
        case ghoul::logging::LogLevel::Warning:
            color = Yellow;
            break;
        case ghoul::logging::LogLevel::Error:
            color = Red;
            break;
        case ghoul::logging::LogLevel::Fatal:
            color = Blue;
            break;
        default:
            color = White;
            break;
        }

        //                    const float font_with_light = 5;
        RenderFont(
            *_fontLog,
            glm::vec2(10 + 39 * _fontLog->pointSize(), _fontLog->pointSize() * nr * 2),
            color * alpha,
            "%s",                                    // Format
            lvl.c_str());        // Pad category with "..." if exceeds category_length

        RenderFont(*_fontLog,
            glm::vec2(10 + 53 * _fontLog->pointSize(), _fontLog->pointSize() * nr * 2),
            White * alpha,
            "%s",                                    // Format
            message.c_str());        // Pad category with "..." if exceeds category_length
        ++nr;
    }
}

std::vector<Syncable*> RenderEngine::getSyncables() {
    if (_camera) {
        return _camera->getSyncables();
    }
    else {
        return std::vector<Syncable*>();
    }
}

void RenderEngine::sortScreenspaceRenderables() {
    std::sort(
        _screenSpaceRenderables.begin(),
        _screenSpaceRenderables.end(),
        [](const std::shared_ptr<ScreenSpaceRenderable>& j,
            const std::shared_ptr<ScreenSpaceRenderable>& i)
    {
        return i->depth() > j->depth();
    }
    );
}

}// namespace openspace<|MERGE_RESOLUTION|>--- conflicted
+++ resolved
@@ -1,4 +1,4 @@
-﻿/*****************************************************************************************
+/*****************************************************************************************
 *                                                                                       *
 * OpenSpace                                                                             *
 *                                                                                       *
@@ -1087,83 +1087,6 @@
         bool hasNewHorizons = scene()->sceneGraphNode("NewHorizons");
         double currentTime = OsEng.timeManager().time().j2000Seconds();
 
-<<<<<<< HEAD
-            if (MissionManager::ref().hasCurrentMission()) {
-
-                const Mission& mission = MissionManager::ref().currentMission();
-
-                if (mission.phases().size() > 0) {
-                    static const glm::vec4 nextMissionColor(0.7, 0.3, 0.3, 1);
-                    //static const glm::vec4 missionProgressColor(0.4, 1.0, 1.0, 1);
-                    static const glm::vec4 currentMissionColor(0.0, 0.5, 0.5, 1);
-                    static const glm::vec4 missionProgressColor = currentMissionColor;// (0.4, 1.0, 1.0, 1);
-                    // static const glm::vec4 currentLeafMissionColor = missionProgressColor;
-                    static const glm::vec4 nonCurrentMissionColor(0.3, 0.3, 0.3, 1);
-
-                    // Add spacing
-                    RenderFontCr(*_fontInfo, penPosition, nonCurrentMissionColor, " ");
-
-                    auto phaseTrace = mission.phaseTrace(currentTime);
-
-                    if (phaseTrace.size()) {
-                        const MissionPhase& phase = phaseTrace.back().get();
-                        std::string title = "Current Mission Phase: " + phase.name();
-                        RenderFontCr(*_fontInfo, penPosition, missionProgressColor, title.c_str());
-                        double remaining = phase.timeRange().end - currentTime;
-                        float t = static_cast<float>(1.0 - remaining / phase.timeRange().duration());
-                        std::string progress = progressToStr(25, t);
-                        //RenderFontCr(*_fontInfo, penPosition, missionProgressColor,
-                        //   "%.0f s %s %.1f %%", remaining, progress.c_str(), t * 100);
-                    }
-                    else {
-                        RenderFontCr(*_fontInfo, penPosition, nextMissionColor, "Next Mission:");
-                        double remaining = mission.timeRange().start - currentTime;
-                        RenderFontCr(*_fontInfo, penPosition, nextMissionColor,
-                            "%.0f s", remaining);
-                    }
-
-                    bool showAllPhases = false;
-
-                    typedef std::pair<const MissionPhase*, int> PhaseWithDepth;
-                    std::stack<PhaseWithDepth> S;
-                    int pixelIndentation = 20;
-                    S.push({ &mission, 0 });
-                    while (!S.empty()) {
-                        const MissionPhase* phase = S.top().first;
-                        int depth = S.top().second;
-                        S.pop();
-
-                        bool isCurrentPhase = phase->timeRange().includes(currentTime);
-
-                        penPosition.x += depth * pixelIndentation;
-                        if (isCurrentPhase) {
-                            double remaining = phase->timeRange().end - currentTime;
-                            float t = static_cast<float>(1.0 - remaining / phase->timeRange().duration());
-                            std::string progress = progressToStr(25, t);
-                            RenderFontCr(*_fontInfo, penPosition, currentMissionColor,
-                                "%s  %s %.1f %%",
-                                phase->name().c_str(),
-                                progress.c_str(),
-                                t * 100
-                            );
-                        }
-                        else {
-                            RenderFontCr(*_fontInfo, penPosition, nonCurrentMissionColor, phase->name().c_str());
-                        }
-                        penPosition.x -= depth * pixelIndentation;
-
-                        if (isCurrentPhase || showAllPhases) {
-                            // phases are sorted increasingly by start time, and will be popped
-                            // last-in-first-out from the stack, so add them in reversed order.
-                            int indexLastPhase = static_cast<int>(phase->phases().size()) - 1;
-                            for (int i = indexLastPhase; 0 <= i; --i) {
-                                S.push({ &phase->phases()[i], depth + 1 });
-                            }
-                        }
-                    }
-                }
-            }
-=======
         //if (MissionManager::ref().hasCurrentMission()) {
 
         //    const Mission& mission = MissionManager::ref().currentMission();
@@ -1239,7 +1162,6 @@
         //            }
         //        }
         //    }
->>>>>>> 5df21bb3
 
 
 
