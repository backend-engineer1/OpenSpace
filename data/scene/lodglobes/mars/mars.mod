local marsEllipsoid = {3396190.0, 3396190.0, 3376200.0}
return {
    -- Barycenter module
    {
        Name = "MarsBarycenter",
        Parent = "SolarSystemBarycenter",
        Transform = {
            Translation = {
                Type = "SpiceTranslation",
                Body = "MARS BARYCENTER",
                Observer = "SUN",
                Kernels = "${OPENSPACE_DATA}/spice/de430_1850-2150.bsp"
            },
        },
    },
    -- RenderableGlobe module
    {   
        Name = "Mars",
        Parent = "MarsBarycenter",
        Transform = {
            Rotation = {
                Type = "SpiceRotation",
                SourceFrame = "IAU_MARS",
                DestinationFrame = "GALACTIC",
            },
            Scale = {
                Type = "StaticScale",
                Scale = 1,
            },
        },
        Renderable = {
            Type = "RenderableGlobe",
            Radii = marsEllipsoid,
            CameraMinHeight = 10,
            SegmentsPerPatch = 90,
            -- Allows camera to go down 10000 meters below the reference ellipsoid
            InteractionDepthBelowEllipsoid = 10000, -- Useful when having negative height map values
            Layers = {
                ColorLayers = {
                    {
                        Name = "Viking combo",
                        Type = "ByLevel",
                        LevelTileProviders = {
                            {
                                MaxLevel = 3, 
                                TileProvider = { FilePath = "textures/mars.jpg", }, 
                            },
                            {
                                MaxLevel = 22, 
                                TileProvider = { FilePath = "map_service_configs/MARS_Viking_MDIM21.xml" },
                            },
                        },
                        Enabled = true,
                    },
                    -- {
                    --     Type = "SingleImage",
                    --     Name = "Debug Tiles",
                    --     FilePath = "../../debugglobe/textures/test_tile.png",
                    -- },
                    --{
                    --    Name = "MARS_Viking",
                    --    FilePath = "map_service_configs/MARS_Viking_MDIM21.xml",
                    --    Enabled = true,
                    --},
                    {
                        Name = "MOLA Pseudo Color",
                        FilePath = "map_service_configs/Utah/MolaPseudoColor.xml",
                        -- Enabled = true,
                    },
                    --[[
                    {
                        Name = "Mars Viking Clr",
                        FilePath = "map_datasets/Viking/Mars_Viking_ClrMosaic_global_925m_longlat_full.vrt",
                        Enabled = true,
                    },
                    ]]
                },
                GrayScaleLayers = {
                    
                },
                GrayScaleColorOverlays = {
                    {
                        Name = "CTX Mosaic [Europe]",
                        FilePath = "map_service_configs/CTX_Mosaic.xml",
                        --Enabled = true,
                    },
                    {
                        Name = "CTX Mosaic [Utah]",
                        FilePath = "map_service_configs/Utah/CTX_Mosaic.xml",
                    },
                    {
                        Name = "West Candor Chasma",
                        FilePath = "map_datasets/CTX/West_Candor_Chasma_longlat_global.vrt",
                        --Enabled = true,
                    },
                    {
                        Name = "Layered Rock Outcrops in Southwest Candor Chasma",
                        FilePath = "map_datasets/HiRISE/Layered_Rock_Outcrops_in_Southwest_Candor_Chasma_Texture.vrt",
                    },
                    --[[{
                        Name = "Themis IR Day",
                        FilePath = "map_service_configs/Utah/ThemisIRDay.xml",
                    },                    
                    {
                        Name = "Themis IR Night",
                        FilePath = "map_service_configs/Utah/ThemisIRNight.xml",
                    },                    
                    
                    {
                        Name = "MER_Meridianni_Endeavor_Basemap_25cm",
                        FilePath = "map_datasets/Basemap/MER_Meridianni_Endeavor_Basemap_25cm.vrt",
                    },
                    {
                        Name = "Part of Area Traversed by the Mars Exploration Rover",
                        FilePath = "map_datasets/HiRISE/Part_of_Area_Traversed_by_the_Mars_Exploration_Rover_Texture.vrt",
                    },
                    ]]
                },
                NightLayers = { },
                WaterMasks = { },
                ColorOverlays = {
                    {
                        Type = "TileIndex",
                        Name = "Indices",
                    },
                    {
                        Type = "SizeReference",
                        Name = "Size Reference",
                        Radii = marsEllipsoid,
                        BackgroundImagePath = "../arrows.png",
                    },
                },
                HeightLayers = {
                    {
<<<<<<< HEAD
                        Name = "Mola Elevation",
=======
                        Name = "Mola Elevation [Europe]",
>>>>>>> 247dd8a2
                        FilePath = "map_service_configs/Mola_Elevation.xml",
                        Enabled = true,
                        TilePixelSize = 90,
                        DoPreProcessing = true,
                    },
                    --[[
                    {
                        Name = "Mola Elevation [Utah]",
                        FilePath = "map_service_configs/Utah/Mola_Elevation.xml",
                        Enabled = false,
                        TilePixelSize = 90,
                        DoPreProcessing = true,
                    },
                    {
                        Name = "Mola Elevation CTX",
                        FilePath = "map_service_configs/Utah/MolaCTX_Elevation.xml",
                        -- Enabled = true,
                        TilePixelSize = 90,
                        DoPreProcessing = true,
                    },]]   
                    {
                        Name = "West Candor Chasma",
                        FilePath = "map_datasets/CTX/West_Candor_Chasma_DEM_longlat_global.vrt",
                        --Enabled = true,
                        MinimumPixelSize = 90,
                        DoPreProcessing = true,
                    },
                    {
                        Name = "Layered Rock Outcrops in Southwest Candor Chasma",
                        FilePath = "map_datasets/HiRISE/Layered_Rock_Outcrops_in_Southwest_Candor_Chasma_Heightmap.vrt",
                        TilePixelSize = 90,
                        DoPreProcessing = true,
                    },
                    --[[
                    {
                        Name = "West Candor Chasma",
                        FilePath = "map_datasets/CTX/West_Candor_Chasma_DEM_longlat_global.vrt",
                        --Enabled = true,
                        TilePixelSize = 90,
                        DoPreProcessing = true,
                    },]]              
                    --[[
                    {
                        Name = "Part of Area Traversed by the Mars Exploration Rover",
                        FilePath = "map_datasets/HiRISE/Part_of_Area_Traversed_by_the_Mars_Exploration_Rover_Heightmap.vrt",
                    },
                    ]]
                },
            },
        }
    },
    -- Trail module
    {   
        Name = "MarsTrail",
        Parent = "SolarSystemBarycenter",
        Renderable = {
            Type = "RenderableTrailOrbit",
            Translation = {
                Type = "SpiceTranslation",
                Body = "MARS BARYCENTER",
                Observer = "SUN",
            },
            Color = { 0.814, 0.305, 0.220 },
            Period = 686.973,
            Resolution = 1000
        }
    }
}<|MERGE_RESOLUTION|>--- conflicted
+++ resolved
@@ -132,11 +132,7 @@
                 },
                 HeightLayers = {
                     {
-<<<<<<< HEAD
-                        Name = "Mola Elevation",
-=======
                         Name = "Mola Elevation [Europe]",
->>>>>>> 247dd8a2
                         FilePath = "map_service_configs/Mola_Elevation.xml",
                         Enabled = true,
                         TilePixelSize = 90,
