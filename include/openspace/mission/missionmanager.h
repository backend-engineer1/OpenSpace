/*****************************************************************************************
 *                                                                                       *
 * OpenSpace                                                                             *
 *                                                                                       *
 * Copyright (c) 2014-2023                                                               *
 *                                                                                       *
 * Permission is hereby granted, free of charge, to any person obtaining a copy of this  *
 * software and associated documentation files (the "Software"), to deal in the Software *
 * without restriction, including without limitation the rights to use, copy, modify,    *
 * merge, publish, distribute, sublicense, and/or sell copies of the Software, and to    *
 * permit persons to whom the Software is furnished to do so, subject to the following   *
 * conditions:                                                                           *
 *                                                                                       *
 * The above copyright notice and this permission notice shall be included in all copies *
 * or substantial portions of the Software.                                              *
 *                                                                                       *
 * THE SOFTWARE IS PROVIDED "AS IS", WITHOUT WARRANTY OF ANY KIND, EXPRESS OR IMPLIED,   *
 * INCLUDING BUT NOT LIMITED TO THE WARRANTIES OF MERCHANTABILITY, FITNESS FOR A         *
 * PARTICULAR PURPOSE AND NONINFRINGEMENT. IN NO EVENT SHALL THE AUTHORS OR COPYRIGHT    *
 * HOLDERS BE LIABLE FOR ANY CLAIM, DAMAGES OR OTHER LIABILITY, WHETHER IN AN ACTION OF  *
 * CONTRACT, TORT OR OTHERWISE, ARISING FROM, OUT OF OR IN CONNECTION WITH THE SOFTWARE  *
 * OR THE USE OR OTHER DEALINGS IN THE SOFTWARE.                                         *
 ****************************************************************************************/

#ifndef __OPENSPACE_CORE___MISSIONMANAGER___H__
#define __OPENSPACE_CORE___MISSIONMANAGER___H__

#include <openspace/documentation/documentationgenerator.h>
#include <openspace/mission/mission.h>

#include <ghoul/misc/assert.h>
#include <ghoul/misc/exception.h>
#include <map>
#include <string>

namespace openspace {

namespace scripting { struct LuaLibrary; }

/**
 * Class keeping track of space missions.
 */
class MissionManager {
public:
    struct MissionManagerException : public ghoul::RuntimeError {
        explicit MissionManagerException(std::string error);
    };

    MissionManager();

    /**
    * Reads a mission from file and maps the mission name to the Mission object. If
    * this is the first mission to be loaded, the mission will also be set as the
    * current active mission.
    *
    * \param filename The file that contains the mission that is to be loaded
    * \return The name of the mission that was loaded
    * \pre \p filename must not be empty
    * \pre \p filename must not contain tokens
    * \pre \p filename must exist
    */
    std::string loadMission(Mission mission);

    /**
     * Unloads a previously loaded mission identified by the provided \p missionName.
     *
     * \param missionName The name of the mission that should be unloded
     * \pre \p filename must not be empty
     * \pre \p missionName must be a valid mission that has previously been loaded
     */
    void unloadMission(const std::string& missionName);

    /**
     * Returns whether the provided \p missionName has previously been added to the
     * MissionManager.
     *
     * \param missionName The name of the mission that is to be tested
     * \return `true` if the \p missionName has been added before
     */
    bool hasMission(const std::string& missionName);

    /**
<<<<<<< HEAD
     * Sets the mission with the name <missionName> as the current mission. The current
     * mission is what is return by `currentMission()`.
     * \pre missionName must not be empty
     */
=======
    * Sets the mission with the name \p missionName as the current mission. The current
    * mission is what is return by `currentMission()`.
    *
    * \pre missionName must not be empty
    */
>>>>>>> 2386013e
    void setCurrentMission(const std::string& missionName);

    /**
     * Returns true if a current mission exists
     */
    bool hasCurrentMission() const;

    /**
     * Returns the latest mission specified to `setCurrentMission()`. If no mission has
     * been specified, the first mission loaded will be returned. If no mission has been
     * loaded, a warning will be printed and a dummy mission will be returned.
     */
    const Mission& currentMission();

    /**
     * Returns the mission map.
     */
    const std::map<std::string, Mission>& missionMap();


    static scripting::LuaLibrary luaLibrary();

private:
    std::map<std::string, Mission> _missionMap;
    std::map<std::string, Mission>::iterator _currentMission;
};

} // namespace openspace

#endif // __OPENSPACE_CORE___MISSIONMANAGER___H__<|MERGE_RESOLUTION|>--- conflicted
+++ resolved
@@ -80,18 +80,11 @@
     bool hasMission(const std::string& missionName);
 
     /**
-<<<<<<< HEAD
-     * Sets the mission with the name <missionName> as the current mission. The current
-     * mission is what is return by `currentMission()`.
-     * \pre missionName must not be empty
-     */
-=======
     * Sets the mission with the name \p missionName as the current mission. The current
     * mission is what is return by `currentMission()`.
     *
     * \pre missionName must not be empty
     */
->>>>>>> 2386013e
     void setCurrentMission(const std::string& missionName);
 
     /**
