/*****************************************************************************************
 *                                                                                       *
 * OpenSpace                                                                             *
 *                                                                                       *
 * Copyright (c) 2014-2016                                                               *
 *                                                                                       *
 * Permission is hereby granted, free of charge, to any person obtaining a copy of this  *
 * software and associated documentation files (the "Software"), to deal in the Software *
 * without restriction, including without limitation the rights to use, copy, modify,    *
 * merge, publish, distribute, sublicense, and/or sell copies of the Software, and to    *
 * permit persons to whom the Software is furnished to do so, subject to the following   *
 * conditions:                                                                           *
 *                                                                                       *
 * The above copyright notice and this permission notice shall be included in all copies *
 * or substantial portions of the Software.                                              *
 *                                                                                       *
 * THE SOFTWARE IS PROVIDED "AS IS", WITHOUT WARRANTY OF ANY KIND, EXPRESS OR IMPLIED,   *
 * INCLUDING BUT NOT LIMITED TO THE WARRANTIES OF MERCHANTABILITY, FITNESS FOR A         *
 * PARTICULAR PURPOSE AND NONINFRINGEMENT. IN NO EVENT SHALL THE AUTHORS OR COPYRIGHT    *
 * HOLDERS BE LIABLE FOR ANY CLAIM, DAMAGES OR OTHER LIABILITY, WHETHER IN AN ACTION OF  *
 * CONTRACT, TORT OR OTHERWISE, ARISING FROM, OUT OF OR IN CONNECTION WITH THE SOFTWARE  *
 * OR THE USE OR OTHER DEALINGS IN THE SOFTWARE.                                         *
 ****************************************************************************************/

#include <modules/globebrowsing/globes/chunknode.h>

#include <ghoul/misc/assert.h>

#include <openspace/engine/wrapper/windowwrapper.h>
#include <openspace/engine/openspaceengine.h>

#include <modules/globebrowsing/globes/chunklodglobe.h>


namespace {
    const std::string _loggerCat = "ChunkNode";
}

namespace openspace {

int ChunkNode::instanceCount = 0;
int ChunkNode::renderedPatches = 0;

ChunkNode::ChunkNode(ChunkLodGlobe& owner, const GeodeticPatch& patch, ChunkNode* parent)
: _owner(owner)
, _patch(patch)
, _parent(parent)
, _isVisible(true)
{
    _children[0] = nullptr;
    _children[1] = nullptr;
    _children[2] = nullptr;
    _children[3] = nullptr;
    instanceCount++;
}

ChunkNode::~ChunkNode() {
    instanceCount--;
}

bool ChunkNode::isRoot() const {
    return _parent == nullptr;
}

bool ChunkNode::isLeaf() const {
    return _children[0] == nullptr;
}


void ChunkNode::render(const RenderData& data, ChunkIndex traverseData) {
    ghoul_assert(isRoot(), "this method should only be invoked on root");
    //LDEBUG("-------------");
    internalUpdateChunkTree(data, traverseData);
    internalRender(data, traverseData);
}


// Returns true or false wether this node can be merge or not
bool ChunkNode::internalUpdateChunkTree(const RenderData& data, ChunkIndex& traverseData) {
    using namespace glm;
    Geodetic2 center = _patch.center();

    //LDEBUG("x: " << patch.x << " y: " << patch.y << " level: " << patch.level << "  lat: " << center.lat << " lon: " << center.lon);

    if (isLeaf()) {

        int desiredLevel = calculateDesiredLevelAndUpdateIsVisible(data, traverseData);
        desiredLevel = glm::clamp(desiredLevel, _owner.minSplitDepth, _owner.maxSplitDepth);
        if (desiredLevel > traverseData.level) {
            split();
        }
        else if(desiredLevel < traverseData.level){
            return true; // request a merge from parent
        }
        return false;
    }
    else {
        
        int requestedMergeMask = 0;
        std::vector<ChunkIndex> childIndices = traverseData.childIndices();
        for (int i = 0; i < 4; ++i) {
            if (_children[i]->internalUpdateChunkTree(data, childIndices[i])) {
                requestedMergeMask |= (1 << i);
            }
        }

        // check if all children requested merge
        if (requestedMergeMask == 0xf) {
            merge();

            // re-run this method on this, now that this is a leaf node
            return internalUpdateChunkTree(data, traverseData);
        }
        return false;
    }	
}


void ChunkNode::internalRender(const RenderData& data, ChunkIndex& traverseData) {
<<<<<<< HEAD
	if (isLeaf()) {

		TileIndex ti = { traverseData.x, traverseData.y, traverseData.level };

		LatLonPatchRenderer& patchRenderer = _owner.getPatchRenderer();

		patchRenderer.renderPatch(_patch, data, _owner.ellipsoid(), ti);
		ChunkNode::renderedPatches++;

	}
	else {
		std::vector<ChunkIndex> childIndices = traverseData.childIndices();
		for (int i = 0; i < 4; ++i) {
			_children[i]->internalRender(data, childIndices[i]);
		}
	}
}

int ChunkNode::calculateDesiredLevel(
	const RenderData& data,
	const ChunkIndex& traverseData) {

	
	Vec3 globePosition = data.position.dvec3();
	//Vec3 patchNormal = _patch.center().asUnitCartesian();
	Vec3 patchPosition =
		globePosition +
		_owner.ellipsoid().geodetic2ToCartesian(_patch.center());
=======
    if (isLeaf()) {
        if (_isVisible) {
            TileIndex ti = { traverseData.x, traverseData.y, traverseData.level };

            LatLonPatchRenderer& patchRenderer = _owner.getPatchRenderer();

            patchRenderer.renderPatch(_patch, data, _owner.globeRadius, ti);
            ChunkNode::renderedPatches++;
        }
    }
    else {
        std::vector<ChunkIndex> childIndices = traverseData.childIndices();
        for (int i = 0; i < 4; ++i) {
            _children[i]->internalRender(data, childIndices[i]);
        }
    }
}

int ChunkNode::calculateDesiredLevelAndUpdateIsVisible(const RenderData& data, const ChunkIndex& traverseData) {
    _isVisible = true;
    Vec3 globePosition = data.position.dvec3();
    Vec3 patchNormal = _patch.center().asUnitCartesian();
    Vec3 patchPosition = globePosition + _owner.globeRadius * patchNormal;
>>>>>>> 00b0126f

    Vec3 cameraPosition = data.camera.position().dvec3();
    Vec3 cameraDirection = Vec3(data.camera.viewDirection());
    Vec3 cameraToChunk = patchPosition - cameraPosition;


    // if camera points at same direction as latlon patch normal,
    // we see the back side and dont have to split it
    //Scalar cosNormalCameraDirection = glm::dot(patchNormal, cameraDirection);

    Vec3 globeToCamera = cameraPosition - globePosition;

<<<<<<< HEAD
	Geodetic2 cameraPositionOnGlobe = _owner.ellipsoid().cartesianToGeodetic2(globeToCamera);
	Geodetic2 closestPatchPoint = _patch.closestPoint(cameraPositionOnGlobe);

	Vec3 normalOfClosestPatchPoint = _owner.ellipsoid().geodeticSurfaceNormal(closestPatchPoint);
	Scalar cosPatchNormalNormalizedGlobeToCamera = glm::dot(normalOfClosestPatchPoint, glm::normalize(globeToCamera));
=======
    Geodetic2 cameraPositionOnGlobe = Geodetic2::fromCartesian(globeToCamera);
    Geodetic2 closestPatchPoint = _patch.closestPoint(cameraPositionOnGlobe);

    Vec3 normalOfClosestPatchPoint = closestPatchPoint.asUnitCartesian();
    Scalar cosPatchNormalNormalizedGlobeToCamera = glm::dot(normalOfClosestPatchPoint, glm::normalize(globeToCamera));
>>>>>>> 00b0126f

    //LDEBUG(cosPatchNormalCameraDirection);

<<<<<<< HEAD
	// Get the minimum radius from the ellipsoid. The closer the ellipsoid is to a
	// sphere, the better this will make the splitting. Using the minimum radius to
	// be safe. This means that if the ellipsoid has high difference between radii,
	// splitting might accur even though it is not needed.
	Scalar minimumGlobeRadius = _owner.ellipsoid().minimumRadius();

	double cosAngleToHorizon = minimumGlobeRadius / glm::length(globeToCamera);
=======
    double cosAngleToHorizon = _owner.globeRadius / glm::length(globeToCamera);
>>>>>>> 00b0126f

    if (cosPatchNormalNormalizedGlobeToCamera < cosAngleToHorizon) {
        _isVisible = false;
        return traverseData.level - 1;
    }


    // Do frustrum culling
    FrustumCuller& culler = _owner.getFrustumCuller();

<<<<<<< HEAD
	if (!culler.isVisible(data, _patch, _owner.ellipsoid())) {
		return traverseData.level - 1;
	}
=======
    if (!culler.isVisible(data, _patch, _owner.globeRadius)) {
        _isVisible = false;
        return traverseData.level - 1;
    }
>>>>>>> 00b0126f

    // Calculate desired level based on distance
    Scalar distance = glm::length(cameraToChunk);
    _owner.minDistToCamera = fmin(_owner.minDistToCamera, distance);

<<<<<<< HEAD
	Scalar scaleFactor = 100 * minimumGlobeRadius;
	Scalar projectedScaleFactor = scaleFactor / distance;
	int desiredLevel = floor( log2(projectedScaleFactor) );
	return desiredLevel;
=======
    Scalar scaleFactor = 100 * _owner.globeRadius;
    Scalar projectedScaleFactor = scaleFactor / distance;
    int desiredLevel = floor( log2(projectedScaleFactor) );
    return desiredLevel;
>>>>>>> 00b0126f
}



void ChunkNode::split(int depth) {
    if (depth > 0 && isLeaf()) {

        // Defining short handles for center, halfSize and quarterSize
        const Geodetic2& c = _patch.center();
        const Geodetic2& hs = _patch.halfSize();
        Geodetic2 qs = Geodetic2(0.5 * hs.lat, 0.5 * hs.lon);

        // Subdivide bounds
        GeodeticPatch nwBounds = GeodeticPatch(Geodetic2(c.lat + qs.lat, c.lon - qs.lon), qs);
        GeodeticPatch neBounds = GeodeticPatch(Geodetic2(c.lat - qs.lat, c.lon - qs.lon), qs);
        GeodeticPatch swBounds = GeodeticPatch(Geodetic2(c.lat + qs.lat, c.lon + qs.lon), qs);
        GeodeticPatch seBounds = GeodeticPatch(Geodetic2(c.lat - qs.lat, c.lon + qs.lon), qs);

        // Create new chunk nodes
        _children[Quad::NORTH_WEST] = std::unique_ptr<ChunkNode>(new ChunkNode(_owner, nwBounds, this));
        _children[Quad::NORTH_EAST] = std::unique_ptr<ChunkNode>(new ChunkNode(_owner, neBounds, this));
        _children[Quad::SOUTH_WEST] = std::unique_ptr<ChunkNode>(new ChunkNode(_owner, swBounds, this));
        _children[Quad::SOUTH_EAST] = std::unique_ptr<ChunkNode>(new ChunkNode(_owner, seBounds, this));
    }

    if (depth - 1 > 0) {
        for (int i = 0; i < 4; ++i) {
            _children[i]->split(depth - 1);
        }
    }
}

void ChunkNode::merge() {
    for (int i = 0; i < 4; ++i) {
        if (_children[i] != nullptr) {
            _children[i]->merge();
        }
        _children[i] = nullptr;
    }
}

const ChunkNode& ChunkNode::getChild(Quad quad) const {
    return *_children[quad];
}



} // namespace openspace<|MERGE_RESOLUTION|>--- conflicted
+++ resolved
@@ -30,6 +30,7 @@
 #include <openspace/engine/openspaceengine.h>
 
 #include <modules/globebrowsing/globes/chunklodglobe.h>
+#include <modules/globebrowsing/rendering/frustumculler.h>
 
 
 namespace {
@@ -117,43 +118,13 @@
 
 
 void ChunkNode::internalRender(const RenderData& data, ChunkIndex& traverseData) {
-<<<<<<< HEAD
-	if (isLeaf()) {
-
-		TileIndex ti = { traverseData.x, traverseData.y, traverseData.level };
-
-		LatLonPatchRenderer& patchRenderer = _owner.getPatchRenderer();
-
-		patchRenderer.renderPatch(_patch, data, _owner.ellipsoid(), ti);
-		ChunkNode::renderedPatches++;
-
-	}
-	else {
-		std::vector<ChunkIndex> childIndices = traverseData.childIndices();
-		for (int i = 0; i < 4; ++i) {
-			_children[i]->internalRender(data, childIndices[i]);
-		}
-	}
-}
-
-int ChunkNode::calculateDesiredLevel(
-	const RenderData& data,
-	const ChunkIndex& traverseData) {
-
-	
-	Vec3 globePosition = data.position.dvec3();
-	//Vec3 patchNormal = _patch.center().asUnitCartesian();
-	Vec3 patchPosition =
-		globePosition +
-		_owner.ellipsoid().geodetic2ToCartesian(_patch.center());
-=======
     if (isLeaf()) {
         if (_isVisible) {
             TileIndex ti = { traverseData.x, traverseData.y, traverseData.level };
 
             LatLonPatchRenderer& patchRenderer = _owner.getPatchRenderer();
 
-            patchRenderer.renderPatch(_patch, data, _owner.globeRadius, ti);
+            patchRenderer.renderPatch(_patch, data, _owner.ellipsoid(), ti);
             ChunkNode::renderedPatches++;
         }
     }
@@ -165,12 +136,14 @@
     }
 }
 
-int ChunkNode::calculateDesiredLevelAndUpdateIsVisible(const RenderData& data, const ChunkIndex& traverseData) {
+int ChunkNode::calculateDesiredLevelAndUpdateIsVisible(
+	const RenderData& data,
+	const ChunkIndex& traverseData) {
     _isVisible = true;
     Vec3 globePosition = data.position.dvec3();
-    Vec3 patchNormal = _patch.center().asUnitCartesian();
-    Vec3 patchPosition = globePosition + _owner.globeRadius * patchNormal;
->>>>>>> 00b0126f
+	Vec3 patchPosition =
+		globePosition +
+		_owner.ellipsoid().geodetic2ToCartesian(_patch.center());
 
     Vec3 cameraPosition = data.camera.position().dvec3();
     Vec3 cameraDirection = Vec3(data.camera.viewDirection());
@@ -183,69 +156,45 @@
 
     Vec3 globeToCamera = cameraPosition - globePosition;
 
-<<<<<<< HEAD
-	Geodetic2 cameraPositionOnGlobe = _owner.ellipsoid().cartesianToGeodetic2(globeToCamera);
+	Geodetic2 cameraPositionOnGlobe =
+		_owner.ellipsoid().cartesianToGeodetic2(globeToCamera);
 	Geodetic2 closestPatchPoint = _patch.closestPoint(cameraPositionOnGlobe);
 
-	Vec3 normalOfClosestPatchPoint = _owner.ellipsoid().geodeticSurfaceNormal(closestPatchPoint);
-	Scalar cosPatchNormalNormalizedGlobeToCamera = glm::dot(normalOfClosestPatchPoint, glm::normalize(globeToCamera));
-=======
-    Geodetic2 cameraPositionOnGlobe = Geodetic2::fromCartesian(globeToCamera);
-    Geodetic2 closestPatchPoint = _patch.closestPoint(cameraPositionOnGlobe);
-
-    Vec3 normalOfClosestPatchPoint = closestPatchPoint.asUnitCartesian();
-    Scalar cosPatchNormalNormalizedGlobeToCamera = glm::dot(normalOfClosestPatchPoint, glm::normalize(globeToCamera));
->>>>>>> 00b0126f
+	Vec3 normalOfClosestPatchPoint =
+		_owner.ellipsoid().geodeticSurfaceNormal(closestPatchPoint);
+	Scalar cosPatchNormalNormalizedGlobeToCamera =
+		glm::dot(normalOfClosestPatchPoint, glm::normalize(globeToCamera));
 
     //LDEBUG(cosPatchNormalCameraDirection);
 
-<<<<<<< HEAD
 	// Get the minimum radius from the ellipsoid. The closer the ellipsoid is to a
 	// sphere, the better this will make the splitting. Using the minimum radius to
 	// be safe. This means that if the ellipsoid has high difference between radii,
 	// splitting might accur even though it is not needed.
 	Scalar minimumGlobeRadius = _owner.ellipsoid().minimumRadius();
-
 	double cosAngleToHorizon = minimumGlobeRadius / glm::length(globeToCamera);
-=======
-    double cosAngleToHorizon = _owner.globeRadius / glm::length(globeToCamera);
->>>>>>> 00b0126f
-
     if (cosPatchNormalNormalizedGlobeToCamera < cosAngleToHorizon) {
         _isVisible = false;
         return traverseData.level - 1;
     }
 
-
     // Do frustrum culling
     FrustumCuller& culler = _owner.getFrustumCuller();
 
-<<<<<<< HEAD
 	if (!culler.isVisible(data, _patch, _owner.ellipsoid())) {
+		_isVisible = false;
 		return traverseData.level - 1;
 	}
-=======
-    if (!culler.isVisible(data, _patch, _owner.globeRadius)) {
-        _isVisible = false;
-        return traverseData.level - 1;
-    }
->>>>>>> 00b0126f
+
 
     // Calculate desired level based on distance
     Scalar distance = glm::length(cameraToChunk);
     _owner.minDistToCamera = fmin(_owner.minDistToCamera, distance);
 
-<<<<<<< HEAD
 	Scalar scaleFactor = 100 * minimumGlobeRadius;
 	Scalar projectedScaleFactor = scaleFactor / distance;
 	int desiredLevel = floor( log2(projectedScaleFactor) );
 	return desiredLevel;
-=======
-    Scalar scaleFactor = 100 * _owner.globeRadius;
-    Scalar projectedScaleFactor = scaleFactor / distance;
-    int desiredLevel = floor( log2(projectedScaleFactor) );
-    return desiredLevel;
->>>>>>> 00b0126f
 }
 
 
