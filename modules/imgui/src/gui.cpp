--- conflicted
+++ resolved
@@ -297,11 +297,8 @@
     addPropertySubOwner(_globeBrowsing);
 #endif // GLOBEBROWSING_USE_GDAL
     addPropertySubOwner(_filePath);
-<<<<<<< HEAD
     addPropertySubOwner(_asset);
-=======
     _spaceTime.setEnabled(true);
->>>>>>> 88cd3f52
     addPropertySubOwner(_spaceTime);
     addPropertySubOwner(_mission);
 #ifdef OPENSPACE_MODULE_ISWA_ENABLED
