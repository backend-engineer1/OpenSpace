--- conflicted
+++ resolved
@@ -49,13 +49,8 @@
 
 class Camera;
 class Scene;
-<<<<<<< HEAD
     
 class FramebufferRenderer : public Renderer, public RaycasterListener, public DeferredcasterListener {
-=======
-
-class FramebufferRenderer : public Renderer, public RaycasterListener {
->>>>>>> a9c307ac
 public:
     FramebufferRenderer();
     virtual ~FramebufferRenderer();
@@ -65,12 +60,9 @@
 
     void updateResolution();
     void updateRaycastData();
-<<<<<<< HEAD
     void updateDeferredcastData();
     void updateHDRData();
     void updateMSAASamplingPattern();
-=======
->>>>>>> a9c307ac
 
     void setCamera(Camera* camera) override;
     void setScene(Scene* scene) override;
