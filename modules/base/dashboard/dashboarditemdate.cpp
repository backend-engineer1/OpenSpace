/*****************************************************************************************
 *                                                                                       *
 * OpenSpace                                                                             *
 *                                                                                       *
 * Copyright (c) 2014-2020                                                               *
 *                                                                                       *
 * Permission is hereby granted, free of charge, to any person obtaining a copy of this  *
 * software and associated documentation files (the "Software"), to deal in the Software *
 * without restriction, including without limitation the rights to use, copy, modify,    *
 * merge, publish, distribute, sublicense, and/or sell copies of the Software, and to    *
 * permit persons to whom the Software is furnished to do so, subject to the following   *
 * conditions:                                                                           *
 *                                                                                       *
 * The above copyright notice and this permission notice shall be included in all copies *
 * or substantial portions of the Software.                                              *
 *                                                                                       *
 * THE SOFTWARE IS PROVIDED "AS IS", WITHOUT WARRANTY OF ANY KIND, EXPRESS OR IMPLIED,   *
 * INCLUDING BUT NOT LIMITED TO THE WARRANTIES OF MERCHANTABILITY, FITNESS FOR A         *
 * PARTICULAR PURPOSE AND NONINFRINGEMENT. IN NO EVENT SHALL THE AUTHORS OR COPYRIGHT    *
 * HOLDERS BE LIABLE FOR ANY CLAIM, DAMAGES OR OTHER LIABILITY, WHETHER IN AN ACTION OF  *
 * CONTRACT, TORT OR OTHERWISE, ARISING FROM, OUT OF OR IN CONNECTION WITH THE SOFTWARE  *
 * OR THE USE OR OTHER DEALINGS IN THE SOFTWARE.                                         *
 ****************************************************************************************/

#include <modules/base/dashboard/dashboarditemdate.h>

#include <openspace/documentation/documentation.h>
#include <openspace/documentation/verifier.h>
#include <openspace/engine/globals.h>
#include <openspace/util/timemanager.h>
#include <ghoul/font/font.h>
#include <ghoul/font/fontmanager.h>
#include <ghoul/font/fontrenderer.h>
#include <ghoul/misc/profiling.h>

namespace {
    constexpr const char* KeyFontMono = "Mono";
    constexpr const float DefaultFontSize = 15.f;

    constexpr openspace::properties::Property::PropertyInfo FontNameInfo = {
        "FontName",
        "Font Name",
        "This value is the name of the font that is used. It can either refer to an "
        "internal name registered previously, or it can refer to a path that is used."
    };

    constexpr openspace::properties::Property::PropertyInfo FontSizeInfo = {
        "FontSize",
        "Font Size",
        "This value determines the size of the font that is used to render the date."
    };
} // namespace

namespace openspace {

documentation::Documentation DashboardItemDate::Documentation() {
    using namespace documentation;
    return {
        "DashboardItem Date",
        "base_dashboarditem_date",
        {
            {
                "Type",
                new StringEqualVerifier("DashboardItemDate"),
                Optional::No
            },
            {
                FontNameInfo.identifier,
                new StringVerifier,
                Optional::Yes,
                FontNameInfo.description
            },
            {
                FontSizeInfo.identifier,
                new IntVerifier,
                Optional::Yes,
                FontSizeInfo.description
            }
        }
    };
}

DashboardItemDate::DashboardItemDate(const ghoul::Dictionary& dictionary)
    : DashboardItem(dictionary)
    , _fontName(FontNameInfo, KeyFontMono)
    , _fontSize(FontSizeInfo, DefaultFontSize, 6.f, 144.f, 1.f)
{
    documentation::testSpecificationAndThrow(
        Documentation(),
        dictionary,
        "DashboardItemDate"
    );

    if (dictionary.hasKey(FontNameInfo.identifier)) {
        _fontName = dictionary.value<std::string>(FontNameInfo.identifier);
    }
    _fontName.onChange([this](){
        _font = global::fontManager->font(_fontName, _fontSize);
    });
    addProperty(_fontName);

    if (dictionary.hasKey(FontSizeInfo.identifier)) {
        _fontSize = static_cast<float>(dictionary.value<double>(FontSizeInfo.identifier));
    }
    _fontSize.onChange([this](){
        _font = global::fontManager->font(_fontName, _fontSize);
    });
    addProperty(_fontSize);

    _font = global::fontManager->font(_fontName, _fontSize);
}

void DashboardItemDate::render(glm::vec2& penPosition) {
<<<<<<< HEAD
    penPosition.y -= _font->height();
    std::string timestring = global::timeManager.time().UTC();
   
    std::replace(timestring.begin(), timestring.end(), 'T', ' ');
    timestring.replace(timestring.begin() + 20, timestring.end(), "");
    double deltatime = global::timeManager.deltaTime();
    std::string DeltaStringEnd = "";
    if (deltatime > 60) {
        deltatime = deltatime / 60;
        DeltaStringEnd = " MINUTES / SECOND"; 
    }
    else {
        DeltaStringEnd = " SECONDS / SECOND";
    }
    if (deltatime != 0) {
        timestring += '\n';
        timestring += std::to_string(int(deltatime)) + DeltaStringEnd;
    }
=======
    ZoneScoped
>>>>>>> c75fd11a

    RenderFont(
        *_font,
        penPosition,
<<<<<<< HEAD
        fmt::format("{}", timestring)
=======
        fmt::format("Date: {} UTC", global::timeManager->time().UTC())
>>>>>>> c75fd11a
    );
    penPosition.y -= _font->height();
}

glm::vec2 DashboardItemDate::size() const {
<<<<<<< HEAD
    
    return ghoul::fontrendering::FontRenderer::defaultRenderer().boundingBox(
        *_font,
        fmt::format("{} UTC", global::timeManager.time().UTC())
    ).boundingBox;
=======
    ZoneScoped

    return _font->boundingBox(
        fmt::format("Date: {} UTC", global::timeManager->time().UTC())
    );
>>>>>>> c75fd11a
}

} // namespace openspace<|MERGE_RESOLUTION|>--- conflicted
+++ resolved
@@ -111,55 +111,48 @@
 }
 
 void DashboardItemDate::render(glm::vec2& penPosition) {
-<<<<<<< HEAD
-    penPosition.y -= _font->height();
-    std::string timestring = global::timeManager.time().UTC();
-   
-    std::replace(timestring.begin(), timestring.end(), 'T', ' ');
-    timestring.replace(timestring.begin() + 20, timestring.end(), "");
-    double deltatime = global::timeManager.deltaTime();
-    std::string DeltaStringEnd = "";
-    if (deltatime > 60) {
-        deltatime = deltatime / 60;
-        DeltaStringEnd = " MINUTES / SECOND"; 
+//    penPosition.y -= _font->height();
+//    std::string timestring = global::timeManager.time().UTC();
+//   
+//    std::replace(timestring.begin(), timestring.end(), 'T', ' ');
+//    timestring.replace(timestring.begin() + 20, timestring.end(), "");
+//    double deltatime = global::timeManager.deltaTime();
+//   std::string DeltaStringEnd = "";
+//    if (deltatime > 60) {
+//        deltatime = deltatime / 60;
+//        DeltaStringEnd = " MINUTES / SECOND"; 
+//    }
+//    else {
+//        DeltaStringEnd = " SECONDS / SECOND";
+//    }
+//   if (deltatime != 0) {
+//        timestring += '\n';
+//        timestring += std::to_string(int(deltatime)) + DeltaStringEnd;
+//    }
+    ZoneScoped
+    
+    std::string time = SpiceManager::ref().dateFromEphemerisTime(
+        global::timeManager->time().j2000Seconds(),
+        _timeFormat.value().c_str()
+    );
+    try{
+        RenderFont(
+            *_font,
+            penPosition,
+            fmt::format(_formatString.value().c_str(), time)
+        );
     }
-    else {
-        DeltaStringEnd = " SECONDS / SECOND";
+    catch(const fmt::format_error&){
+        LERRORC("DashboardItemDate", "Illegal format string");
     }
-    if (deltatime != 0) {
-        timestring += '\n';
-        timestring += std::to_string(int(deltatime)) + DeltaStringEnd;
-    }
-=======
-    ZoneScoped
->>>>>>> c75fd11a
-
-    RenderFont(
-        *_font,
-        penPosition,
-<<<<<<< HEAD
-        fmt::format("{}", timestring)
-=======
-        fmt::format("Date: {} UTC", global::timeManager->time().UTC())
->>>>>>> c75fd11a
-    );
     penPosition.y -= _font->height();
 }
 
 glm::vec2 DashboardItemDate::size() const {
-<<<<<<< HEAD
-    
-    return ghoul::fontrendering::FontRenderer::defaultRenderer().boundingBox(
-        *_font,
-        fmt::format("{} UTC", global::timeManager.time().UTC())
-    ).boundingBox;
-=======
     ZoneScoped
 
-    return _font->boundingBox(
-        fmt::format("Date: {} UTC", global::timeManager->time().UTC())
-    );
->>>>>>> c75fd11a
+    std::string_view time = global::timeManager->time().UTC();
+    return _font->boundingBox(fmt::format(_formatString.value().c_str(), time));
 }
 
 } // namespace openspace