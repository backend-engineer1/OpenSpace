--- conflicted
+++ resolved
@@ -180,7 +180,6 @@
                     "Specifies if you want to invert the volume data at it z-axis."
                 }
             }
-<<<<<<< HEAD
         };
     }
 
@@ -212,66 +211,6 @@
         _transferFunction = std::make_shared<openspace::TransferFunction>(
             _transferFunctionPath,
             [](const openspace::TransferFunction&) {}
-=======
-        }
-    };
-}
-
-RenderableTimeVaryingVolume::RenderableTimeVaryingVolume(
-                                                      const ghoul::Dictionary& dictionary)
-    : Renderable(dictionary)
-    , _gridType(GridTypeInfo, properties::OptionProperty::DisplayType::Dropdown)
-    , _stepSize(StepSizeInfo, 0.02f, 0.001f, 0.1f)
-    , _rNormalization(rNormalizationInfo, 0.f, 0.f, 2.f)
-    , _rUpperBound(rUpperBoundInfo, 1.f, 0.f, 2.f)
-    , _secondsBefore(SecondsBeforeInfo, 0.f, 0.01f, SecondsInOneDay)
-    , _secondsAfter(SecondsAfterInfo, 0.f, 0.01f, SecondsInOneDay)
-    , _sourceDirectory(SourceDirectoryInfo)
-    , _transferFunctionPath(TransferFunctionInfo)
-    , _triggerTimeJump(TriggerTimeJumpInfo)
-    , _jumpToTimestep(JumpToTimestepInfo, 0, 0, 256)
-    , _currentTimestep(CurrentTimeStepInfo, 0, 0, 256)
-{
-    documentation::testSpecificationAndThrow(
-        Documentation(),
-        dictionary,
-        "RenderableTimeVaryingVolume"
-    );
-
-    _sourceDirectory = absPath(dictionary.value<std::string>(KeySourceDirectory));
-    _transferFunctionPath = absPath(dictionary.value<std::string>(KeyTransferFunction));
-    _transferFunction = std::make_shared<openspace::TransferFunction>(
-        _transferFunctionPath,
-        [](const openspace::TransferFunction&) {}
-    );
-
-    _gridType.addOptions({
-        { static_cast<int>(volume::VolumeGridType::Cartesian), "Cartesian grid" },
-        { static_cast<int>(volume::VolumeGridType::Spherical), "Spherical grid" }
-    });
-    _gridType = static_cast<int>(volume::VolumeGridType::Cartesian);
-
-    if (dictionary.hasValue<double>(KeyStepSize)) {
-        _stepSize = static_cast<float>(dictionary.value<double>(KeyStepSize));
-    }
-
-    if (dictionary.hasValue<double>(KeySecondsBefore)) {
-        _secondsBefore = static_cast<float>(dictionary.value<double>(KeySecondsBefore));
-    }
-    _secondsAfter = static_cast<float>(dictionary.value<double>(KeySecondsAfter));
-
-    ghoul::Dictionary clipPlanesDictionary;
-    if (dictionary.hasValue<ghoul::Dictionary>(KeyClipPlanes)) {
-        clipPlanesDictionary.value<ghoul::Dictionary>(KeyClipPlanes);
-    }
-    _clipPlanes = std::make_shared<volume::VolumeClipPlanes>(clipPlanesDictionary);
-    _clipPlanes->setIdentifier("clipPlanes");
-    _clipPlanes->setGuiName("Clip Planes");
-
-    if (dictionary.hasValue<std::string>(KeyGridType)) {
-        VolumeGridType gridType = volume::parseGridType(
-           dictionary.value<std::string>(KeyGridType)
->>>>>>> a77987da
         );
 
         _gridType.addOptions({
