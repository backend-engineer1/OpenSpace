--- conflicted
+++ resolved
@@ -33,19 +33,16 @@
 in vec4 vs_gPosition[];
 in float vs_speed[];
 in vec4 cam_position[];
-<<<<<<< HEAD
-               
-=======
 
 layout(triangle_strip, max_vertices = 4) out;
 
->>>>>>> 8b1afea8
 out vec4 vs_position;
 out vec4 ge_gPosition;               
 out vec3 ge_brightness;
 out vec3 ge_velocity;
 out float ge_speed;
 out vec2 texCoord;
+out float billboardSize;
 
 uniform mat4 projection;
 
@@ -99,16 +96,11 @@
         vs_position = gl_in[0].gl_Position;
         gl_Position = projPos[i];
         texCoord    = corners[i];
-<<<<<<< HEAD
-        ge_gPosition = vs_gPosition[0];
-      EmitVertex();
-=======
 
         // G-Buffer
         ge_gPosition  = vs_gPosition[0];
         billboardSize = sizeInPixels;
         EmitVertex();
->>>>>>> 8b1afea8
     }
 
     EndPrimitive();
