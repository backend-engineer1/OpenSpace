/*****************************************************************************************
 *                                                                                       *
 * OpenSpace                                                                             *
 *                                                                                       *
 * Copyright (c) 2014-2016                                                               *
 *                                                                                       *
 * Permission is hereby granted, free of charge, to any person obtaining a copy of this  *
 * software and associated documentation files (the "Software"), to deal in the Software *
 * without restriction, including without limitation the rights to use, copy, modify,    *
 * merge, publish, distribute, sublicense, and/or sell copies of the Software, and to    *
 * permit persons to whom the Software is furnished to do so, subject to the following   *
 * conditions:                                                                           *
 *                                                                                       *
 * The above copyright notice and this permission notice shall be included in all copies *
 * or substantial portions of the Software.                                              *
 *                                                                                       *
 * THE SOFTWARE IS PROVIDED "AS IS", WITHOUT WARRANTY OF ANY KIND, EXPRESS OR IMPLIED,   *
 * INCLUDING BUT NOT LIMITED TO THE WARRANTIES OF MERCHANTABILITY, FITNESS FOR A         *
 * PARTICULAR PURPOSE AND NONINFRINGEMENT. IN NO EVENT SHALL THE AUTHORS OR COPYRIGHT    *
 * HOLDERS BE LIABLE FOR ANY CLAIM, DAMAGES OR OTHER LIABILITY, WHETHER IN AN ACTION OF  *
 * CONTRACT, TORT OR OTHERWISE, ARISING FROM, OUT OF OR IN CONNECTION WITH THE SOFTWARE  *
 * OR THE USE OR OTHER DEALINGS IN THE SOFTWARE.                                         *
 ****************************************************************************************/

#include <openspace/engine/openspaceengine.h>

#include <openspace/openspace.h>

#include <openspace/engine/configurationmanager.h>
#include <openspace/engine/downloadmanager.h>
#include <openspace/engine/logfactory.h>
#include <openspace/engine/moduleengine.h>
#include <openspace/engine/settingsengine.h>
#include <openspace/engine/syncengine.h>
#include <openspace/engine/wrapper/windowwrapper.h>
#include <openspace/interaction/interactionhandler.h>
#include <openspace/interaction/keyboardcontroller.h>
#include <openspace/interaction/luaconsole.h>
#include <openspace/interaction/mousecontroller.h>
#include <openspace/network/networkengine.h>
#include <openspace/properties/propertyowner.h>
#include <openspace/rendering/renderable.h>
#include <openspace/rendering/renderengine.h>
#include <openspace/scripting/scriptengine.h>
#include <openspace/scripting/scriptscheduler.h>
#include <openspace/scene/ephemeris.h>
#include <openspace/scene/scene.h>
#include <openspace/util/factorymanager.h>
#include <openspace/util/time.h>
#include <openspace/util/spicemanager.h>
#include <openspace/util/syncbuffer.h>
#include <openspace/util/transformationmanager.h>


#include <ghoul/ghoul.h>
#include <ghoul/cmdparser/commandlineparser.h>
#include <ghoul/cmdparser/singlecommand.h>
#include <ghoul/filesystem/filesystem.h>
#include <ghoul/filesystem/cachemanager.h>
#include <ghoul/font/fontmanager.h>
#include <ghoul/font/fontrenderer.h>
#include <ghoul/logging/consolelog.h>
#include <ghoul/logging/visualstudiooutputlog.h>
#include <ghoul/lua/ghoul_lua.h>
#include <ghoul/lua/lua_helper.h>
#include <ghoul/systemcapabilities/systemcapabilities>
#include <ghoul/misc/onscopeexit.h>

#include <fstream>
#include <queue>

#ifdef OPENSPACE_MODULE_ONSCREENGUI_ENABLED
#include <modules/onscreengui/include/gui.h>
#endif

#ifdef OPENSPACE_MODULE_ISWA_ENABLED
#include <modules/iswa/rendering/iswagroup.h>
#include <modules/iswa/util/iswamanager.h>
#endif

#if defined(_MSC_VER) && defined(OPENSPACE_ENABLE_VLD)
#include <vld.h>
#endif

#ifdef WIN32
#include <WinBase.h>
#endif

#include "openspaceengine_lua.inl"

using namespace openspace::scripting;
using namespace ghoul::filesystem;
using namespace ghoul::logging;
using namespace ghoul::cmdparser;

namespace {
    const std::string _loggerCat = "OpenSpaceEngine";
    const std::string _sgctDefaultConfigFile = "${SGCT}/single.xml";
    const std::string _defaultCacheLocation = "${BASE_PATH}/cache";
    
    const std::string _sgctConfigArgumentCommand = "-config";
    
    const std::string PreInitializeFunction = "preInitialization";
    const std::string PostInitializationFunction = "postInitialization";

    const int CacheVersion = 1;
    const int DownloadVersion = 1;
    
    struct {
        std::string configurationName;
        std::string sgctConfigurationName;
        std::string sceneName;
    } commandlineArgumentPlaceholders;
}

namespace openspace {

namespace properties {
    class Property;
}
    
OpenSpaceEngine* OpenSpaceEngine::_engine = nullptr;

OpenSpaceEngine::OpenSpaceEngine(std::string programName,
                                 std::unique_ptr<WindowWrapper> windowWrapper)
    : _configurationManager(new ConfigurationManager)
    , _interactionHandler(new interaction::InteractionHandler)
    , _renderEngine(new RenderEngine)
    , _scriptEngine(new scripting::ScriptEngine)
    , _scriptScheduler(new scripting::ScriptScheduler)
    , _networkEngine(new NetworkEngine)
    , _syncEngine(std::make_unique<SyncEngine>(new SyncBuffer(4096)))
    , _commandlineParser(new ghoul::cmdparser::CommandlineParser(
        programName, ghoul::cmdparser::CommandlineParser::AllowUnknownCommands::Yes
      ))
    , _console(new LuaConsole)
    , _moduleEngine(new ModuleEngine)
    , _settingsEngine(new SettingsEngine)
    , _downloadManager(nullptr)
#ifdef OPENSPACE_MODULE_ONSCREENGUI_ENABLED
    , _gui(new gui::GUI)
#endif
    , _parallelConnection(new network::ParallelConnection)
    , _windowWrapper(std::move(windowWrapper))
    , _globalPropertyNamespace(new properties::PropertyOwner)
    , _isMaster(false)
    , _runTime(0.0)
    , _isInShutdownMode(false)
    , _shutdownCountdown(0.f)
    , _shutdownWait(0.f)
{
    _interactionHandler->setPropertyOwner(_globalPropertyNamespace.get());
    _globalPropertyNamespace->addPropertySubOwner(_interactionHandler.get());
    _globalPropertyNamespace->addPropertySubOwner(_settingsEngine.get());
    FactoryManager::initialize();
    FactoryManager::ref().addFactory(
        std::make_unique<ghoul::TemplateFactory<Renderable>>()
    );
    FactoryManager::ref().addFactory(
        std::make_unique<ghoul::TemplateFactory<Ephemeris>>()
    );
    SpiceManager::initialize();
    Time::initialize();
    ghoul::systemcapabilities::SystemCapabilities::initialize();
    TransformationManager::initialize();
}

OpenSpaceEngine::~OpenSpaceEngine() {
    LINFO("_windowWrapper->isUsingSwapGroups(): " << _windowWrapper->isUsingSwapGroups());
    LINFO("_windowWrapper->isSwapGroupMaster(): " << _windowWrapper->isSwapGroupMaster());
#ifdef OPENSPACE_MODULE_ONSCREENGUI_ENABLED
    _gui->deinitializeGL();
#endif
    _renderEngine->deinitialize();

    _globalPropertyNamespace = nullptr;
    _windowWrapper = nullptr;
    _parallelConnection = nullptr;
    _configurationManager = nullptr;
    _interactionHandler = nullptr;
    _renderEngine = nullptr;
    _scriptEngine = nullptr;
    _networkEngine = nullptr;
    _syncEngine = nullptr;
    _commandlineParser = nullptr;
    _console = nullptr;
    _moduleEngine = nullptr;
    _settingsEngine = nullptr;
#ifdef OPENSPACE_MODULE_ONSCREENGUI_ENABLED
    _gui = nullptr;
#endif
}

OpenSpaceEngine& OpenSpaceEngine::ref() {
    ghoul_assert(_engine, "OpenSpaceEngine not created");
    return *_engine;
}

bool OpenSpaceEngine::create(int argc, char** argv,
                             std::unique_ptr<WindowWrapper> windowWrapper,
                             std::vector<std::string>& sgctArguments)
{
    ghoul_assert(!_engine, "OpenSpaceEngine was already created");
    ghoul_assert(windowWrapper != nullptr, "No Window Wrapper was provided");
    
    ghoul::initialize();

    // Initialize the LogManager and add the console log as this will be used every time
    // and we need a fall back if something goes wrong between here and when we add the
    // logs from the configuration file. If the user requested as specific loglevel in the
    // configuration file, we will deinitialize this LogManager and reinitialize it later
    // with the correct LogLevel
    LogManager::initialize(
        LogManager::LogLevel::Debug,
        ghoul::logging::LogManager::ImmediateFlush::Yes
    );
    LogMgr.addLog(std::make_unique<ConsoleLog>());

    LDEBUG("Initialize FileSystem");

#ifdef __APPLE__
    ghoul::filesystem::File app(argv[0]);
    std::string dirName = app.directoryName();
    LINFO("Setting starting directory to '" << dirName << "'");
    FileSys.setCurrentDirectory(dirName);
#endif

    // Sanity check of values
    if (argc < 1 || argv == nullptr) {
        LFATAL("No arguments were passed to this function");
        return false;
    }

    // Create other objects
    LDEBUG("Creating OpenSpaceEngine");
    _engine = new OpenSpaceEngine(std::string(argv[0]), std::move(windowWrapper));

    // Query modules for commandline arguments
    bool gatherSuccess = _engine->gatherCommandlineArguments();
    if (!gatherSuccess)
        return false;

    // Parse commandline arguments
    std::vector<std::string> args(argv, argv + argc);
    std::shared_ptr<const std::vector<std::string>> arguments =
        _engine->_commandlineParser->setCommandLine(args);

    bool showHelp = _engine->_commandlineParser->execute();
    if (showHelp) {
        _engine->_commandlineParser->displayHelp();
        return false;
    }
    sgctArguments = *arguments;

    // Find configuration
    std::string configurationFilePath = commandlineArgumentPlaceholders.configurationName;
    if (configurationFilePath.empty()) {
        LDEBUG("Finding configuration");
        try {
            configurationFilePath =
                ConfigurationManager::findConfiguration(configurationFilePath);
        }
        catch (const ghoul::RuntimeError& e) {
            LFATALC(e.component, e.message);
        }
    }
    configurationFilePath = absPath(configurationFilePath);
    LINFO("Configuration Path: '" << configurationFilePath << "'");

    // Loading configuration from disk
    LDEBUG("Loading configuration from disk");
    try {
        _engine->configurationManager().loadFromFile(configurationFilePath);
    }
    catch (const ghoul::RuntimeError& e) {
        LFATAL("Loading of configuration file '" << configurationFilePath << "' failed");
        LFATALC(e.component, e.message);
        return false;
    }

    // Initialize the requested logs from the configuration file
    _engine->configureLogging();

    LINFOC("OpenSpace Version", 
        OPENSPACE_VERSION_MAJOR << "." <<
        OPENSPACE_VERSION_MINOR << "." <<
        OPENSPACE_VERSION_PATCH << " (" << OPENSPACE_VERSION_STRING << ")");

    // Create directories that doesn't exist
    auto tokens = FileSys.tokens();
    for (const std::string& token : tokens) {
        if (!FileSys.directoryExists(token)) {
            std::string p = absPath(token);
            LDEBUG("Directory '" << p << "' does not exist, creating.");
            FileSys.createDirectory(p, ghoul::filesystem::FileSystem::Recursive::Yes);
        }
    }

    // Register modules
    _engine->_moduleEngine->initialize();

    // Create the cachemanager
    FileSys.createCacheManager(
        absPath("${" + ConfigurationManager::KeyCache + "}"), CacheVersion
    );
    _engine->_console->initialize();

    // Register the provided shader directories
    ghoul::opengl::ShaderPreprocessor::addIncludePath(absPath("${SHADERS}"));

    // Determining SGCT configuration file
    LDEBUG("Determining SGCT configuration file");
    std::string sgctConfigurationPath = _sgctDefaultConfigFile;
    _engine->configurationManager().getValue(
        ConfigurationManager::KeyConfigSgct, sgctConfigurationPath);

    if (!commandlineArgumentPlaceholders.sgctConfigurationName.empty()) {
        LDEBUG("Overwriting SGCT configuration file with commandline argument: " <<
            commandlineArgumentPlaceholders.sgctConfigurationName);
        sgctConfigurationPath = commandlineArgumentPlaceholders.sgctConfigurationName;
    }

    // Prepend the outgoing sgctArguments with the program name
    // as well as the configuration file that sgct is supposed to use
    sgctArguments.insert(sgctArguments.begin(), argv[0]);
    sgctArguments.insert(sgctArguments.begin() + 1, _sgctConfigArgumentCommand);
    sgctArguments.insert(sgctArguments.begin() + 2, absPath(sgctConfigurationPath));

    return true;
}

void OpenSpaceEngine::destroy() {
    _engine->_moduleEngine->deinitialize();
    _engine->_console->deinitialize();

    _engine->_scriptEngine->deinitialize();
    delete _engine;
    ghoul::systemcapabilities::SystemCapabilities::deinitialize();
    FactoryManager::deinitialize();
    Time::deinitialize();
    SpiceManager::deinitialize();

    LogManager::deinitialize();

    ghoul::deinitialize();
}

bool OpenSpaceEngine::initialize() {
    // clear the screen so the user don't have to see old buffer contents from the
    // graphics card
    clearAllWindows();

    // Detect and log OpenCL and OpenGL versions and available devices
    SysCap.addComponent(
        std::make_unique<ghoul::systemcapabilities::GeneralCapabilitiesComponent>()
    );
    SysCap.addComponent(
        std::make_unique<ghoul::systemcapabilities::OpenGLCapabilitiesComponent>()
    );
    SysCap.detectCapabilities();

    using Verbosity = ghoul::systemcapabilities::SystemCapabilitiesComponent::Verbosity;
    Verbosity verbosity = Verbosity::Default;
    if (configurationManager().hasKeyAndValue<std::string>(ConfigurationManager::KeyCapabilitiesVerbosity)) {
        std::map<std::string, Verbosity> verbosityMap = {
            { "None", Verbosity::None },
            { "Minimal", Verbosity::Minimal },
            { "Default", Verbosity::Default },
            { "Full", Verbosity::Full }
        };

        std::string v = configurationManager().value<std::string>(ConfigurationManager::KeyCapabilitiesVerbosity);
        if (verbosityMap.find(v) != verbosityMap.end())
            verbosity = verbosityMap[v];
    }
    SysCap.logCapabilities(verbosity);
    
    std::string requestURL = "";
    bool success = configurationManager().getValue(ConfigurationManager::KeyDownloadRequestURL, requestURL);
    if (success) {
        _downloadManager = std::make_unique<DownloadManager>(requestURL, DownloadVersion);
    }

    // Register Lua script functions
    LDEBUG("Registering Lua libraries");
    _scriptEngine->addLibrary(OpenSpaceEngine::luaLibrary());
    _scriptEngine->addLibrary(SpiceManager::luaLibrary());
    _scriptEngine->addLibrary(RenderEngine::luaLibrary());
    _scriptEngine->addLibrary(Scene::luaLibrary());
    _scriptEngine->addLibrary(Time::luaLibrary());
    _scriptEngine->addLibrary(interaction::InteractionHandler::luaLibrary());
    _scriptEngine->addLibrary(LuaConsole::luaLibrary());
    _scriptEngine->addLibrary(gui::GUI::luaLibrary());
    _scriptEngine->addLibrary(network::ParallelConnection::luaLibrary());
    _scriptEngine->addLibrary(ModuleEngine::luaLibrary());
    _scriptEngine->addLibrary(ScriptScheduler::luaLibrary());

#ifdef OPENSPACE_MODULE_ISWA_ENABLED
    _scriptEngine->addLibrary(IswaManager::luaLibrary());
#endif

    // TODO: Maybe move all scenegraph and renderengine stuff to initializeGL
    scriptEngine().initialize();

    // If a LuaDocumentationFile was specified, generate it now
    const bool hasType = configurationManager().hasKey(ConfigurationManager::KeyLuaDocumentationType);
    const bool hasFile = configurationManager().hasKey(ConfigurationManager::KeyLuaDocumentationFile);
    if (hasType && hasFile) {
        std::string luaDocumentationType;
        configurationManager().getValue(ConfigurationManager::KeyLuaDocumentationType, luaDocumentationType);
        std::string luaDocumentationFile;
        configurationManager().getValue(ConfigurationManager::KeyLuaDocumentationFile, luaDocumentationFile);

        luaDocumentationFile = absPath(luaDocumentationFile);
        _scriptEngine->writeDocumentation(luaDocumentationFile, luaDocumentationType);
    }

    bool disableMasterRendering = false;
    configurationManager().getValue(
        ConfigurationManager::KeyDisableMasterRendering, disableMasterRendering);
    _renderEngine->setDisableRenderingOnMaster(disableMasterRendering);

    configurationManager().getValue(
        ConfigurationManager::KeyShutdownCountdown, _shutdownWait
    );

    if (!commandlineArgumentPlaceholders.sceneName.empty())
        configurationManager().setValue(
            ConfigurationManager::KeyConfigScene,
            commandlineArgumentPlaceholders.sceneName);

    // Initialize the SettingsEngine
    _settingsEngine->initialize();
    _settingsEngine->setModules(_moduleEngine->modules());

    // Load a light and a monospaced font
    loadFonts();

    // Initialize the Scene
    Scene* sceneGraph = new Scene;
    sceneGraph->initialize();
    
    std::string scenePath = "";
    configurationManager().getValue(ConfigurationManager::KeyConfigScene, scenePath);
    sceneGraph->scheduleLoadSceneFile(scenePath);

    // Initialize the RenderEngine
    _renderEngine->setSceneGraph(sceneGraph);
    _renderEngine->initialize();
    _renderEngine->setGlobalBlackOutFactor(0.0);
    _renderEngine->startFading(1, 3.0);


    //_interactionHandler->setKeyboardController(new interaction::KeyboardControllerFixed);
    //_interactionHandler->setMouseController(new interaction::OrbitalMouseController);

    // Run start up scripts
    runPreInitializationScripts(scenePath);


#ifdef OPENSPACE_MODULE_ONSCREENGUI_ENABLED
    LINFO("Initializing GUI");
    _gui->initialize();
    _gui->_globalProperty.setSource(
            [&]() {
            std::vector<properties::PropertyOwner*> res = {
                _settingsEngine.get(),
                _interactionHandler.get()
            };
            return res;
        }
    );

    OsEng.gui()._screenSpaceProperty.setSource(
        [&]() {
            const auto& ssr = renderEngine().screenSpaceRenderables();
            return std::vector<properties::PropertyOwner*>(ssr.begin(), ssr.end());
        }
    );

    OsEng.gui()._property.setSource(
        [&]() {
            const auto& nodes = renderEngine().scene()->allSceneGraphNodes();
            return std::vector<properties::PropertyOwner*>(nodes.begin(), nodes.end());
        }
    );

#ifdef OPENSPACE_MODULE_ISWA_ENABLED
    OsEng.gui()._iswa.setSource(
        [&]() {
            const auto& groups = IswaManager::ref().groups();
            std::vector<properties::PropertyOwner*> res;
            std::transform(
                groups.begin(),
                groups.end(),
                std::back_inserter(res),
                [](const auto& val) {
                    return val.second.get(); 
                }
            );
            return res;
        }
    );
#endif
    
#endif

#ifdef OPENSPACE_MODULE_ISWA_ENABLED
    IswaManager::initialize();
#endif

    _syncEngine->addSyncables(Time::ref().getSyncables());
    _syncEngine->addSyncables(_renderEngine->getSyncables());
    _syncEngine->addSyncable(_scriptEngine.get());

    LINFO("Finished initializing");
    return true;
}

bool OpenSpaceEngine::isInitialized() {
    return _engine != nullptr;
}

void OpenSpaceEngine::clearAllWindows() {
    _windowWrapper->clearAllWindows(glm::vec4(0.f, 0.f, 0.f, 1.f));
}

bool OpenSpaceEngine::gatherCommandlineArguments() {
    // TODO: Get commandline arguments from all modules
    
    commandlineArgumentPlaceholders.configurationName = "";
    _commandlineParser->addCommand(std::make_unique<SingleCommand<std::string>>(
        &commandlineArgumentPlaceholders.configurationName, "-config", "-c",
        "Provides the path to the OpenSpace configuration file"
    ));

    commandlineArgumentPlaceholders.sgctConfigurationName = "";
    _commandlineParser->addCommand(std::make_unique<SingleCommand<std::string>>(
        &commandlineArgumentPlaceholders.sgctConfigurationName, "-sgct", "-s",
        "Provides the path to the SGCT configuration file, overriding the value set in "
        "the OpenSpace configuration file"
    ));

    commandlineArgumentPlaceholders.sceneName = "";
    _commandlineParser->addCommand(std::make_unique<SingleCommand<std::string>>(
        &commandlineArgumentPlaceholders.sceneName, "-scene", "", "Provides the path to "
        "the scene file, overriding the value set in the OpenSpace configuration file"
    ));

    return true;
}

void OpenSpaceEngine::runScripts(const ghoul::Dictionary& scripts) {
    for (size_t i = 1; i <= scripts.size(); ++i) {
        std::stringstream stream;
        stream << i;
        const std::string& key = stream.str();
        const bool hasKey = scripts.hasKeyAndValue<std::string>(key);
        if (!hasKey) {
            LERROR("The startup scripts have to be declared in a simple array format."
                " Startup scripts did not contain the key '" << key << "'");
            break;
        }

        std::string scriptPath;
        scripts.getValue(key, scriptPath);
        std::string&& absoluteScriptPath = absPath(scriptPath);
        _engine->scriptEngine().runScriptFile(absoluteScriptPath);
        
        //@JK
        //temporary solution to ensure that startup scripts may be syncrhonized over parallel connection
        std::ifstream scriptFile;
        scriptFile.open(absoluteScriptPath.c_str());
        std::string line;
       
        while(getline(scriptFile,line)){
            //valid line and not a comment
            if(line.size() > 0 && line.at(0) != '-'){
                std::string lib, func;
                if(_engine->scriptEngine().parseLibraryAndFunctionNames(lib, func, line) &&
                   _engine->scriptEngine().shouldScriptBeSent(lib, func)){
                    _engine->scriptEngine().cacheScript(lib, func, line);
                }
            }
        }
    }
}


void OpenSpaceEngine::runPreInitializationScripts(const std::string& sceneDescription) {
    LINFO("Running Initialization scripts");
    lua_State* state = ghoul::lua::createNewLuaState();
    OnExit(
           // Delete the Lua state at the end of the scope, no matter what
           [state](){ghoul::lua::destroyLuaState(state);}
    );
    OsEng.scriptEngine().initializeLuaState(state);

    // First execute the script to get all global variables
    ghoul::lua::runScriptFile(state, absPath(sceneDescription));

    // Get the preinitialize function
    lua_getglobal(state, PreInitializeFunction.c_str());
    bool isFunction = lua_isfunction(state, -1);
    if (!isFunction) {
        LERROR("Error executing startup script '" << sceneDescription << "'. Scene '" <<
               sceneDescription << "' does not have a function '" <<
               PreInitializeFunction << "'");
        return;
    }
    
    // And execute the preinitialize function
    int success = lua_pcall(state, 0, 0, 0);
    if (success != 0) {
        LERROR("Error executing '" << PreInitializeFunction << "': " <<
               lua_tostring(state, -1));
    }
}

void OpenSpaceEngine::runPostInitializationScripts(const std::string& sceneDescription) {
    LINFO("Running Setup scripts");
    lua_State* state = ghoul::lua::createNewLuaState();
    OnExit(
           // Delete the Lua state at the end of the scope, no matter what
           [state](){ghoul::lua::destroyLuaState(state);}
           );
    OsEng.scriptEngine().initializeLuaState(state);
    
    // First execute the script to get all global variables
    ghoul::lua::runScriptFile(state, absPath(sceneDescription));
    
    // Get the preinitialize function
    lua_getglobal(state, PostInitializationFunction.c_str());
    bool isFunction = lua_isfunction(state, -1);
    if (!isFunction) {
        LERROR("Error executing startup script '" << sceneDescription << "'. Scene '" <<
               sceneDescription << "' does not have a function '" <<
               PostInitializationFunction << "'");
        return;
    }
    
    // And execute the preinitialize function
    int success = lua_pcall(state, 0, 0, 0);
    if (success != 0) {
        LERROR("Error executing '" << PostInitializationFunction << "': " <<
               lua_tostring(state, -1));
    }
}

void OpenSpaceEngine::loadFonts() {
    ghoul::Dictionary fonts;
    configurationManager().getValue(ConfigurationManager::KeyFonts, fonts);

    const glm::ivec3 fontAtlasSize{1024, 1024, 1};
    _fontManager = std::make_unique<ghoul::fontrendering::FontManager>(fontAtlasSize);
    
    for (const std::string& key : fonts.keys()) {
        std::string font;
        fonts.getValue(key, font);
        font = absPath(font);
        
        if (!FileSys.fileExists(font)) {
            LERROR("Could not find font '" << font << "'");
            continue;
        }

        LINFO("Registering font '" << font << "' with key '" << key << "'");
        bool success = _fontManager->registerFontPath(key, font);
        
        if (!success)
            LERROR("Error registering font '" << font << "' with key '" << key << "'");
    }
    
    bool initSuccess = ghoul::fontrendering::FontRenderer::initialize();
    if (!initSuccess)
        LERROR("Error initializing default font renderer");
    
    ghoul::fontrendering::FontRenderer::defaultRenderer().setFramebufferSize(glm::vec2(_windowWrapper->currentDrawBufferResolution()));
    
}
    
void OpenSpaceEngine::configureLogging() {
    if (configurationManager().hasKeyAndValue<std::string>(ConfigurationManager::KeyLogLevel)) {
        std::string logLevel;
        configurationManager().getValue(ConfigurationManager::KeyLogLevel, logLevel);

        bool immediateFlush = false;
        configurationManager().getValue(ConfigurationManager::KeyLogImmediateFlush, immediateFlush);

        LogManager::LogLevel level = LogManager::levelFromString(logLevel);
        LogManager::deinitialize();
        using ImmediateFlush = ghoul::logging::LogManager::ImmediateFlush;
        LogManager::initialize(
            level,
            immediateFlush ? ImmediateFlush::Yes : ImmediateFlush::No
        );
        LogMgr.addLog(std::make_unique<ConsoleLog>());
    }

    if (configurationManager().hasKeyAndValue<ghoul::Dictionary>(ConfigurationManager::KeyLogs)) {
        ghoul::Dictionary logs;
        configurationManager().getValue(ConfigurationManager::KeyLogs, logs);

        for (size_t i = 1; i <= logs.size(); ++i) {
            ghoul::Dictionary logInfo;
            logs.getValue(std::to_string(i), logInfo);

            try {
                LogMgr.addLog(createLog(logInfo));
            }
            catch (const ghoul::RuntimeError& e) {
                LERRORC(e.component, e.message);
            }
        }
    }

#ifdef WIN32
    if (IsDebuggerPresent()) {
        LogMgr.addLog(std::make_unique<VisualStudioOutputLog>());
    }
#endif // WIN32
}

bool OpenSpaceEngine::initializeGL() {
    LINFO("Initializing Rendering Engine");
    bool success = _renderEngine->initializeGL();
#ifdef OPENSPACE_MODULE_ONSCREENGUI_ENABLED
    LINFO("Initializing OnScreen GUI GL");
    try {
        _gui->initializeGL();
    }
    catch (const ghoul::RuntimeError& e) {
        LERROR(e.what());
    }
#endif
    LINFO("Finished initializing OpenGL");

    // If using swapgroups, 
    LINFO("_windowWrapper->isUsingSwapGroups(): " << _windowWrapper->isUsingSwapGroups());
    LINFO("_windowWrapper->isSwapGroupMaster(): " << _windowWrapper->isSwapGroupMaster());
    return success;
}

bool OpenSpaceEngine::isMaster(){
    return _isMaster;
}

void OpenSpaceEngine::setMaster(bool master){
    _isMaster = master;
}
    
double OpenSpaceEngine::runTime(){
    return _runTime;
}

void OpenSpaceEngine::setRunTime(double d){
    _runTime = d;
}
    
void OpenSpaceEngine::preSynchronization() {
    FileSys.triggerFilesystemEvents();
    
    _syncEngine->presync(_isMaster);
    if (_isMaster) {
        double dt = _windowWrapper->averageDeltaTime();

        Time::ref().advanceTime(dt);

<<<<<<< HEAD
        auto scheduledScripts = _scriptScheduler->scheduledScripts(Time::ref().j2000Seconds());
=======
        auto scheduledScripts = _scriptScheduler->progressTo(Time::ref().currentTime());
>>>>>>> 70d5de19
        while(scheduledScripts.size()){
            auto scheduledScript = scheduledScripts.front();
            LINFO(scheduledScript);
            _scriptEngine->queueScript(scheduledScript);
            scheduledScripts.pop();
        }

        _interactionHandler->updateInputStates(dt);
        
        _renderEngine->updateSceneGraph();
        _interactionHandler->updateCamera();
        _renderEngine->camera()->invalidateCache();

        _parallelConnection->preSynchronization();

    }
}

void OpenSpaceEngine::postSynchronizationPreDraw() {
    _syncEngine->postsync(_isMaster);

    if (_isInShutdownMode) {
        if (_shutdownCountdown <= 0.f) {
            _windowWrapper->terminate();
        }
        _shutdownCountdown -= _windowWrapper->averageDeltaTime();
    }

    _renderEngine->updateFade();
    _renderEngine->updateRenderer();
    _renderEngine->updateScreenSpaceRenderables();
    _renderEngine->updateShaderPrograms();
    
    if (!_isMaster) {
        _renderEngine->updateSceneGraph();
        _renderEngine->camera()->invalidateCache();
    }   

    // Step the camera using the current mouse velocities which are synced
    //_interactionHandler->updateCamera();
    
    


#ifdef OPENSPACE_MODULE_ONSCREENGUI_ENABLED
    if (_isMaster && _gui->isEnabled() && _windowWrapper->isRegularRendering()) {
        glm::vec2 mousePosition = _windowWrapper->mousePosition();
        glm::ivec2 drawBufferResolution = _windowWrapper->currentDrawBufferResolution();
        glm::ivec2 windowSize = _windowWrapper->currentWindowSize();
        uint32_t mouseButtons = _windowWrapper->mouseButtons(2);

        glm::vec2 windowBufferCorrectionFactor = glm::vec2(
            static_cast<float>(drawBufferResolution.x) / static_cast<float>(windowSize.x),
            static_cast<float>(drawBufferResolution.y) / static_cast<float>(windowSize.y)
        );
        
        double dt = _windowWrapper->averageDeltaTime();

        _gui->startFrame(
            static_cast<float>(dt),
            glm::vec2(drawBufferResolution),
            windowBufferCorrectionFactor,
            mousePosition,
            mouseButtons
        );
    }
#endif

    // Testing this every frame has minimal impact on the performance --- abock
    // Debug build: 1-2 us ; Release build: <= 1 us
    using ghoul::logging::LogManager;
    int warningCounter = LogMgr.messageCounter(LogManager::LogLevel::Warning);
    int errorCounter = LogMgr.messageCounter(LogManager::LogLevel::Error);
    int fatalCounter = LogMgr.messageCounter(LogManager::LogLevel::Fatal);

    if (warningCounter > 0)
        LWARNINGC("Logging", "Number of Warnings raised: " << warningCounter);
    if (errorCounter > 0)
        LWARNINGC("Logging", "Number of Errors raised: " << errorCounter);
    if (fatalCounter > 0)
        LWARNINGC("Logging", "Number of Fatals raised: " << fatalCounter);

    LogMgr.resetMessageCounters();

}

void OpenSpaceEngine::render(const glm::mat4& projectionMatrix, const glm::mat4& viewMatrix) {
    _renderEngine->render(projectionMatrix, viewMatrix);
}

void OpenSpaceEngine::postDraw() {
    _renderEngine->postDraw();

    bool showGui = _windowWrapper->hasGuiWindow() ? _windowWrapper->isGuiWindow() : true;
    if (showGui) {
        _renderEngine->renderScreenLog();
        if (_console->isVisible())
            _console->render();
#ifdef OPENSPACE_MODULE_ONSCREENGUI_ENABLED
        if (_gui->isEnabled() && _isMaster && _windowWrapper->isRegularRendering())
            _gui->endFrame();
#endif
    }

    if (_isInShutdownMode)
        _renderEngine->renderShutdownInformation(_shutdownCountdown, _shutdownWait);
}

void OpenSpaceEngine::keyboardCallback(Key key, KeyModifier mod, KeyAction action) {
    if (_isMaster) {
#ifdef OPENSPACE_MODULE_ONSCREENGUI_ENABLED
        if (_gui->isEnabled()) {
            bool isConsumed = _gui->keyCallback(key, mod, action);
            if (isConsumed)
                return;
        }
#endif

        if (key == _console->commandInputButton() && (action == KeyAction::Press || action == KeyAction::Repeat))
            _console->toggleVisibility();

        if (!_console->isVisible()) {
            _interactionHandler->keyboardCallback(key, mod, action);
        }
        else {
            _console->keyboardCallback(key, mod, action);
        }
    }
}

void OpenSpaceEngine::charCallback(unsigned int codepoint, KeyModifier modifier) {
    if (_isMaster) {
#ifdef OPENSPACE_MODULE_ONSCREENGUI_ENABLED
        if (_gui->isEnabled()) {
            const bool isConsumed = _gui->charCallback(codepoint, modifier);
            if (isConsumed)
                return;
        }
#endif
        if (_console->isVisible()) {
            _console->charCallback(codepoint, modifier);
        }
    }
}

void OpenSpaceEngine::mouseButtonCallback(MouseButton button, MouseAction action) {
    if (_isMaster) {
#ifdef OPENSPACE_MODULE_ONSCREENGUI_ENABLED
        if (_gui->isEnabled()) {
            const bool isConsumed = _gui->mouseButtonCallback(button, action);
            if (isConsumed && action != MouseAction::Release)
                return;
        }
#endif
        _interactionHandler->mouseButtonCallback(button, action);
    }
}

void OpenSpaceEngine::mousePositionCallback(double x, double y) {
    if (_isMaster) {
        _interactionHandler->mousePositionCallback(x, y);
    }
}

void OpenSpaceEngine::mouseScrollWheelCallback(double pos) {
    if (_isMaster) {
#ifdef OPENSPACE_MODULE_ONSCREENGUI_ENABLED
        if (_gui->isEnabled()) {
            const bool isConsumed = _gui->mouseWheelCallback(pos);
            if (isConsumed)
                return;
        }
#endif
        _interactionHandler->mouseScrollWheelCallback(pos);
    }
}

void OpenSpaceEngine::encode() {
    _syncEngine->encodeSyncables();

    _networkEngine->publishStatusMessage();
    _networkEngine->sendMessages();
}

void OpenSpaceEngine::decode() {
    _syncEngine->decodeSyncables();
}

void OpenSpaceEngine::externalControlCallback(const char* receivedChars, int size,
                                              int clientId)
{
    if (size == 0)
        return;

    _networkEngine->handleMessage(std::string(receivedChars, size));
}

void OpenSpaceEngine::toggleShutdownMode() {
    if (_isInShutdownMode) {
        // If we are already in shutdown mode, we want to disable it instead
        LINFO("Disabled shutdown mode");
        _isInShutdownMode = false;
    }
    else {
        // Else, we hav eto enable it
        LINFO("Shutting down OpenSpace");
        _shutdownCountdown = _shutdownWait;
        _isInShutdownMode = true;
    }
}

scripting::LuaLibrary OpenSpaceEngine::luaLibrary() {
    return {
        "",
        {
            {
                "toggleShutdown",
                &luascriptfunctions::toggleShutdown,
                "",
                "Toggles the shutdown mode that will close the application after the count"
                "down timer is reached"
            }
        }
    };
}

bool OpenSpaceEngine::useBusyWaitForDecode() {
    return _settingsEngine->busyWaitForDecode();
}

bool OpenSpaceEngine::logSGCTOutOfOrderErrors() {
    return _settingsEngine->logSGCTOutOfOrderErrors();
}

void OpenSpaceEngine::enableBarrier() {
    _windowWrapper->setBarrier(true);
}

void OpenSpaceEngine::disableBarrier() {
    _windowWrapper->setBarrier(false);
}

NetworkEngine& OpenSpaceEngine::networkEngine() {
    ghoul_assert(_networkEngine, "NetworkEngine must not be nullptr");
    return *_networkEngine;
}

ModuleEngine& OpenSpaceEngine::moduleEngine() {
    ghoul_assert(_moduleEngine, "ModuleEngine must not be nullptr");
    return *_moduleEngine;
}

ConfigurationManager& OpenSpaceEngine::configurationManager() {
    ghoul_assert(_configurationManager, "ConfigurationManager must not be nullptr");
    return *_configurationManager;
}

interaction::InteractionHandler& OpenSpaceEngine::interactionHandler() {
    ghoul_assert(_interactionHandler, "InteractionHandler must not be nullptr");
    return *_interactionHandler;
}

RenderEngine& OpenSpaceEngine::renderEngine() {
    ghoul_assert(_renderEngine, "RenderEngine must not be nullptr");
    return *_renderEngine;
}

ScriptEngine& OpenSpaceEngine::scriptEngine() {
    ghoul_assert(_scriptEngine, "ScriptEngine must not be nullptr");
    return *_scriptEngine;
}

ScriptScheduler& OpenSpaceEngine::scriptScheduler(){
    ghoul_assert(_scriptScheduler, "ScriptScheduler must not be nullptr");
    return *_scriptScheduler;
}

LuaConsole& OpenSpaceEngine::console() {
    ghoul_assert(_console, "LuaConsole must not be nullptr");
    return *_console;
}

#ifdef OPENSPACE_MODULE_ONSCREENGUI_ENABLED
gui::GUI& OpenSpaceEngine::gui() {
    ghoul_assert(_gui, "GUI must not be nullptr");
    return *_gui;
}
#endif

network::ParallelConnection& OpenSpaceEngine::parallelConnection() {
    ghoul_assert(_parallelConnection, "ParallelConnection must not be nullptr");
    return *_parallelConnection;
}
    
properties::PropertyOwner& OpenSpaceEngine::globalPropertyOwner() {
    ghoul_assert(
        _globalPropertyNamespace,
        "Global Property Namespace must not be nullptr"
    );
    return *_globalPropertyNamespace;
}

WindowWrapper& OpenSpaceEngine::windowWrapper() {
    ghoul_assert(_windowWrapper, "Window Wrapper must not be nullptr");
    return *_windowWrapper;
}
    
ghoul::fontrendering::FontManager& OpenSpaceEngine::fontManager() {
    ghoul_assert(_fontManager, "Font Manager must not be nullptr");
    return *_fontManager;
}

DownloadManager& OpenSpaceEngine::downloadManager() {
    ghoul_assert(_downloadManager, "Download Manager must not be nullptr");
    return *_downloadManager;
}


}  // namespace openspace<|MERGE_RESOLUTION|>--- conflicted
+++ resolved
@@ -766,11 +766,7 @@
 
         Time::ref().advanceTime(dt);
 
-<<<<<<< HEAD
-        auto scheduledScripts = _scriptScheduler->scheduledScripts(Time::ref().j2000Seconds());
-=======
-        auto scheduledScripts = _scriptScheduler->progressTo(Time::ref().currentTime());
->>>>>>> 70d5de19
+        auto scheduledScripts = _scriptScheduler->progressTo(Time::ref().j2000Seconds());
         while(scheduledScripts.size()){
             auto scheduledScript = scheduledScripts.front();
             LINFO(scheduledScript);
