--- conflicted
+++ resolved
@@ -170,11 +170,7 @@
     bool currentWindowIsHMD = FirstOpenVRWindow == SgctEngine->getCurrentWindowPtr();
     if (sgct::SGCTOpenVR::isHMDActive() && currentWindowIsHMD) {
         projectionMatrix = sgct::SGCTOpenVR::getHMDCurrentViewProjectionMatrix(
-<<<<<<< HEAD
-            _sgctEngine->getCurrentFrustumMode()
-=======
             SgctEngine->getCurrentFrustumMode()
->>>>>>> 3f7d87c9
         );
     }
 #endif
