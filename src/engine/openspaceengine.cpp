--- conflicted
+++ resolved
@@ -336,12 +336,7 @@
         ConfigurationManager::KeyPerSceneCache
     );
     std::string cacheFolder = absPath("${CACHE}");
-<<<<<<< HEAD
-
-    if (hasCacheCommandline || hasCacheConfiguration) {
-=======
     if (hasCacheCommandline || hasCacheConfig) {
->>>>>>> d026fe10
         if (hasCacheCommandline) {
             cacheFolder = commandlineArgumentPlaceholders.cacheFolder;
         }
@@ -423,14 +418,9 @@
 }
 
 void OpenSpaceEngine::destroy() {
-<<<<<<< HEAD
-    LTRACE("OpenSpaceEngine::destroy(begin)");
-    if (_engine->parallelConnection().status() != ParallelConnection::Status::Disconnected) {
-=======
     if (_engine->parallelConnection().status() !=
         ParallelConnection::Status::Disconnected)
     {
->>>>>>> d026fe10
         _engine->parallelConnection().signalDisconnect();
     }
 
