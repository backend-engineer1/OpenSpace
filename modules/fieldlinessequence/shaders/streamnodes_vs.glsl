--- conflicted
+++ resolved
@@ -124,16 +124,6 @@
 
     //vs_color = streamColor;
 
-<<<<<<< HEAD
-    if(rValue > filterRadius && rValue < filterUpper){
-    //if(rValue > filterRadius){
-        if(colorMode == 0){
-        vs_color = streamColor;
-        }
-        else if (colorMode == 1){
-            vec4 quantityColor = getTransferFunctionColor();
-            vs_color = vec4(quantityColor.xyz, 1);
-=======
     if(rValue > filterRadius && rValue < filterUpper){ //if(rValue > filterRadius){
         if(in_position.z > domainLimZ.x && in_position.z < domainLimZ.y){
             if(colorMode == 0){
@@ -143,23 +133,15 @@
                 vec4 quantityColor = getTransferFunctionColor();
                 vs_color = vec4(quantityColor.xyz, quantityColor.w);
             }
->>>>>>> 7dbdea44
         }
         else{
             vs_color = vec4(0);
             }
         }
-<<<<<<< HEAD
-        }
-        else{
-         vs_color = vec4(0);
-        }
-=======
     else{
         vs_color = vec4(0);
     }
 
->>>>>>> 7dbdea44
     //if(rValue > thresholdRadius){
     //  vs_color = vec4(0);
     //}
