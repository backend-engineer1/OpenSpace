/*****************************************************************************************
 *                                                                                       *
 * OpenSpace                                                                             *
 *                                                                                       *
 * Copyright (c) 2014 - 2017                                                             *
 *                                                                                       *
 * Permission is hereby granted, free of charge, to any person obtaining a copy of this  *
 * software and associated documentation files (the "Software"), to deal in the Software *
 * without restriction, including without limitation the rights to use, copy, modify,    *
 * merge, publish, distribute, sublicense, and/or sell copies of the Software, and to    *
 * permit persons to whom the Software is furnished to do so, subject to the following   *
 * conditions:                                                                           *
 *                                                                                       *
 * The above copyright notice and this permission notice shall be included in all copies *
 * or substantial portions of the Software.                                              *
 *                                                                                       *
 * THE SOFTWARE IS PROVIDED "AS IS", WITHOUT WARRANTY OF ANY KIND, EXPRESS OR IMPLIED,   *
 * INCLUDING BUT NOT LIMITED TO THE WARRANTIES OF MERCHANTABILITY, FITNESS FOR A         *
 * PARTICULAR PURPOSE AND NONINFRINGEMENT. IN NO EVENT SHALL THE AUTHORS OR COPYRIGHT    *
 * HOLDERS BE LIABLE FOR ANY CLAIM, DAMAGES OR OTHER LIABILITY, WHETHER IN AN ACTION OF  *
 * CONTRACT, TORT OR OTHERWISE, ARISING FROM, OUT OF OR IN CONNECTION WITH THE SOFTWARE  *
 * OR THE USE OR OTHER DEALINGS IN THE SOFTWARE.                                         *
 ****************************************************************************************/

#ifndef TILE_FRAG_COLOR_HGLSL
#define TILE_FRAG_COLOR_HGLSL

#include <${MODULE_GLOBEBROWSING}/shaders/tile.hglsl>
#include <${MODULE_GLOBEBROWSING}/shaders/texturetilemapping.hglsl>
#include <${MODULE_GLOBEBROWSING}/shaders/tileheight.hglsl>
#include "PowerScaling/powerScaling_fs.hglsl"

// Below are all the tiles that are used for contributing the actual fragment color

#if USE_COLORTEXTURE
uniform Layer ColorLayers[NUMLAYERS_COLORTEXTURE];
#endif // USE_COLORTEXTURE

#if USE_NIGHTTEXTURE
uniform Layer NightLayers[NUMLAYERS_NIGHTTEXTURE];
#endif // USE_NIGHTTEXTURE

#if USE_OVERLAY
uniform Layer Overlays[NUMLAYERS_OVERLAY];
#endif // USE_OVERLAY

#if USE_WATERMASK
uniform Layer WaterMasks[NUMLAYERS_WATERMASK];
#endif // USE_WATERMASK

#if SHOW_HEIGHT_RESOLUTION
uniform vec2 vertexResolution;
#endif

#if USE_ATMOSPHERE
// TODO atmosphere uniforms here
#endif // USE_ATMOSPHERE

#if USE_NIGHTTEXTURE || USE_WATERMASK || USE_ATMOSPHERE || PERFORM_SHADING
<<<<<<< HEAD
    uniform vec3 lightDirectionCameraSpace;
    float waterReflectance = 0.0;
=======
uniform vec3 lightDirectionCameraSpace;
>>>>>>> 5e96004d
#endif

#if PERFORM_SHADING
uniform float orenNayarRoughness;
#endif

in vec4 fs_position;
in vec3 fs_normal;
in vec2 fs_uv;
in vec3 ellipsoidNormalCameraSpace;
in vec3 positionCameraSpace;

#if USE_ACCURATE_NORMALS
in vec3 ellipsoidTangentThetaCameraSpace;
in vec3 ellipsoidTangentPhiCameraSpace;
#endif // USE_ACCURATE_NORMALS

// levelInterpolationParameter is used to interpolate between a tile and its parent tiles
// The value increases with the distance from the vertex (or fragment) to the camera
in LevelWeights levelWeights;

/**
 * This method defines the fragment color pipeline which is used in both
 * the local and global chunk rendering. 
 *
 */
vec4 getTileFragColor() {
    vec4 color = vec4(0.3, 0.3, 0.3, 1.0);

    vec3 normal = normalize(ellipsoidNormalCameraSpace);
#if USE_ACCURATE_NORMALS
    normal = getTileNormal(
        fs_uv,
        levelWeights,
        normalize(ellipsoidNormalCameraSpace),
        normalize(ellipsoidTangentThetaCameraSpace),
        normalize(ellipsoidTangentPhiCameraSpace)
    );
#endif /// USE_ACCURATE_NORMALS

#if USE_COLORTEXTURE
    color = calculateColor(
        color,
        fs_uv,
        levelWeights,
        ColorLayers
    );
#endif // USE_COLORTEXTURE

#if USE_WATERMASK
    color = calculateWater(
        color,
        fs_uv,
        levelWeights,
        WaterMasks,
        normal,
        lightDirectionCameraSpace, // Should already be normalized
<<<<<<< HEAD
        positionCameraSpace,
        waterReflectance);
=======
        positionCameraSpace
    );
>>>>>>> 5e96004d

#endif // USE_WATERMASK

#if USE_NIGHTTEXTURE
    color = calculateNight(
        color,
        fs_uv,
        levelWeights,
        NightLayers,
        normalize(ellipsoidNormalCameraSpace),
        lightDirectionCameraSpace // Should already be normalized
    );

#endif // USE_NIGHTTEXTURE

#if PERFORM_SHADING
    color = calculateShadedColor(
        color,
        normal,
        lightDirectionCameraSpace,
        normalize(positionCameraSpace),
        orenNayarRoughness
    );
#endif // PERFORM_SHADING

#if USE_ATMOSPHERE
    // Temporary until the real atmosphere code is here
    //color = color + vec4(0.5,0.5,1,0) * 0.3; // Just to see something for now
    const vec3 n = normalize(ellipsoidNormalCameraSpace);
    const vec3 l = lightDirectionCameraSpace;
    const vec3 c = normalize(positionCameraSpace);
    float cosFactor = 1 - clamp(dot(-n * 0.9, c), 0, 1);
    cosFactor *= 1.1;
    cosFactor -= 0.1;
    cosFactor = clamp(cosFactor, 0.0, 1.0);
    cosFactor = cosFactor + pow(cosFactor, 5);
    
    const float shadowLight = 0.15;
    const float cosFactorLight = pow(max(dot(-l, n), -shadowLight) + shadowLight, 0.8);
    //float cosFactorScatter = pow(max(dot(l, n) + shadowLight, 0), 5);
    //float cosFactorLight = max(dot(-lightDirectionCameraSpace, normalize(ellipsoidNormalCameraSpace)), 0);
    //vec3 r = reflect(l, n);
    //float scatteredLight = pow(clamp(dot(-r,c), 0, 1), 20);
    const vec3 atmosphereColor = vec3(0.5, 0.5, 1.0) * 2.0;
    color += vec4(atmosphereColor,0) * cosFactor * cosFactorLight *  0.5;
#endif // USE_ATMOSPHERE

#if USE_OVERLAY
    color = calculateOverlay(
        color,
        fs_uv,
        levelWeights,
        Overlays
    );
#endif // USE_OVERLAY

#if SHOW_HEIGHT_INTENSITIES
    color.r *= 0.1;
    color.g *= 0.1;
    color.b *= 0.1;

    float untransformedHeight = getUntransformedTileVertexHeight(fs_uv, levelWeights);
    float contourLine = fract(10.0 * untransformedHeight) > 0.98 ? 1.0 : 0.0;
    color.r += untransformedHeight;
    color.b = contourLine;
#endif

#if SHOW_HEIGHT_RESOLUTION
    color += 0.0001*calculateDebugColor(fs_uv, fs_position, vertexResolution);
    #if USE_HEIGHTMAP
        color.r = min(color.r, 0.8);
        color.r += tileResolution(fs_uv, HeightLayers[0].pile.chunkTile0) > 0.9 ? 1 : 0;
    #endif
#endif

    return color;
}

#endif ///TILE_FRAG_COLOR_HGLSL<|MERGE_RESOLUTION|>--- conflicted
+++ resolved
@@ -57,12 +57,8 @@
 #endif // USE_ATMOSPHERE
 
 #if USE_NIGHTTEXTURE || USE_WATERMASK || USE_ATMOSPHERE || PERFORM_SHADING
-<<<<<<< HEAD
-    uniform vec3 lightDirectionCameraSpace;
-    float waterReflectance = 0.0;
-=======
 uniform vec3 lightDirectionCameraSpace;
->>>>>>> 5e96004d
+float waterReflectance = 0.0;
 #endif
 
 #if PERFORM_SHADING
@@ -120,13 +116,9 @@
         WaterMasks,
         normal,
         lightDirectionCameraSpace, // Should already be normalized
-<<<<<<< HEAD
         positionCameraSpace,
-        waterReflectance);
-=======
-        positionCameraSpace
-    );
->>>>>>> 5e96004d
+        waterReflectance
+    );
 
 #endif // USE_WATERMASK
 
