--- conflicted
+++ resolved
@@ -30,11 +30,6 @@
 #include <openspace/query/query.h>
 #include <openspace/util/timemanager.h>
 #include <ghoul/logging/logmanager.h>
-<<<<<<< HEAD
-#include <ghoul/misc/profiling.h>
-=======
-#include <optional>
->>>>>>> 1f0b64ef
 
 namespace {
     constexpr const char* EventKey = "event";
