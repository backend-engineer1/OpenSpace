--- conflicted
+++ resolved
@@ -51,7 +51,6 @@
         frag.color.a *= 1.0 - smoothstep(1.0 - Delta, 1.0, dot(circCoord, circCoord));
     }
 
-<<<<<<< HEAD
     // G-Buffer
     frag.gOtherData = vec4(frag.color.xyz, 1.0);
     frag.gPosition  = vs_gPosition;
@@ -59,8 +58,5 @@
     // TODO: Add the correct normal if necessary (JCC)
     frag.gNormal = vec4(0.0, 0.0, 0.0, 1.0);
 
-
-=======
->>>>>>> 5e96004d
     return frag;
 }