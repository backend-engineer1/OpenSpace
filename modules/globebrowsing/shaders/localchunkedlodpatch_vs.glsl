--- conflicted
+++ resolved
@@ -31,24 +31,6 @@
 #include <${MODULE_GLOBEBROWSING}/shaders/tileheight.hglsl>
 #include <${MODULE_GLOBEBROWSING}/shaders/tilevertexskirt.hglsl>
 
-<<<<<<< HEAD
-
-uniform mat4 projectionTransform;
-
-// Input points in camera space
-uniform vec3 p00;
-uniform vec3 p10;
-uniform vec3 p01;
-uniform vec3 p11;
-uniform vec3 patchNormalCameraSpace;
-uniform vec3 patchNormalModelSpace;
-uniform float chunkMinHeight;
-
-uniform float distanceScaleFactor;
-uniform int chunkLevel;
-
-=======
->>>>>>> 8b1afea8
 layout(location = 1) in vec2 in_uv;
 
 out vec2 fs_uv;
