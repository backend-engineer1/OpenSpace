--- conflicted
+++ resolved
@@ -171,30 +171,11 @@
         LERRORC("RenderablePlanet", "Missing radius specification");
     }
 
-<<<<<<< HEAD
-    //===============================================================
-    //======== Reads Body and Frame Entries in mod file =============
-    //===============================================================
-    dictionary.getValue(keyFrame, _frame);
-    dictionary.getValue(keyBody, _target);
-
-
-    //============================================================
-    //======== Reads the Texture Entries in mod file =============
-    //============================================================
-    // TODO: textures need to be replaced by a good system similar to the geometry as soon
-    // as the requirements are fixed (ab)
-    std::string texturePath = "";
-    success = dictionary.getValue("Textures.Color", texturePath);
-    if (success)
-        _colorTexturePath = absPath(texturePath);
-=======
     _geometry = planetgeometry::PlanetGeometry::createFromDictionary(geomDict);
 
     if (dictionary.hasKey(KeyColorTexture)) {
         _colorTexturePath = absPath(dictionary.value<std::string>(KeyColorTexture));
     }
->>>>>>> c4632983
 
     if (dictionary.hasKey(KeyNightTexture)) {
         _hasNightTexture = true;
@@ -223,20 +204,6 @@
     _heightMapTexturePath.onChange(loadTextureCallback);
 
     addProperty(_heightExaggeration);
-<<<<<<< HEAD
-
-
-    //=========================================================
-    //======== Shading and Rotation as Properties =============
-    //=========================================================
-    if (dictionary.hasKeyAndValue<bool>(keyShading)) {
-        bool shading;
-        dictionary.getValue(keyShading, shading);
-        _performShading = shading;
-    }
-
-=======
->>>>>>> c4632983
     addProperty(_performShading);
 
     //================================================================
