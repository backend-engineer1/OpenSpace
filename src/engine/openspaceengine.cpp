/*****************************************************************************************
 *                                                                                       *
 * OpenSpace                                                                             *
 *                                                                                       *
 * Copyright (c) 2014-2018                                                               *
 *                                                                                       *
 * Permission is hereby granted, free of charge, to any person obtaining a copy of this  *
 * software and associated documentation files (the "Software"), to deal in the Software *
 * without restriction, including without limitation the rights to use, copy, modify,    *
 * merge, publish, distribute, sublicense, and/or sell copies of the Software, and to    *
 * permit persons to whom the Software is furnished to do so, subject to the following   *
 * conditions:                                                                           *
 *                                                                                       *
 * The above copyright notice and this permission notice shall be included in all copies *
 * or substantial portions of the Software.                                              *
 *                                                                                       *
 * THE SOFTWARE IS PROVIDED "AS IS", WITHOUT WARRANTY OF ANY KIND, EXPRESS OR IMPLIED,   *
 * INCLUDING BUT NOT LIMITED TO THE WARRANTIES OF MERCHANTABILITY, FITNESS FOR A         *
 * PARTICULAR PURPOSE AND NONINFRINGEMENT. IN NO EVENT SHALL THE AUTHORS OR COPYRIGHT    *
 * HOLDERS BE LIABLE FOR ANY CLAIM, DAMAGES OR OTHER LIABILITY, WHETHER IN AN ACTION OF  *
 * CONTRACT, TORT OR OTHERWISE, ARISING FROM, OUT OF OR IN CONNECTION WITH THE SOFTWARE  *
 * OR THE USE OR OTHER DEALINGS IN THE SOFTWARE.                                         *
 ****************************************************************************************/

#include <openspace/engine/openspaceengine.h>

#include <openspace/openspace.h>

#include <openspace/documentation/core_registration.h>
#include <openspace/documentation/documentationengine.h>
#include <openspace/engine/configuration.h>
#include <openspace/engine/downloadmanager.h>
#include <openspace/engine/logfactory.h>
#include <openspace/engine/moduleengine.h>
#include <openspace/engine/syncengine.h>
#include <openspace/engine/virtualpropertymanager.h>
#include <openspace/engine/wrapper/windowwrapper.h>
#include <openspace/interaction/keybindingmanager.h>
#include <openspace/interaction/navigationhandler.h>
#include <openspace/network/networkengine.h>
#include <openspace/network/parallelpeer.h>

#include <openspace/performance/performancemeasurement.h>

#include <openspace/rendering/dashboard.h>
#include <openspace/rendering/dashboarditem.h>
#include <openspace/rendering/loadingscreen.h>
#include <openspace/rendering/luaconsole.h>
#include <openspace/rendering/renderable.h>
#include <openspace/scripting/scriptscheduler.h>
#include <openspace/scripting/scriptengine.h>

#include <openspace/scene/asset.h>
#include <openspace/scene/assetmanager.h>
#include <openspace/scene/assetloader.h>
#include <openspace/scene/scene.h>
#include <openspace/scene/rotation.h>
#include <openspace/scene/scale.h>
#include <openspace/scene/scenelicense.h>
#include <openspace/scene/translation.h>
#include <openspace/util/resourcesynchronization.h>

#include <openspace/util/factorymanager.h>
#include <openspace/util/openspacemodule.h>
#include <openspace/util/synchronizationwatcher.h>
#include <openspace/util/spicemanager.h>
#include <openspace/util/task.h>
#include <openspace/util/time.h>
#include <openspace/util/timemanager.h>
#include <openspace/util/transformationmanager.h>

#include <ghoul/ghoul.h>
#include <ghoul/opengl/ghoul_gl.h>
#include <ghoul/cmdparser/commandlineparser.h>
#include <ghoul/cmdparser/singlecommand.h>
#include <ghoul/filesystem/filesystem.h>
#include <ghoul/font/fontmanager.h>
#include <ghoul/font/fontrenderer.h>
#include <ghoul/logging/consolelog.h>
#include <ghoul/logging/visualstudiooutputlog.h>
#include <ghoul/misc/defer.h>
#include <ghoul/opengl/debugcontext.h>
#include <ghoul/opengl/texture.h>
#include <ghoul/systemcapabilities/systemcapabilities.h>
#include <ghoul/systemcapabilities/generalcapabilitiescomponent.h>
#include <ghoul/systemcapabilities/openglcapabilitiescomponent.h>

#include <glbinding/callbacks.h>

#if defined(_MSC_VER) && defined(OPENSPACE_ENABLE_VLD)
#include <vld.h>
#endif

#ifdef WIN32
#include <Windows.h>
#endif

#ifdef __APPLE__
#include <openspace/interaction/touchbar.h>
#endif // __APPLE__


#include <numeric>

#include "openspaceengine_lua.inl"

using namespace openspace::scripting;
using namespace ghoul::filesystem;
using namespace ghoul::logging;
using namespace ghoul::cmdparser;

namespace {
    constexpr const char* _loggerCat = "OpenSpaceEngine";

    constexpr const char* SgctConfigArgumentCommand = "-config";

    constexpr const int CacheVersion = 1;

    const glm::ivec3 FontAtlasSize{ 1536, 1536, 1 };

    struct {
        std::string configurationName;
        std::string sgctConfigurationName;
        std::string sceneName;
        std::string cacheFolder;
    } commandlineArgumentPlaceholders;


    static const openspace::properties::Property::PropertyInfo VersionInfo = {
        "VersionInfo",
        "Version Information",
        "This value contains the full string identifying this OpenSpace Version"
    };

    static const openspace::properties::Property::PropertyInfo SourceControlInfo = {
        "SCMInfo",
        "Source Control Management Information",
        "This value contains information from the SCM, such as commit hash and branch"
    };
} // namespace

namespace openspace {

namespace properties { class Property; }

class Scene;

OpenSpaceEngine* OpenSpaceEngine::_engine = nullptr;

OpenSpaceEngine::OpenSpaceEngine(std::string programName,
                                 std::unique_ptr<WindowWrapper> windowWrapper)
    : _configuration(new Configuration)
    , _scene(nullptr)
    , _dashboard(new Dashboard)
    , _downloadManager(nullptr)
    , _console(new LuaConsole)
    , _moduleEngine(new ModuleEngine)
    , _networkEngine(new NetworkEngine)
    , _parallelPeer(new ParallelPeer)
    , _renderEngine(new RenderEngine)
    , _syncEngine(std::make_unique<SyncEngine>(4096))
    , _timeManager(new TimeManager)
    , _windowWrapper(std::move(windowWrapper))
    , _commandlineParser(new ghoul::cmdparser::CommandlineParser(
        programName, ghoul::cmdparser::CommandlineParser::AllowUnknownCommands::Yes
    ))
    , _navigationHandler(new interaction::NavigationHandler)
    , _keyBindingManager(new interaction::KeyBindingManager)
    , _scriptEngine(new scripting::ScriptEngine)
    , _scriptScheduler(new scripting::ScriptScheduler)
    , _virtualPropertyManager(new VirtualPropertyManager)
    , _rootPropertyOwner(new properties::PropertyOwner({ "" }))
    , _loadingScreen(nullptr)
    , _versionInformation{
        properties::StringProperty(VersionInfo, OPENSPACE_VERSION_STRING_FULL),
        properties::StringProperty(SourceControlInfo, OPENSPACE_GIT_FULL)
    }
    , _hasScheduledAssetLoading(false)
    , _scheduledAssetPathToLoad("")
    , _shutdown({false, 0.f, 0.f})
    , _isFirstRenderingFirstFrame(true)
{
    _rootPropertyOwner->addPropertySubOwner(_moduleEngine.get());

    _navigationHandler->setPropertyOwner(_rootPropertyOwner.get());
    // New property subowners also have to be added to the ImGuiModule callback!
    _rootPropertyOwner->addPropertySubOwner(_navigationHandler.get());

    _rootPropertyOwner->addPropertySubOwner(_renderEngine.get());
    _rootPropertyOwner->addPropertySubOwner(_renderEngine->screenSpaceOwner());

    if (_windowWrapper) {
        _rootPropertyOwner->addPropertySubOwner(_windowWrapper.get());
    }
    _rootPropertyOwner->addPropertySubOwner(_parallelPeer.get());
    _rootPropertyOwner->addPropertySubOwner(_console.get());
    _rootPropertyOwner->addPropertySubOwner(_dashboard.get());

    _versionInformation.versionString.setReadOnly(true);
    _rootPropertyOwner->addProperty(_versionInformation.versionString);
    _versionInformation.sourceControlInformation.setReadOnly(true);
    _rootPropertyOwner->addProperty(_versionInformation.sourceControlInformation);

    FactoryManager::initialize();
    FactoryManager::ref().addFactory(
        std::make_unique<ghoul::TemplateFactory<Renderable>>(),
        "Renderable"
    );
    FactoryManager::ref().addFactory(
        std::make_unique<ghoul::TemplateFactory<Translation>>(),
        "Translation"
    );
    FactoryManager::ref().addFactory(
        std::make_unique<ghoul::TemplateFactory<Rotation>>(),
        "Rotation"
    );
    FactoryManager::ref().addFactory(
        std::make_unique<ghoul::TemplateFactory<Scale>>(),
        "Scale"
    );
    FactoryManager::ref().addFactory(
        std::make_unique<ghoul::TemplateFactory<Task>>(),
        "Task"
    );
    FactoryManager::ref().addFactory(
        std::make_unique<ghoul::TemplateFactory<ResourceSynchronization>>(),
        "ResourceSynchronization"
    );
    FactoryManager::ref().addFactory(
        std::make_unique<ghoul::TemplateFactory<DashboardItem>>(),
        "DashboardItem"
    );

    SpiceManager::initialize();
    TransformationManager::initialize();

    _syncEngine->addSyncable(_scriptEngine.get());
}

OpenSpaceEngine& OpenSpaceEngine::ref() {
    ghoul_assert(_engine, "OpenSpaceEngine not created");
    return *_engine;
}

OpenSpaceEngine::~OpenSpaceEngine() {}

bool OpenSpaceEngine::isCreated() {
    return _engine != nullptr;
}

void OpenSpaceEngine::create(int argc, char** argv,
                             std::unique_ptr<WindowWrapper> windowWrapper,
                             std::vector<std::string>& sgctArguments,
                             bool& requestClose, bool consoleLog)
{
    ghoul_assert(!_engine, "OpenSpaceEngine was already created");
    //ghoul_assert(windowWrapper != nullptr, "No Window Wrapper was provided");

    requestClose = false;

    LDEBUG("Initialize FileSystem");

    ghoul::initialize();

    // Initialize the LogManager and add the console log as this will be used every time
    // and we need a fall back if something goes wrong between here and when we add the
    // logs from the configuration file. If the user requested as specific loglevel in the
    // configuration file, we will deinitialize this LogManager and reinitialize it later
    // with the correct LogLevel
    LogManager::initialize(
        LogLevel::Debug,
        ghoul::logging::LogManager::ImmediateFlush::Yes
    );
    if (consoleLog) {
        LogMgr.addLog(std::make_unique<ConsoleLog>());
    }

    // Sanity check of values
    if (argc < 1 || argv == nullptr) {
        throw ghoul::RuntimeError(
            "No arguments were passed to this function",
            "OpenSpaceEngine"
        );
    }

    // Create other objects
    LDEBUG("Creating OpenSpaceEngine");
    _engine = new OpenSpaceEngine(std::string(argv[0]), std::move(windowWrapper));

    // Query modules for commandline arguments
    _engine->gatherCommandlineArguments();

    // Parse commandline arguments
    std::vector<std::string> args(argv, argv + argc);
    std::vector<std::string> arguments =
        _engine->_commandlineParser->setCommandLine(args);

    bool showHelp = _engine->_commandlineParser->execute();
    if (showHelp) {
        _engine->_commandlineParser->displayHelp();
        requestClose = true;
        return;
    }

    sgctArguments = std::move(arguments);

    // Find configuration
    std::string configurationFilePath = commandlineArgumentPlaceholders.configurationName;
    if (configurationFilePath.empty()) {
        LDEBUG("Finding configuration");
        configurationFilePath = findConfiguration();
    }
    configurationFilePath = absPath(configurationFilePath);

    if (!FileSys.fileExists(configurationFilePath)) {
        throw ghoul::FileNotFoundError(
            "Configuration file '" + configurationFilePath + "'"
        );
    }
    LINFO(fmt::format("Configuration Path: '{}'", configurationFilePath));

    // Loading configuration from disk
    LDEBUG("Loading configuration from disk");
    try {
        *_engine->_configuration = loadConfigurationFromFile(configurationFilePath);
    }
    catch (const documentation::SpecificationError& e) {
        LFATAL(fmt::format(
            "Loading of configuration file '{}' failed", configurationFilePath
        ));
        for (const documentation::TestResult::Offense& o : e.result.offenses) {
            LERRORC(o.offender, std::to_string(o.reason));
        }
        for (const documentation::TestResult::Warning& w : e.result.warnings) {
            LWARNINGC(w.offender, std::to_string(w.reason));
        }
        throw;
    }
    catch (const ghoul::RuntimeError& e) {
        LFATAL(fmt::format(
            "Loading of configuration file '{}' failed", configurationFilePath
        ));
        LFATALC(e.component, e.message);
        throw;
    }


    // Registering Path tokens. If the BASE path is set, it is the only one that will
    // overwrite the default path of the cfg directory
    for (const std::pair<std::string, std::string>& path :
         _engine->_configuration->pathTokens)
    {
        std::string fullKey =
            FileSystem::TokenOpeningBraces + path.first + FileSystem::TokenClosingBraces;
        LDEBUGC(
            "ConfigurationManager",
            fmt::format("Registering path {}: {}", fullKey, path.second)
        );

        bool override = (fullKey == "${BASE}");
        if (override) {
            LINFOC(
                "ConfigurationManager",
                fmt::format("Overriding base path with '{}'", path.second)
            );
        }

        using Override = ghoul::filesystem::FileSystem::Override;
        FileSys.registerPathToken(
            std::move(fullKey),
            std::move(path.second),
            override ? Override::Yes : Override::No
        );
    }


    const bool hasCacheCommandline = !commandlineArgumentPlaceholders.cacheFolder.empty();
    const bool hasCacheConfig = _engine->_configuration->usePerSceneCache;
    std::string cacheFolder = absPath("${CACHE}");
    if (hasCacheCommandline || hasCacheConfig) {
        if (hasCacheCommandline) {
            cacheFolder = commandlineArgumentPlaceholders.cacheFolder;
        }
        if (hasCacheConfig) {
            std::string scene = _engine->_configuration->asset;
            cacheFolder += "-" + ghoul::filesystem::File(scene).baseName();
        }

        LINFO(fmt::format("Old cache: {}", absPath("${CACHE}")));
        LINFO(fmt::format("New cache: {}", cacheFolder));
        FileSys.registerPathToken(
            "${CACHE}",
            cacheFolder,
            ghoul::filesystem::FileSystem::Override::Yes
        );
    }

    // Create directories that doesn't exist
    for (const std::string& token : FileSys.tokens()) {
        if (!FileSys.directoryExists(token)) {
            std::string p = absPath(token);
            FileSys.createDirectory(p, ghoul::filesystem::FileSystem::Recursive::Yes);
        }
    }

    // Initialize the requested logs from the configuration file
    _engine->configureLogging(consoleLog);

    LINFOC("OpenSpace Version", std::string(OPENSPACE_VERSION_STRING_FULL));
    LINFOC("Commit", std::string(OPENSPACE_GIT_FULL));

    // Register modules
    _engine->_moduleEngine->initialize(_engine->_configuration->moduleConfigurations);

    // After registering the modules, the documentations for the available classes
    // can be added as well
    for (OpenSpaceModule* m : _engine->_moduleEngine->modules()) {
        for (const documentation::Documentation& doc : m->documentations()) {
            DocEng.addDocumentation(doc);
        }
    }

    DocEng.addDocumentation(Configuration::Documentation);

    // Create the cachemanager
    try {
        FileSys.createCacheManager(cacheFolder, CacheVersion);
    }
    catch (const ghoul::RuntimeError& e) {
        LFATAL("Could not create Cache Manager");
        LFATALC(e.component, e.message);
    }

    // Register the provided shader directories
    ghoul::opengl::ShaderPreprocessor::addIncludePath(absPath("${SHADERS}"));

    // Determining SGCT configuration file
    LDEBUG("Determining SGCT configuration file");
    std::string sgctConfigurationPath = _engine->_configuration->windowConfiguration;
        
    if (!commandlineArgumentPlaceholders.sgctConfigurationName.empty()) {
        LDEBUG(fmt::format(
            "Overwriting SGCT configuration file with commandline argument: {}",
            commandlineArgumentPlaceholders.sgctConfigurationName
        ));
        sgctConfigurationPath = commandlineArgumentPlaceholders.sgctConfigurationName;
    }

    // Prepend the outgoing sgctArguments with the program name
    // as well as the configuration file that sgct is supposed to use
    sgctArguments.insert(sgctArguments.begin(), argv[0]);
    sgctArguments.insert(sgctArguments.begin() + 1, SgctConfigArgumentCommand);
    sgctArguments.insert(sgctArguments.begin() + 2, absPath(sgctConfigurationPath));

    // Set up asset loader
    std::unique_ptr<SynchronizationWatcher> w =
        std::make_unique<SynchronizationWatcher>();
    SynchronizationWatcher* rawWatcher = w.get();

    _engine->_assetManager = std::make_unique<AssetManager>(
        std::make_unique<AssetLoader>(
            *OsEng.scriptEngine().luaState(),
            rawWatcher,
            FileSys.absPath("${ASSETS}")
        ),
        std::move(w)
    );
}

void OpenSpaceEngine::destroy() {
    if (_engine->parallelPeer().status() !=
        ParallelConnection::Status::Disconnected)
    {
        _engine->parallelPeer().disconnect();
    }

    _engine->_syncEngine->removeSyncables(_engine->timeManager().getSyncables());
    _engine->_syncEngine->removeSyncables(_engine->_renderEngine->getSyncables());

    _engine->_renderEngine->deinitializeGL();

    _engine->_moduleEngine->deinitializeGL();
    _engine->_moduleEngine->deinitialize();
    _engine->_console->deinitialize();

    _engine->_scriptEngine->deinitialize();

    delete _engine;
    _engine = nullptr;
    FactoryManager::deinitialize();
    TransformationManager::deinitialize();
    SpiceManager::deinitialize();

    ghoul::fontrendering::FontRenderer::deinitialize();

    LogManager::deinitialize();

    ghoul::deinitialize();
    LTRACE("OpenSpaceEngine::destroy(end)");
}

void OpenSpaceEngine::initialize() {
    LTRACE("OpenSpaceEngine::initialize(begin)");

    glbinding::Binding::useCurrentContext();
    glbinding::Binding::initialize();

    // clear the screen so the user doesn't have to see old buffer contents from the
    // graphics card
    LDEBUG("Clearing all Windows");
    _windowWrapper->clearAllWindows(glm::vec4(0.f, 0.f, 0.f, 1.f));

    LDEBUG("Adding system components");
    // Detect and log OpenCL and OpenGL versions and available devices
    SysCap.addComponent(
        std::make_unique<ghoul::systemcapabilities::GeneralCapabilitiesComponent>()
    );
    SysCap.addComponent(
        std::make_unique<ghoul::systemcapabilities::OpenGLCapabilitiesComponent>()
    );

    // @BUG:  This will call OpenGL functions, should it should be in the initializeGL
    LDEBUG("Detecting capabilities");
    SysCap.detectCapabilities();


    using Verbosity = ghoul::systemcapabilities::SystemCapabilitiesComponent::Verbosity;
    static const std::map<std::string, Verbosity> VerbosityMap = {
        { "None", Verbosity::None },
        { "Minimal", Verbosity::Minimal },
        { "Default", Verbosity::Default },
        { "Full", Verbosity::Full }
    };

    std::string v = _engine->_configuration->logging.capabilitiesVerbosity;
    ghoul_assert(
        VerbosityMap.find(v) != VerbosityMap.end(),
        "Missing check for syscaps verbosity in openspace.cfg documentation"
    );
    Verbosity verbosity = VerbosityMap.find(v)->second;
    SysCap.logCapabilities(verbosity);


    // Check the required OpenGL versions of the registered modules
    ghoul::systemcapabilities::Version version =
        _engine->_moduleEngine->requiredOpenGLVersion();
    LINFO(fmt::format("Required OpenGL version: {}", std::to_string(version)));

    if (OpenGLCap.openGLVersion() < version) {
        throw ghoul::RuntimeError(
            "Module required higher OpenGL version than is supported",
            "OpenSpaceEngine"
        );
    }

    _downloadManager = std::make_unique<DownloadManager>();


    // Register Lua script functions
    LDEBUG("Registering Lua libraries");
    registerCoreClasses(*_scriptEngine);

    _scriptEngine->addLibrary(_engine->_assetManager->luaLibrary());

    for (OpenSpaceModule* module : _moduleEngine->modules()) {
        _scriptEngine->addLibrary(module->luaLibrary());

        for (scripting::LuaLibrary& l : module->luaLibraries()) {
            _scriptEngine->addLibrary(l);
        }
    }

    // TODO: Maybe move all scenegraph and renderengine stuff to initializeGL
    scriptEngine().initialize();

    writeStaticDocumentation();
    
    _shutdown.waitTime = _engine->_configuration->shutdownCountdown;

    if (!commandlineArgumentPlaceholders.sceneName.empty()) {
        _engine->_configuration->asset = commandlineArgumentPlaceholders.sceneName;
    }

    // Initialize the NavigationHandler
    _navigationHandler->initialize();

    // Load a light and a monospaced font
    loadFonts();


    _renderEngine->initialize();
    _loadingScreen = _engine->createLoadingScreen();
    _loadingScreen->render();

    for (const auto& func : _moduleCallbacks.initialize) {
        func();
    }

    std::string assetPath = _engine->_configuration->asset;
    _engine->_assetManager->initialize();
    scheduleLoadSingleAsset(assetPath);

    LTRACE("OpenSpaceEngine::initialize(end)");
}

void OpenSpaceEngine::scheduleLoadSingleAsset(std::string assetPath) {
    _hasScheduledAssetLoading = true;
    _scheduledAssetPathToLoad = assetPath;
}

std::unique_ptr<LoadingScreen> OpenSpaceEngine::createLoadingScreen() {
    bool showMessage = _configuration->loadingScreen.isShowingMessages;
    bool showNodeNames = _configuration->loadingScreen.isShowingNodeNames;
    bool showProgressbar = _configuration->loadingScreen.isShowingProgressbar;

    return std::make_unique<LoadingScreen>(
        LoadingScreen::ShowMessage(showMessage),
        LoadingScreen::ShowNodeNames(showNodeNames),
        LoadingScreen::ShowProgressbar(showProgressbar)
    );
}

void OpenSpaceEngine::loadSingleAsset(const std::string& assetPath) {
    LTRACE("OpenSpaceEngine::loadSingleAsset(begin)");

    windowWrapper().setBarrier(false);
    windowWrapper().setSynchronization(false);
    defer {
        windowWrapper().setSynchronization(true);
        windowWrapper().setBarrier(true);
    };

    if (assetPath == "") {
        return;
    }
    if (_scene) {
        _syncEngine->removeSyncables(_timeManager->getSyncables());
        _syncEngine->removeSyncables(_renderEngine->getSyncables());
        _renderEngine->setScene(nullptr);
        _renderEngine->setCamera(nullptr);
        _navigationHandler->setCamera(nullptr);
        _scene->clear();
        _rootPropertyOwner->removePropertySubOwner(_scene.get());
    }

    bool multiThreadedInitialization = _configuration->useMultithreadedInitialization;
        
    std::unique_ptr<SceneInitializer> sceneInitializer;
    if (multiThreadedInitialization) {
        unsigned int nAvailableThreads = std::thread::hardware_concurrency();
        unsigned int nThreads = nAvailableThreads == 0 ? 2 : nAvailableThreads - 1;
        sceneInitializer = std::make_unique<MultiThreadedSceneInitializer>(nThreads);
    } else {
        sceneInitializer = std::make_unique<SingleThreadedSceneInitializer>();
    }

    _scene = std::make_unique<Scene>(std::move(sceneInitializer));
    _rootPropertyOwner->addPropertySubOwner(_scene.get());
    _scene->setCamera(std::make_unique<Camera>());
    Camera* camera = _scene->camera();
    camera->setParent(_scene->root());

    _renderEngine->setCamera(camera);
    _navigationHandler->setCamera(camera);
    _navigationHandler->setFocusNode(camera->parent());

    _renderEngine->setScene(_scene.get());

    _assetManager->removeAll();
    _assetManager->add(assetPath);

    _loadingScreen->setPhase(LoadingScreen::Phase::Construction);
    _loadingScreen->postMessage("Loading assets");

    _assetManager->update();

    _loadingScreen->setPhase(LoadingScreen::Phase::Synchronization);
    _loadingScreen->postMessage("Synchronizing assets");

    std::vector<std::shared_ptr<Asset>> allAssets =
        _assetManager->rootAsset()->subTreeAssets();

    std::unordered_set<std::shared_ptr<ResourceSynchronization>> resourceSyncs;
    for (const auto& a : allAssets) {
        std::vector<std::shared_ptr<ResourceSynchronization>> syncs =
            a->ownSynchronizations();

        for (const auto& s : syncs) {
            if (s->state() == ResourceSynchronization::State::Syncing) {
                resourceSyncs.insert(s);
                _loadingScreen->updateItem(
                    s->name(),
                    s->name(),
                    LoadingScreen::ItemStatus::Started,
                    s->progress()
                );
            }
        }
    }
    _loadingScreen->setItemNumber(static_cast<int>(resourceSyncs.size()));

    bool loading = true;
    while (loading) {
        _loadingScreen->render();
        _assetManager->update();

        loading = false;
        auto it = resourceSyncs.begin();
        while (it != resourceSyncs.end()) {
            if ((*it)->state() == ResourceSynchronization::State::Syncing) {
                loading = true;
                _loadingScreen->updateItem(
                    (*it)->name(),
                    (*it)->name(),
                    LoadingScreen::ItemStatus::Started,
                    (*it)->progress()
                );
                ++it;
            } else {
                _loadingScreen->tickItem();
                _loadingScreen->updateItem(
                    (*it)->name(),
                    (*it)->name(),
                    LoadingScreen::ItemStatus::Finished,
                    1.0f
                );
                it = resourceSyncs.erase(it);
            }
        }
    }

    _loadingScreen->setPhase(LoadingScreen::Phase::Initialization);

    _loadingScreen->postMessage("Initializing scene");
    while (_scene->isInitializing()) {
        _loadingScreen->render();
    }

    _loadingScreen->postMessage("Initializing OpenGL");
    _loadingScreen->finalize();
    _renderEngine->updateScene();

    _renderEngine->setGlobalBlackOutFactor(0.0);
    _renderEngine->startFading(1, 3.0);

    _syncEngine->addSyncables(_timeManager->getSyncables());
    _syncEngine->addSyncables(_renderEngine->getSyncables());

#ifdef __APPLE__
    showTouchbar();
#endif // APPLE

    runGlobalCustomizationScripts();

    writeSceneDocumentation();

    LTRACE("OpenSpaceEngine::loadSingleAsset(end)");
}

void OpenSpaceEngine::deinitialize() {
    LTRACE("OpenSpaceEngine::deinitialize(begin)");

    for (const auto& func : _engine->_moduleCallbacks.deinitializeGL) {
        func();
    }

    for (const auto& func : _engine->_moduleCallbacks.deinitialize) {
        func();
    }

    _engine->assetManager().deinitialize();
    _engine->_scene = nullptr;

    _navigationHandler->deinitialize();
    _renderEngine->deinitialize();

    LTRACE("OpenSpaceEngine::deinitialize(end)");
}

void OpenSpaceEngine::writeStaticDocumentation() {
    // If a LuaDocumentationFile was specified, generate it now
    if (!_configuration->documentation.lua.empty()) {
        _scriptEngine->writeDocumentation(absPath(_configuration->documentation.lua));
    }

    // If a general documentation was specified, generate it now
    if (!_configuration->documentation.documentation.empty()) {
        DocEng.writeDocumentation(absPath(_configuration->documentation.documentation));
    }

    if (!_configuration->documentation.factory.empty()) {
        FactoryManager::ref().writeDocumentation(
            absPath(_configuration->documentation.factory)
        );
    }
}

void OpenSpaceEngine::gatherCommandlineArguments() {
    commandlineArgumentPlaceholders.configurationName = "";
    _commandlineParser->addCommand(std::make_unique<SingleCommand<std::string>>(
        commandlineArgumentPlaceholders.configurationName, "--config", "-c",
        "Provides the path to the OpenSpace configuration file"
    ));

    commandlineArgumentPlaceholders.sgctConfigurationName = "";
    _commandlineParser->addCommand(std::make_unique<SingleCommand<std::string>>(
        commandlineArgumentPlaceholders.sgctConfigurationName, "--sgct", "-s",
        "Provides the path to the SGCT configuration file, overriding the value set in "
        "the OpenSpace configuration file"
    ));

    commandlineArgumentPlaceholders.sceneName = "";
    _commandlineParser->addCommand(std::make_unique<SingleCommand<std::string>>(
        commandlineArgumentPlaceholders.sceneName, "--scene", "", "Provides the path to "
        "the scene file, overriding the value set in the OpenSpace configuration file"
    ));

    commandlineArgumentPlaceholders.cacheFolder = "";
    _commandlineParser->addCommand(std::make_unique<SingleCommand<std::string>>(
        commandlineArgumentPlaceholders.cacheFolder, "--cacheDir", "", "Provides the "
        "path to a cache file, overriding the value set in the OpenSpace configuration "
        "file"
    ));
}

void OpenSpaceEngine::runGlobalCustomizationScripts() {
    // @CLEANUP:  Move this into the scene loading?  ---abock
    LINFO("Running Global initialization scripts");
    ghoul::lua::LuaState state;
    OsEng.scriptEngine().initializeLuaState(state);

    for (const std::string& script : _configuration->globalCustomizationScripts) {
        std::string s = absPath(script);
        if (FileSys.fileExists(s)) {
            try {
                LINFO(fmt::format("Running global customization script: {}", s));
                ghoul::lua::runScriptFile(state, s);
            } catch (const ghoul::RuntimeError& e) {
                LERRORC(e.component, e.message);
            }
        }
        else {
            LDEBUG(fmt::format("Ignoring non-existing script file: {}", s));
        }
    }
}

void OpenSpaceEngine::loadFonts() {
    _fontManager = std::make_unique<ghoul::fontrendering::FontManager>(FontAtlasSize);

    for (const std::pair<std::string, std::string>& font : _configuration->fonts) {
        std::string key = font.first;
        std::string fontName = absPath(font.second);

        if (!FileSys.fileExists(fontName)) {
            LERROR(fmt::format("Could not find font '{}' for key '{}'", fontName, key));
            continue;
        }

        LDEBUG(fmt::format("Registering font '{}' with key '{}'", fontName, key));
        bool success = _fontManager->registerFontPath(key, fontName);

        if (!success) {
            LERROR(fmt::format(
                "Error registering font '{}' with key '{}'", fontName, key
            ));
        }
    }
<<<<<<< HEAD
=======
    
    try {
        bool initSuccess = ghoul::fontrendering::FontRenderer::initialize();
        if (!initSuccess) {
            LERROR("Error initializing default font renderer");
        }

        using FR = ghoul::fontrendering::FontRenderer;
        FR::defaultRenderer().setFramebufferSize(_renderEngine->fontResolution());

        FR::defaultProjectionRenderer().setFramebufferSize(
            _renderEngine->renderingResolution()
        );
    }
    catch (const ghoul::RuntimeError& err) {
        LERRORC(err.component, err.message);
    }
>>>>>>> 61d79cbb
}

void OpenSpaceEngine::configureLogging(bool consoleLog) {
    // We previously initialized the LogManager with a console log to provide some logging
    // until we know which logs should be added
    LogManager::deinitialize();

    LogLevel level = ghoul::logging::levelFromString(_configuration->logging.level);
    bool immediateFlush = _configuration->logging.forceImmediateFlush;

    using ImmediateFlush = ghoul::logging::LogManager::ImmediateFlush;
    LogManager::initialize(
        level,
        immediateFlush ? ImmediateFlush::Yes : ImmediateFlush::No
    );
    if (consoleLog) {
        LogMgr.addLog(std::make_unique<ConsoleLog>());
    }

    for (const ghoul::Dictionary& log : _configuration->logging.logs) {
        try {
            LogMgr.addLog(createLog(log));
        }
        catch (const ghoul::RuntimeError& e) {
            LERRORC(e.component, e.message);
        }
    }

#ifdef WIN32
    if (IsDebuggerPresent()) {
        LogMgr.addLog(std::make_unique<VisualStudioOutputLog>());
    }
#endif // WIN32

#ifndef GHOUL_LOGGING_ENABLE_TRACE
    std::string logLevel = "Info";
    configurationManager().getValue(KeyLogLevel, logLevel);
    LogLevel level = ghoul::logging::levelFromString(logLevel);

    if (level == ghoul::logging::LogLevel::Trace) {
        LWARNING(
            "Desired logging level is set to 'Trace' but application was " <<
            "compiled without Trace support"
        );
    }
#endif // GHOUL_LOGGING_ENABLE_TRACE
}

void OpenSpaceEngine::writeSceneDocumentation() {
    // Write keyboard documentation.
    if (!_configuration->documentation.keyboard.empty()) {
        keyBindingManager().writeDocumentation(
            absPath(_configuration->documentation.keyboard)
        );
    }

    if (!_configuration->documentation.license.empty()) {
        _scene->writeSceneLicenseDocumentation(
            absPath(_configuration->documentation.license)
        );
    }

    if (!_configuration->documentation.sceneProperty.empty()) {
        _scene->writeDocumentation(absPath(_configuration->documentation.sceneProperty));
    }

    if (!_configuration->documentation.property.empty()) {
        _rootPropertyOwner->writeDocumentation(
            absPath(_configuration->documentation.property)
        );
    }
}

void OpenSpaceEngine::initializeGL() {
    LTRACE("OpenSpaceEngine::initializeGL(begin)");

    LTRACE("OpenSpaceEngine::initializeGL::Console::initialize(begin)");
    try {
        _engine->_console->initialize();
    }
    catch (ghoul::RuntimeError& e) {
        LERROR("Error initializing Console with error:");
        LERRORC(e.component, e.message);
    }
    LTRACE("OpenSpaceEngine::initializeGL::Console::initialize(end)");

    LTRACE("OpenSpaceEngine::initializeGL::DebugContext(begin)");
    bool debugActive = _configuration->openGLDebugContext.isActive;

    // Debug output is not available before 4.3
    const ghoul::systemcapabilities::Version minVersion = { 4, 3, 0 };
    if (debugActive && OpenGLCap.openGLVersion() < minVersion) {
        LINFO("OpenGL Debug context requested, but insufficient version available");
        debugActive = false;
    }

    if (debugActive) {
        using namespace ghoul::opengl::debug;

        bool synchronous = _configuration->openGLDebugContext.isSynchronous;
        setDebugOutput(DebugOutput(debugActive), SynchronousOutput(synchronous));

        using IdFilter = Configuration::OpenGLDebugContext::IdentifierFilter;
        for (const IdFilter&f : _configuration->openGLDebugContext.identifierFilters) {
            setDebugMessageControl(
                ghoul::from_string<Source>(f.source),
                ghoul::from_string<Type>(f.type),
                { f.identifier },
                Enabled::No
            );

        }

        for (const std::string& sev : _configuration->openGLDebugContext.severityFilters)
        {
            setDebugMessageControl(
                Source::DontCare,
                Type::DontCare,
                ghoul::from_string<Severity>(sev),
                Enabled::No
            );
        }

        auto callback = [](Source source, Type type, Severity severity,
            unsigned int id, std::string message) -> void
        {
            const std::string s = std::to_string(source);
            const std::string t = std::to_string(type);

            const std::string category =
                "OpenGL (" + s + ") [" + t + "] {" + std::to_string(id) + "}";
            switch (severity) {
                case Severity::High:
                    LERRORC(category, message);
                    break;
                case Severity::Medium:
                    LWARNINGC(category, message);
                    break;
                case Severity::Low:
                    LINFOC(category, message);
                    break;
                case Severity::Notification:
                    LDEBUGC(category, message);
                    break;
                default:
                    throw ghoul::MissingCaseException();
            }
        };
        ghoul::opengl::debug::setDebugCallback(callback);
    }
    LTRACE("OpenSpaceEngine::initializeGL::DebugContext(end)");

    // The ordering of the KeyCheckOpenGLState and KeyLogEachOpenGLCall are important as
    // the callback mask in glbinding is stateful for each context, and since
    // KeyLogEachOpenGLCall is more specific, we want it to be able to overwrite the
    // state from KeyCheckOpenGLState
    if (_configuration->isCheckingOpenGLState) {
        using namespace glbinding;
        // Infinite loop -- welcome to the danger zone
        setCallbackMaskExcept(CallbackMask::After, { "glGetError" });
        setAfterCallback([](const FunctionCall& f) {
            const GLenum error = glGetError();
            switch (error) {
                case GL_NO_ERROR:
                    break;
                case GL_INVALID_ENUM:
                    LERRORC(
                        "OpenGL Invalid State",
                        fmt::format("Function {}: GL_INVALID_ENUM", f.toString())
                    );
                    break;
                case GL_INVALID_VALUE:
                    LERRORC(
                        "OpenGL Invalid State",
                        fmt::format("Function {}: GL_INVALID_VALUE", f.toString())
                    );
                    break;
                case GL_INVALID_OPERATION:
                    LERRORC(
                        "OpenGL Invalid State",
                        fmt::format("Function {}: GL_INVALID_OPERATION", f.toString())
                    );
                    break;
                case GL_INVALID_FRAMEBUFFER_OPERATION:
                    LERRORC(
                        "OpenGL Invalid State",
                        fmt::format(
                            "Function {}: GL_INVALID_FRAMEBUFFER_OPERATION",
                            f.toString()
                        )
                    );
                    break;
                case GL_OUT_OF_MEMORY:
                    LERRORC(
                        "OpenGL Invalid State",
                        fmt::format("Function {}: GL_OUT_OF_MEMORY", f.toString())
                    );
                    break;
                default:
                    LERRORC(
                        "OpenGL Invalid State",
                        fmt::format("Unknown error code: {0:x}", error)
                    );
            }
        });
    }

    if (_configuration->isLoggingOpenGLCalls) {
        using namespace glbinding;
        setCallbackMask(CallbackMask::After | CallbackMask::ParametersAndReturnValue);
        glbinding::setAfterCallback([](const glbinding::FunctionCall& call) {
            std::string arguments = std::accumulate(
                call.parameters.begin(),
                call.parameters.end(),
                std::string("("),
                [](std::string a, AbstractValue* v) {
                    return a + ", " + v->asString();
                }
            );

            std::string returnValue = call.returnValue ?
                " -> " + call.returnValue->asString() :
                "";

            LTRACEC(
                "OpenGL",
                call.function->name() + arguments + returnValue
            );
        });
    }

    try {
        bool initSuccess = ghoul::fontrendering::FontRenderer::initialize();
        if (!initSuccess) {
            LERROR("Error initializing default font renderer");
        }
    }
    catch (const ghoul::RuntimeError& err) {
        LERRORC(err.component, err.message);
    }

    LDEBUG("Initializing Rendering Engine");
    _renderEngine->initializeGL();

    _moduleEngine->initializeGL();

    for (const auto& func : _moduleCallbacks.initializeGL) {
        func();
    }

    LINFO("Finished initializing OpenGL");

    LTRACE("OpenSpaceEngine::initializeGL(end)");
}

void OpenSpaceEngine::preSynchronization() {
    LTRACE("OpenSpaceEngine::preSynchronization(begin)");

    std::unique_ptr<performance::PerformanceMeasurement> perf;
    if (OsEng.renderEngine().performanceManager()) {
        perf = std::make_unique<performance::PerformanceMeasurement>(
            "OpenSpaceEngine::preSynchronization",
            OsEng.renderEngine().performanceManager()
            );
    }

    FileSys.triggerFilesystemEvents();

    if (_hasScheduledAssetLoading) {
        LINFO(fmt::format("Loading asset: {}", _scheduledAssetPathToLoad));
        loadSingleAsset(_scheduledAssetPathToLoad);
        _hasScheduledAssetLoading = false;
        _scheduledAssetPathToLoad = "";
    }

    if (_isFirstRenderingFirstFrame) {
        _windowWrapper->setSynchronization(false);
    }

    bool master = _windowWrapper->isMaster();

    _syncEngine->preSynchronization(SyncEngine::IsMaster(master));
    if (master) {
        double dt = _windowWrapper->averageDeltaTime();
        _timeManager->preSynchronization(dt);

        using Iter = std::vector<std::string>::const_iterator;
        std::pair<Iter, Iter> scheduledScripts = _scriptScheduler->progressTo(
            timeManager().time().j2000Seconds()
        );
        for (Iter it = scheduledScripts.first; it != scheduledScripts.second; ++it) {
            _scriptEngine->queueScript(
                *it, ScriptEngine::RemoteScripting::Yes
            );
        }

        _renderEngine->updateScene();
        //_navigationHandler->updateCamera(dt);

        Camera* camera = _renderEngine->camera();
        if (camera) {
            _navigationHandler->updateCamera(dt);
            _renderEngine->camera()->invalidateCache();
        }
        _parallelPeer->preSynchronization();
    }

    for (const auto& func : _moduleCallbacks.preSync) {
        func();
    }
    LTRACE("OpenSpaceEngine::preSynchronization(end)");
}

void OpenSpaceEngine::postSynchronizationPreDraw() {
    LTRACE("OpenSpaceEngine::postSynchronizationPreDraw(begin)");

    std::unique_ptr<performance::PerformanceMeasurement> perf;
    if (OsEng.renderEngine().performanceManager()) {
        perf = std::make_unique<performance::PerformanceMeasurement>(
            "OpenSpaceEngine::postSynchronizationPreDraw",
            OsEng.renderEngine().performanceManager()
        );
    }

    bool master = _windowWrapper->isMaster();
    _syncEngine->postSynchronization(SyncEngine::IsMaster(master));

    // This probably doesn't have to be done here every frame, but doing it earlier gives
    // weird results when using side_by_side stereo --- abock
    using FR = ghoul::fontrendering::FontRenderer;
    FR::defaultRenderer().setFramebufferSize(_renderEngine->fontResolution());

    FR::defaultProjectionRenderer().setFramebufferSize(
        _renderEngine->renderingResolution()
    );

    if (_shutdown.inShutdown) {
        if (_shutdown.timer <= 0.f) {
            _windowWrapper->terminate();
        }
        _shutdown.timer -= static_cast<float>(_windowWrapper->averageDeltaTime());
    }


    const bool updated = _assetManager->update();
    if (updated) {
        writeSceneDocumentation();
    }

    _renderEngine->updateScene();
    _renderEngine->updateFade();
    _renderEngine->updateRenderer();
    _renderEngine->updateScreenSpaceRenderables();
    _renderEngine->updateShaderPrograms();

    if (!master) {
        _renderEngine->camera()->invalidateCache();
    }

    for (const auto& func : _moduleCallbacks.postSyncPreDraw) {
        func();
    }

    // Testing this every frame has minimal impact on the performance --- abock
    // Debug build: 1-2 us ; Release build: <= 1 us
    using ghoul::logging::LogManager;
    int warningCounter = LogMgr.messageCounter(LogLevel::Warning);
    int errorCounter = LogMgr.messageCounter(LogLevel::Error);
    int fatalCounter = LogMgr.messageCounter(LogLevel::Fatal);

    if (warningCounter > 0) {
        LWARNINGC("Logging", fmt::format("Number of Warnings: {}", warningCounter));
    }
    if (errorCounter > 0) {
        LWARNINGC("Logging", fmt::format("Number of Errors: {}", errorCounter));
    }
    if (fatalCounter > 0) {
        LWARNINGC("Logging", fmt::format("Number of Fatals: {}", fatalCounter));
    }

    LogMgr.resetMessageCounters();

    LTRACE("OpenSpaceEngine::postSynchronizationPreDraw(end)");
}

void OpenSpaceEngine::render(const glm::mat4& sceneMatrix,
                             const glm::mat4& viewMatrix,
                             const glm::mat4& projectionMatrix)
{
    LTRACE("OpenSpaceEngine::render(begin)");

    std::unique_ptr<performance::PerformanceMeasurement> perf;
    if (OsEng.renderEngine().performanceManager()) {
        perf = std::make_unique<performance::PerformanceMeasurement>(
            "OpenSpaceEngine::render",
            OsEng.renderEngine().performanceManager()
        );
    }

    const bool isGuiWindow =
        _windowWrapper->hasGuiWindow() ? _windowWrapper->isGuiWindow() : true;
    if (isGuiWindow) {
        _console->update();
    }

    _renderEngine->render(sceneMatrix, viewMatrix, projectionMatrix);

    for (const auto& func : _moduleCallbacks.render) {
        func();
    }

    LTRACE("OpenSpaceEngine::render(end)");
}

void OpenSpaceEngine::drawOverlays() {
    LTRACE("OpenSpaceEngine::drawOverlays(begin)");

    std::unique_ptr<performance::PerformanceMeasurement> perf;
    if (OsEng.renderEngine().performanceManager()) {
        perf = std::make_unique<performance::PerformanceMeasurement>(
            "OpenSpaceEngine::drawOverlays",
            OsEng.renderEngine().performanceManager()
        );
    }

    const bool isGuiWindow =
        _windowWrapper->hasGuiWindow() ? _windowWrapper->isGuiWindow() : true;

    if (isGuiWindow) {
        _renderEngine->renderOverlays(_shutdown);
        _console->render();
    }

    for (const auto& func : _moduleCallbacks.draw2D) {
        func();
    }

    LTRACE("OpenSpaceEngine::drawOverlays(end)");
}

void OpenSpaceEngine::postDraw() {
    LTRACE("OpenSpaceEngine::postDraw(begin)");

    std::unique_ptr<performance::PerformanceMeasurement> perf;
    if (OsEng.renderEngine().performanceManager()) {
        perf = std::make_unique<performance::PerformanceMeasurement>(
            "OpenSpaceEngine::postDraw",
            OsEng.renderEngine().performanceManager()
        );
    }

    _renderEngine->postDraw();

    for (const auto& func : _moduleCallbacks.postDraw) {
        func();
    }

    if (_isFirstRenderingFirstFrame) {
        _windowWrapper->setSynchronization(true);
        _isFirstRenderingFirstFrame = false;
    }


    LTRACE("OpenSpaceEngine::postDraw(end)");
}

void OpenSpaceEngine::keyboardCallback(Key key, KeyModifier mod, KeyAction action) {
    for (const auto& func : _moduleCallbacks.keyboard) {
        const bool consumed = func(key, mod, action);
        if (consumed) {
            return;
        }
    }

    const bool consoleConsumed = _console->keyboardCallback(key, mod, action);
    if (consoleConsumed) {
        return;
    }

    _navigationHandler->keyboardCallback(key, mod, action);
    _keyBindingManager->keyboardCallback(key, mod, action);
}

void OpenSpaceEngine::charCallback(unsigned int codepoint, KeyModifier modifier) {
    for (const auto& func : _moduleCallbacks.character) {
        bool consumed = func(codepoint, modifier);
        if (consumed) {
            return;
        }
    }

    _console->charCallback(codepoint, modifier);
}

void OpenSpaceEngine::mouseButtonCallback(MouseButton button, MouseAction action) {
    for (const auto& func : _moduleCallbacks.mouseButton) {
        bool consumed = func(button, action);
        if (consumed) {
            // If the mouse was released, we still want to forward it to the navigation
            // handler in order to reliably terminate a rotation or zoom. Accidentally
            // moving the cursor over a UI window is easy to miss and leads to weird
            // continuing movement
            if (action == MouseAction::Release) {
                break;
            }
            else {
                return;
            }
        }
    }

    _navigationHandler->mouseButtonCallback(button, action);
}

void OpenSpaceEngine::mousePositionCallback(double x, double y) {
    for (const auto& func : _moduleCallbacks.mousePosition) {
        func(x, y);
    }

    _navigationHandler->mousePositionCallback(x, y);
}

void OpenSpaceEngine::mouseScrollWheelCallback(double posX, double posY) {
    for (const auto& func : _moduleCallbacks.mouseScrollWheel) {
        bool consumed = func(posX, posY);
        if (consumed) {
            return;
        }
    }

    _navigationHandler->mouseScrollWheelCallback(posY);
}

void OpenSpaceEngine::setJoystickInputStates(interaction::JoystickInputStates& states) {
    _navigationHandler->setJoystickInputStates(states);
}

void OpenSpaceEngine::encode() {
    _syncEngine->encodeSyncables();

    _networkEngine->publishStatusMessage();
    _networkEngine->sendMessages();
}

void OpenSpaceEngine::decode() {
    _syncEngine->decodeSyncables();
}

void OpenSpaceEngine::externalControlCallback(const char* receivedChars, int size,
                                              int /*clientId*/)
{
    if (size == 0) {
        return;
    }

    _networkEngine->handleMessage(std::string(receivedChars, size));
}

void OpenSpaceEngine::toggleShutdownMode() {
    if (_shutdown.inShutdown) {
        // If we are already in shutdown mode, we want to disable it
        _shutdown.inShutdown = false;
    }
    else {
        // Else, we have to enable it
        _shutdown.timer = _shutdown.waitTime;
        _shutdown.inShutdown = true;
    }
}

scripting::LuaLibrary OpenSpaceEngine::luaLibrary() {
    return {
        "",
        {
            {
                "toggleShutdown",
                &luascriptfunctions::toggleShutdown,
                {},
                "",
                "Toggles the shutdown mode that will close the application after the "
                "count down timer is reached"
            },
            {
                "writeDocumentation",
                &luascriptfunctions::writeDocumentation,
                {},
                "",
                "Writes out documentation files"
            },
            {
                "downloadFile",
                &luascriptfunctions::downloadFile,
                {},
                "",
                "Downloads a file from Lua scope"
            },
            {
                "addVirtualProperty",
                &luascriptfunctions::addVirtualProperty,
                {},
                "type, name, identifier,"
                "[description, value, minimumValue, maximumValue]",
                "Adds a virtual property that will set a group of properties"
            },
            {
                "removeVirtualProperty",
                &luascriptfunctions::removeVirtualProperty,
                {},
                "string",
                "Removes a previously added virtual property"
            },
            {
                "removeAllVirtualProperties",
                &luascriptfunctions::removeAllVirtualProperties,
                {},
                "",
                "Remove all registered virtual properties"
            },
            {
                "addTag",
                &luascriptfunctions::addTag,
                {},
                "string, string",
                "Adds a tag (second argument) to a scene graph node (first argument)"
            },
            {
                "removeTag",
                &luascriptfunctions::removeTag,
                {},
                "string, string",
                "Removes a tag (second argument) from a scene graph node (first argument)"
            }
        },
        {
            absPath("${SCRIPTS}/core_scripts.lua")
        }
    };
}

// Registers a callback for a specific CallbackOption
void OpenSpaceEngine::registerModuleCallback(OpenSpaceEngine::CallbackOption option,
                                             std::function<void()> function)
{
    switch (option) {
        case CallbackOption::Initialize:
            _moduleCallbacks.initialize.push_back(std::move(function));
            break;
        case CallbackOption::Deinitialize:
            _moduleCallbacks.deinitialize.push_back(std::move(function));
            break;
        case CallbackOption::InitializeGL:
            _moduleCallbacks.initializeGL.push_back(std::move(function));
            break;
        case CallbackOption::DeinitializeGL:
            _moduleCallbacks.deinitializeGL.push_back(std::move(function));
            break;
        case CallbackOption::PreSync:
            _moduleCallbacks.preSync.push_back(std::move(function));
            break;
        case CallbackOption::PostSyncPreDraw:
            _moduleCallbacks.postSyncPreDraw.push_back(std::move(function));
            break;
        case CallbackOption::Render:
            _moduleCallbacks.render.push_back(std::move(function));
            break;
        case CallbackOption::Draw2D:
            _moduleCallbacks.draw2D.push_back(std::move(function));
            break;
        case CallbackOption::PostDraw:
            _moduleCallbacks.postDraw.push_back(std::move(function));
            break;
        default:
            throw ghoul::MissingCaseException();
    }
}

void OpenSpaceEngine::registerModuleKeyboardCallback(
                               std::function<bool (Key, KeyModifier, KeyAction)> function)
{
    _moduleCallbacks.keyboard.push_back(std::move(function));
}

void OpenSpaceEngine::registerModuleCharCallback(
                                 std::function<bool (unsigned int, KeyModifier)> function)
{
    _moduleCallbacks.character.push_back(std::move(function));
}

void OpenSpaceEngine::registerModuleMouseButtonCallback(
                                  std::function<bool (MouseButton, MouseAction)> function)
{
    _moduleCallbacks.mouseButton.push_back(std::move(function));
}

void OpenSpaceEngine::registerModuleMousePositionCallback(
                                            std::function<void (double, double)> function)
{
    _moduleCallbacks.mousePosition.push_back(std::move(function));
}

void OpenSpaceEngine::registerModuleMouseScrollWheelCallback(
                                            std::function<bool (double, double)> function)
{
    _moduleCallbacks.mouseScrollWheel.push_back(std::move(function));
}

const Configuration& OpenSpaceEngine::configuration() const {
    return *_configuration;
}

LuaConsole& OpenSpaceEngine::console() {
    ghoul_assert(_console, "LuaConsole must not be nullptr");
    return *_console;
}

Dashboard& OpenSpaceEngine::dashboard() {
    ghoul_assert(_dashboard, "Dashboard must not be nullptr");
    return *_dashboard;
}

DownloadManager& OpenSpaceEngine::downloadManager() {
    ghoul_assert(_downloadManager, "Download Manager must not be nullptr");
    return *_downloadManager;
}

NetworkEngine& OpenSpaceEngine::networkEngine() {
    ghoul_assert(_networkEngine, "NetworkEngine must not be nullptr");
    return *_networkEngine;
}

ModuleEngine& OpenSpaceEngine::moduleEngine() {
    ghoul_assert(_moduleEngine, "ModuleEngine must not be nullptr");
    return *_moduleEngine;
}

ParallelPeer& OpenSpaceEngine::parallelPeer() {
    ghoul_assert(_parallelPeer, "ParallelPeer must not be nullptr");
    return *_parallelPeer;
}

RenderEngine& OpenSpaceEngine::renderEngine() {
    ghoul_assert(_renderEngine, "RenderEngine must not be nullptr");
    return *_renderEngine;
}

TimeManager& OpenSpaceEngine::timeManager() {
    ghoul_assert(_timeManager, "Download Manager must not be nullptr");
    return *_timeManager;
}

LoadingScreen& OpenSpaceEngine::loadingScreen() {
    ghoul_assert(_loadingScreen, "Loading Screen must not be nullptr");
    return *_loadingScreen;
}

WindowWrapper& OpenSpaceEngine::windowWrapper() {
    ghoul_assert(_windowWrapper, "Window Wrapper must not be nullptr");
    return *_windowWrapper;
}

AssetManager& OpenSpaceEngine::assetManager() {
    ghoul_assert(_assetManager, "Asset Manager must not be nullptr");
    return *_assetManager;
}

ghoul::fontrendering::FontManager& OpenSpaceEngine::fontManager() {
    ghoul_assert(_fontManager, "Font Manager must not be nullptr");
    return *_fontManager;
}

interaction::NavigationHandler& OpenSpaceEngine::navigationHandler() {
    ghoul_assert(_navigationHandler, "NavigationHandler must not be nullptr");
    return *_navigationHandler;
}

interaction::KeyBindingManager& OpenSpaceEngine::keyBindingManager() {
    ghoul_assert(_keyBindingManager, "KeyBindingManager must not be nullptr");
    return *_keyBindingManager;
}

properties::PropertyOwner& OpenSpaceEngine::rootPropertyOwner() {
    ghoul_assert(
                 _rootPropertyOwner,
                 "Root Property Namespace must not be nullptr"
                 );
    return *_rootPropertyOwner;
}

VirtualPropertyManager& OpenSpaceEngine::virtualPropertyManager() {
    ghoul_assert(
        _virtualPropertyManager,
        "Virtual Property Manager must not be nullptr"
    );

    return *_virtualPropertyManager;
}

ScriptEngine& OpenSpaceEngine::scriptEngine() {
    ghoul_assert(_scriptEngine, "ScriptEngine must not be nullptr");
    return *_scriptEngine;
}

ScriptScheduler& OpenSpaceEngine::scriptScheduler() {
    ghoul_assert(_scriptScheduler, "ScriptScheduler must not be nullptr");
    return *_scriptScheduler;
}

}  // namespace openspace<|MERGE_RESOLUTION|>--- conflicted
+++ resolved
@@ -866,8 +866,6 @@
             ));
         }
     }
-<<<<<<< HEAD
-=======
     
     try {
         bool initSuccess = ghoul::fontrendering::FontRenderer::initialize();
@@ -885,7 +883,6 @@
     catch (const ghoul::RuntimeError& err) {
         LERRORC(err.component, err.message);
     }
->>>>>>> 61d79cbb
 }
 
 void OpenSpaceEngine::configureLogging(bool consoleLog) {
