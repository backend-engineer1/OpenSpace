-- The configuration has an implict
-- require('scripts/configuration_helper.lua')
-- which defines helper functions useful to customize the configuration

return {
    -- Determines which SGCT configuration file is loaded, that is, if there rendering
    -- occurs in a single window, a fisheye projection, or a dome cluster system

    -- A regular 1280x720 window
    SGCTConfig = sgct.config.single{},

    -- A regular 1920x1080 window
<<<<<<< HEAD
    -- SGCTConfig = sgct.config.single{1920, 1080},
=======
    -- SGCTConfig = sgct.config.single{1920, 1080},   
>>>>>>> 1e294ab2

    -- A 1k fisheye rendering
    -- SGCTConfig = sgct.config.fisheye{1024, 1024},

    -- A 4k fisheye rendering in a 1024x1024 window
    -- SGCTConfig = sgct.config.fisheye{1024, 1024, res={4096, 4096}, quality="2k", tilt=27},

    -- Streaming OpenSpace via Spout to OBS
<<<<<<< HEAD
    -- SGCTConfig = sgct.config.single{2560, 1440, shared=true, name="WV_OBS_SPOUT1"},
=======
    -- SGCTConfig = sgct.config.single{2560, 1440, shared=true, name="WV_OBS_SPOUT1"},   
>>>>>>> 1e294ab2


    --SGCTConfig = "${CONFIG}/openvr_oculusRiftCv1.xml",
    --SGCTConfig = "${CONFIG}/openvr_htcVive.xml",

    -- Sets the scene that is to be loaded by OpenSpace. A scene file is a description
    -- of all entities that will be visible during an instance of OpenSpace
    Scene = "${SCENE}/default.scene",
    -- Scene = "${SCENE}/globebrowsing.scene",
    -- Scene = "${SCENE}/rosetta.scene",
    -- Scene = "${SCENE}/dawn.scene",
    -- Scene = "${SCENE}/newhorizons.scene",
    -- Scene = "${SCENE}/osirisrex.scene",

    Task = "${TASKS}/default.task",

    Paths = {
        SCRIPTS = "${BASE_PATH}/scripts",
        SHADERS = "${BASE_PATH}/shaders",
        OPENSPACE_DATA = "${BASE_PATH}/data",
        SCENE = "${OPENSPACE_DATA}/scene",
        TASKS = "${OPENSPACE_DATA}/tasks",
        SPICE = "${OPENSPACE_DATA}/spice",
        MODULES = "${BASE_PATH}/modules",
        TESTDIR = "${BASE_PATH}/tests",
        CONFIG = "${BASE_PATH}/config",
        CACHE = "${BASE_PATH}/cache",
        FONTS = "${OPENSPACE_DATA}/fonts",
<<<<<<< HEAD
        DOCUMENTATION = "${BASE_PATH}/documentation",
        LOGS = "${BASE_PATH}/logs"
=======
        DOCUMENTATION = "${BASE_PATH}/documentation"
>>>>>>> 1e294ab2
    },
    Fonts = {
        Mono = "${FONTS}/Droid_Sans_Mono/DroidSansMono.ttf",
        Light = "${FONTS}/Roboto/Roboto-Regular.ttf",
        Console = "${FONTS}/Inconsolata/Inconsolata-Regular.ttf"
    },
    Logging = {
<<<<<<< HEAD
        LogDir = "${LOGS}",
=======
>>>>>>> 1e294ab2
        -- LogLevel = "Trace",
        LogLevel = "Debug",
        ImmediateFlush = true,
        Logs = {
<<<<<<< HEAD
            { Type = "html", File = "${LOGS}/log.html", Append = false }
=======
            { Type = "html", File = "${BASE_PATH}/log.html", Append = false }
>>>>>>> 1e294ab2
        },
        CapabilitiesVerbosity = "Full"
    },
    Launcher = {
        LogLevel = "None"
    },
    LuaDocumentation = "${DOCUMENTATION}/LuaScripting.html",
    PropertyDocumentation = "${DOCUMENTATION}/Properties.html",
<<<<<<< HEAD
    ScriptLog = "${LOGS}/ScriptLog.txt",
=======
    ScriptLog = "${BASE_PATH}/ScriptLog.txt",
>>>>>>> 1e294ab2
    KeyboardShortcuts = "${DOCUMENTATION}/KeyboardMapping.html",
    Documentation = "${DOCUMENTATION}/Documentation.html",
    FactoryDocumentation = "${DOCUMENTATION}/FactoryDocumentation.html",

    ShutdownCountdown = 3,
    -- OnScreenTextScaling = "framebuffer",
    -- PerSceneCache = true,
    -- DisableRenderingOnMaster = true,
    -- DisableSceneOnMaster = true,
    DownloadRequestURL = "http://data.openspaceproject.com/request.cgi",
    RenderingMethod = "Framebuffer",
    OpenGLDebugContext = {
       Activate = true,
       FilterIdentifier = {
           { Type = "Other", Source = "API", Identifier = 131185 },
           { Type = "Performance", Source = "API", Identifier = 131186 }, --Buffer performance warning: "copied/moved from VIDEO memory to HOST memory"
           { Type = "Deprecated", Source = "API", Identifier = 7} -- API_ID_LINE_WIDTH deprecated behavior warning has been generated
       },
--      FilterSeverity = { }

    }
    --RenderingMethod = "ABuffer" -- alternative: "Framebuffer"
}<|MERGE_RESOLUTION|>--- conflicted
+++ resolved
@@ -10,11 +10,7 @@
     SGCTConfig = sgct.config.single{},
 
     -- A regular 1920x1080 window
-<<<<<<< HEAD
-    -- SGCTConfig = sgct.config.single{1920, 1080},
-=======
     -- SGCTConfig = sgct.config.single{1920, 1080},   
->>>>>>> 1e294ab2
 
     -- A 1k fisheye rendering
     -- SGCTConfig = sgct.config.fisheye{1024, 1024},
@@ -23,11 +19,7 @@
     -- SGCTConfig = sgct.config.fisheye{1024, 1024, res={4096, 4096}, quality="2k", tilt=27},
 
     -- Streaming OpenSpace via Spout to OBS
-<<<<<<< HEAD
-    -- SGCTConfig = sgct.config.single{2560, 1440, shared=true, name="WV_OBS_SPOUT1"},
-=======
     -- SGCTConfig = sgct.config.single{2560, 1440, shared=true, name="WV_OBS_SPOUT1"},   
->>>>>>> 1e294ab2
 
 
     --SGCTConfig = "${CONFIG}/openvr_oculusRiftCv1.xml",
@@ -56,12 +48,7 @@
         CONFIG = "${BASE_PATH}/config",
         CACHE = "${BASE_PATH}/cache",
         FONTS = "${OPENSPACE_DATA}/fonts",
-<<<<<<< HEAD
-        DOCUMENTATION = "${BASE_PATH}/documentation",
-        LOGS = "${BASE_PATH}/logs"
-=======
         DOCUMENTATION = "${BASE_PATH}/documentation"
->>>>>>> 1e294ab2
     },
     Fonts = {
         Mono = "${FONTS}/Droid_Sans_Mono/DroidSansMono.ttf",
@@ -69,19 +56,11 @@
         Console = "${FONTS}/Inconsolata/Inconsolata-Regular.ttf"
     },
     Logging = {
-<<<<<<< HEAD
-        LogDir = "${LOGS}",
-=======
->>>>>>> 1e294ab2
         -- LogLevel = "Trace",
         LogLevel = "Debug",
         ImmediateFlush = true,
         Logs = {
-<<<<<<< HEAD
-            { Type = "html", File = "${LOGS}/log.html", Append = false }
-=======
             { Type = "html", File = "${BASE_PATH}/log.html", Append = false }
->>>>>>> 1e294ab2
         },
         CapabilitiesVerbosity = "Full"
     },
@@ -90,11 +69,7 @@
     },
     LuaDocumentation = "${DOCUMENTATION}/LuaScripting.html",
     PropertyDocumentation = "${DOCUMENTATION}/Properties.html",
-<<<<<<< HEAD
-    ScriptLog = "${LOGS}/ScriptLog.txt",
-=======
     ScriptLog = "${BASE_PATH}/ScriptLog.txt",
->>>>>>> 1e294ab2
     KeyboardShortcuts = "${DOCUMENTATION}/KeyboardMapping.html",
     Documentation = "${DOCUMENTATION}/Documentation.html",
     FactoryDocumentation = "${DOCUMENTATION}/FactoryDocumentation.html",
