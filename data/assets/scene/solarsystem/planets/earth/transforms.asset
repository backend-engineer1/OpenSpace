local assetHelper = asset.require('util/asset_helper')
local transforms = asset.require('scene/solarsystem/sun/transforms')
asset.require("spice/base")

local GSMKernel = asset.localResource("./kernels/GSM.ti")

local EarthBarycenter = {
  Identifier = "EarthBarycenter",
  Parent = transforms.SolarSystemBarycenter.Identifier,
  Transform = {
    Translation = {
      Type = "SpiceTranslation",
      Target = "EARTH BARYCENTER",
      Observer = "SUN"
    }
  },
  GUI = {
    Name = "Earth Barycenter",
    Path = "/Solar System/Planets/Earth",
    Hidden = true
  }
}

local EarthCenter = {
  Identifier = "EarthCenter",
  Parent = EarthBarycenter.Identifier,
  Transform = {
    Translation = {
      Type = "SpiceTranslation",
      Target = "EARTH",
      Observer = "EARTH BARYCENTER"
    }
  },
  GUI = {
    Name = "Earth Center",
    Path = "/Solar System/Planets/Earth",
    Hidden = true
  }
}

local EarthInertial = {
  -- The default reference frame for Earth-orbiting satellites
  Identifier = "EarthInertial",
  Parent = EarthCenter.Identifier,
  Transform = {
    Rotation = {
      Type = "SpiceRotation",
      SourceFrame = "J2000",
      DestinationFrame = "GALACTIC",
    }
  },
  GUI = {
    Name = "Earth Inertial",
    Path = "/Solar System/Planets/Earth",
    Hidden = true
  }
}

local EarthIAU = {
  Identifier = "EarthIAU",
  Parent = EarthCenter.Identifier,
  Transform = {
    Rotation = {
      Type = "SpiceRotation",
      SourceFrame = "IAU_EARTH",
      DestinationFrame = "GALACTIC",
    }
  },
  GUI = {
    Name = "Earth IAU",
    Path = "/Solar System/Planets/Earth",
    Hidden = true
  }
}

local GSMReferenceFrame = {
    Identifier = "GSMReferenceFrame",
    Parent = EarthCenter.Identifier,
    Transform = {
        Rotation = {
            Type = "SpiceRotation",
            SourceFrame = "GSM", --Geocentric Solar Magnetospheric
            DestinationFrame = "GALACTIC",
            Kernels = GSMKernel
        }
    },
    GUI = {
        Name = "GSM Reference Frame",
        Path = "/Solar System/Planets/Earth",
        Hidden = true
    }
}

assetHelper.registerSceneGraphNodesAndExport(asset, {
<<<<<<< HEAD
    EarthBarycenter,
    EarthCenter,
    EarthInertial,
    EarthIAU,
    GSMReferenceFrame
=======
  EarthBarycenter,
  EarthCenter,
  EarthInertial,
  EarthIAU
>>>>>>> 0a9fc70f
})


asset.meta = {
<<<<<<< HEAD
    Name = "Earth Transforms",
    Version = "1.0",
    Description = [[ Earth transforms: Earth Barycenter, Earth Center, Earth Inertial, 
        Earth IAU, GSMReferenceFrame. A scene graph node is created for each transform.]],
    Author = "OpenSpace Team",
    URL = "http://openspaceproject.com",
    License = "MIT license",
    Identifiers = {"EarthBarycenter", "EarthCenter", "EarthInertial", "EarthIAU", "GSMReferenceFrame"}
=======
  Name = "Earth Transforms",
  Version = "1.0",
  Description = [[ Earth transforms: Earth Barycenter, Earth Center, Earth Inertial, 
    Earth IAU. A scene graph node is created for each transform.]],
  Author = "OpenSpace Team",
  URL = "http://openspaceproject.com",
  License = "MIT license",
  Identifiers = {"EarthBarycenter", "EarthCenter", "EarthInertial", "EarthIAU"}
>>>>>>> 0a9fc70f
}<|MERGE_RESOLUTION|>--- conflicted
+++ resolved
@@ -92,23 +92,15 @@
 }
 
 assetHelper.registerSceneGraphNodesAndExport(asset, {
-<<<<<<< HEAD
     EarthBarycenter,
     EarthCenter,
     EarthInertial,
     EarthIAU,
     GSMReferenceFrame
-=======
-  EarthBarycenter,
-  EarthCenter,
-  EarthInertial,
-  EarthIAU
->>>>>>> 0a9fc70f
 })
 
 
 asset.meta = {
-<<<<<<< HEAD
     Name = "Earth Transforms",
     Version = "1.0",
     Description = [[ Earth transforms: Earth Barycenter, Earth Center, Earth Inertial, 
@@ -117,14 +109,4 @@
     URL = "http://openspaceproject.com",
     License = "MIT license",
     Identifiers = {"EarthBarycenter", "EarthCenter", "EarthInertial", "EarthIAU", "GSMReferenceFrame"}
-=======
-  Name = "Earth Transforms",
-  Version = "1.0",
-  Description = [[ Earth transforms: Earth Barycenter, Earth Center, Earth Inertial, 
-    Earth IAU. A scene graph node is created for each transform.]],
-  Author = "OpenSpace Team",
-  URL = "http://openspaceproject.com",
-  License = "MIT license",
-  Identifiers = {"EarthBarycenter", "EarthCenter", "EarthInertial", "EarthIAU"}
->>>>>>> 0a9fc70f
 }