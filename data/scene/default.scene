function preInitialization()
    --[[
    The scripts in this function are executed after the scene is loaded but before the
    scene elements have been initialized, thus they should be used to set the time at
    which the scene should start and other settings that might determine initialization
    critical objects.
    ]]--

    openspace.time.setTime(openspace.time.currentWallTime())
    dofile(openspace.absPath('${SCRIPTS}/bind_keys.lua'))
end

function postInitialization()
    --[[
    The scripts in this function are executed after all objects in the scene have been
    created and initialized, but before the first render call. This is the place to set
    graphical settings for the renderables.
    ]]--
    openspace.printInfo("Setting default values")
    openspace.setPropertyValue("Sun.renderable.enabled", true)
    openspace.setPropertyValue("SunGlare.renderable.enabled", false)
    openspace.setPropertyValue("SunMarker.renderable.enabled", false)
    openspace.setPropertyValue("EarthMarker.renderable.enabled", false)
    --openspace.setPropertyValue("Constellation Bounds.renderable.enabled", false)
    -- openspace.setPropertyValue("PlutoTrail.renderable.enabled", false)
    -- openspace.setPropertyValue("PlutoTexture.renderable.enabled", false)

    openspace.setPropertyValue("MilkyWay.renderable.transparency", 0.55)
    openspace.setPropertyValue("MilkyWay.renderable.segments", 50)

    openspace.printInfo("Done setting default values")
    
    --openspace.iswa.addCygnet(-4,"Data");

<<<<<<< HEAD
    --openspace.iswa.addCygnet(-1,"Data");
    --openspace.iswa.addCygnet(-2,"Data");
    --openspace.iswa.addCygnet(-3,"Data");
=======
    --openspace.iswa.addCygnet(-1,"Texture");
    --openspace.iswa.addCygnet(-2,"Texture");
    --openspace.iswa.addCygnet(-3,"Texture");
>>>>>>> 9e56dcb0

    openspace.iswa.addCygnet(-3,"Data","GM");
    --openspace.iswa.addCygnet(-2,"Data","GM");
    --openspace.iswa.addCygnet(-1,"Data","GM");

    --openspace.iswa.addCygnet(-3,"Texture","GM");
    openspace.iswa.addCygnet(-2,"Texture","GM");
    --openspace.iswa.addCygnet(-1,"Texture","GM");

    openspace.iswa.addCdfFiles("${OPENSPACE_DATA}/cdflist.json");
    
    --[[
    openspace.iswa.addScreenSpaceCygnet(
    {
        CygnetId = 2,
        Position = {-0.8, 0.3},
        Scale = 0.2
    });
    {
        Type = "ScreenSpaceCygnet",
        CygnetId = 7,
        Position = {0.0, 0.0},
        FlatScreen = true,
        Scale = 0.25,
    });

    openspace.registerScreenSpaceRenderable(
    {
        Name = "Crazy Cat",
        Type = "ScreenSpaceImage",
        TexturePath = "${OPENSPACE_DATA}/test2.jpg",
        Position = {0.8, -0.3},
        FlatScreen = true,
        Scale = 0.25,
    });

    openspace.registerScreenSpaceRenderable(
    {
        Name = "From Online", 
        Type = "ScreenSpaceImage",
        URL = "http://i.imgur.com/KUunHgr.jpg",
        Position = {-0.8, 0.3},
        FlatScreen = true,
        Scale = 0.25,
    });
    ]]--
end


return {
    ScenePath = ".",
    CommonFolder = "common",
    Camera = {
        Focus = "Earth",
        Position = {1, 0, 0, 5},
    },
    Modules = {
        "sun",
        --"mercury",
        --"venus",
        "earth",
        --"mars",
        --"jupiter",
        --"saturn",
        --"uranus",
        --"neptune",
        "stars",
        -- "stars-denver",
        "milkyway",
        -- "milkyway-eso",
        --"constellationbounds",
        --"fieldlines",
        --"io",
        --"europa",
        --"ganymede",
        --"callisto",
        --"gridGalactic",
        --"gridEcliptic",
        --"gridEquatorial",
    }
}<|MERGE_RESOLUTION|>--- conflicted
+++ resolved
@@ -30,25 +30,20 @@
 
     openspace.printInfo("Done setting default values")
     
-    --openspace.iswa.addCygnet(-4,"Data");
+    openspace.iswa.addCygnet(-4,"Data","Ion");
 
-<<<<<<< HEAD
     --openspace.iswa.addCygnet(-1,"Data");
     --openspace.iswa.addCygnet(-2,"Data");
     --openspace.iswa.addCygnet(-3,"Data");
-=======
+
     --openspace.iswa.addCygnet(-1,"Texture");
     --openspace.iswa.addCygnet(-2,"Texture");
     --openspace.iswa.addCygnet(-3,"Texture");
->>>>>>> 9e56dcb0
 
-    openspace.iswa.addCygnet(-3,"Data","GM");
+
+    --openspace.iswa.addCygnet(-3,"Data","GM");
     --openspace.iswa.addCygnet(-2,"Data","GM");
     --openspace.iswa.addCygnet(-1,"Data","GM");
-
-    --openspace.iswa.addCygnet(-3,"Texture","GM");
-    openspace.iswa.addCygnet(-2,"Texture","GM");
-    --openspace.iswa.addCygnet(-1,"Texture","GM");
 
     openspace.iswa.addCdfFiles("${OPENSPACE_DATA}/cdflist.json");
     
