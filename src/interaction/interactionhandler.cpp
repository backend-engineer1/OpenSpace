/*****************************************************************************************
 *                                                                                       *
 * OpenSpace                                                                             *
 *                                                                                       *
 * Copyright (c) 2014-2016                                                               *
 *                                                                                       *
 * Permission is hereby granted, free of charge, to any person obtaining a copy of this  *
 * software and associated documentation files (the "Software"), to deal in the Software *
 * without restriction, including without limitation the rights to use, copy, modify,    *
 * merge, publish, distribute, sublicense, and/or sell copies of the Software, and to    *
 * permit persons to whom the Software is furnished to do so, subject to the following   *
 * conditions:                                                                           *
 *                                                                                       *
 * The above copyright notice and this permission notice shall be included in all copies *
 * or substantial portions of the Software.                                              *
 *                                                                                       *
 * THE SOFTWARE IS PROVIDED "AS IS", WITHOUT WARRANTY OF ANY KIND, EXPRESS OR IMPLIED,   *
 * INCLUDING BUT NOT LIMITED TO THE WARRANTIES OF MERCHANTABILITY, FITNESS FOR A         *
 * PARTICULAR PURPOSE AND NONINFRINGEMENT. IN NO EVENT SHALL THE AUTHORS OR COPYRIGHT    *
 * HOLDERS BE LIABLE FOR ANY CLAIM, DAMAGES OR OTHER LIABILITY, WHETHER IN AN ACTION OF  *
 * CONTRACT, TORT OR OTHERWISE, ARISING FROM, OUT OF OR IN CONNECTION WITH THE SOFTWARE  *
 * OR THE USE OR OTHER DEALINGS IN THE SOFTWARE.                                         *
 ****************************************************************************************/

#include <openspace/interaction/interactionhandler.h>

#include <openspace/engine/openspaceengine.h>
#include <openspace/interaction/interactionhandler.h>
#include <openspace/query/query.h>
#include <openspace/rendering/renderengine.h>
#include <openspace/util/time.h>
#include <openspace/util/keys.h>

#include <ghoul/filesystem/filesystem.h>
#include <ghoul/logging/logmanager.h>
#include <ghoul/misc/interpolator.h>

#include <glm/gtx/quaternion.hpp>

//#include <modules/globebrowsing/globes/renderableglobe.h>

#include <ghoul/glm.h>

#include <fstream>

namespace {
    const std::string _loggerCat = "InteractionHandler";

    const std::string KeyFocus = "Focus";
    const std::string KeyPosition = "Position";
    const std::string KeyRotation = "Rotation";
}

#include "interactionhandler_lua.inl"

namespace openspace {
namespace interaction {

#ifdef USE_OLD_INTERACTIONHANDLER


InteractionHandler::InteractionHandler()
    : properties::PropertyOwner()
    , _camera(nullptr)
    , _focusNode(nullptr)
    , _deltaTime(0.0)
    //, _validKeyLua(false)
    , _controllerSensitivity(1.f)
    , _invertRoll(true)
    , _invertRotation(false)
    , _keyboardController(nullptr)
    , _mouseController(nullptr)
    , _origin("origin", "Origin", "")
    , _coordinateSystem("coordinateSystem", "Coordinate System", "")
    , _currentKeyframeTime(-1.0)
{
    setName("Interaction");
    
    _origin.onChange([this](){
        SceneGraphNode* node = sceneGraphNode(_origin.value());
        if (!node) {
            LWARNING("Could not find a node in scenegraph called '" << _origin.value() <<"'");
            return;
        }
        setFocusNode(node);
    });
    addProperty(_origin);
    
    _coordinateSystem.onChange([this](){
        OsEng.renderEngine().changeViewPoint(_coordinateSystem.value());
    });
    addProperty(_coordinateSystem);
}

InteractionHandler::~InteractionHandler() {
    delete _keyboardController;
    delete _mouseController;
    for (size_t i = 0; i < _controllers.size(); ++i)
        delete _controllers[i];
}

void InteractionHandler::setKeyboardController(KeyboardController* controller) {
    assert(controller);
    delete _keyboardController;
    _keyboardController = controller;
    _keyboardController->setHandler(this);
}

void InteractionHandler::setMouseController(MouseController* controller) {
    assert(controller);
    delete _mouseController;
    _mouseController = controller;
    _mouseController->setHandler(this);
}

void InteractionHandler::addController(Controller* controller) {
    assert(controller);
    _controllers.push_back(controller);
    controller->setHandler(this);
}

void InteractionHandler::lockControls() {
    _mutex.lock();
}

void InteractionHandler::unlockControls() {
    _mutex.unlock();
}

void InteractionHandler::update(double deltaTime) {
    _deltaTime = deltaTime;
    _mouseController->update(deltaTime);
    
    bool hasKeys = false;
    psc pos;
    glm::quat q;
    
    _keyframeMutex.lock();

    if (_keyframes.size() > 4){    //wait until enough samples are buffered
        hasKeys = true;
        
        openspace::network::datamessagestructures::PositionKeyframe p0, p1, p2, p3;
        
        p0 = _keyframes[0];
        p1 = _keyframes[1];
        p2 = _keyframes[2];
        p3 = _keyframes[3];

        //interval check
        if (_currentKeyframeTime < p1._timeStamp){
            _currentKeyframeTime = p1._timeStamp;
        }

        double t0 = p1._timeStamp;
        double t1 = p2._timeStamp;
        double fact = (_currentKeyframeTime - t0) / (t1 - t0);

        
        
        //glm::dvec4 v = positionInterpCR.interpolate(fact, _keyframes[0]._position.dvec4(), _keyframes[1]._position.dvec4(), _keyframes[2]._position.dvec4(), _keyframes[3]._position.dvec4());
        glm::dvec4 v = ghoul::interpolateLinear(fact, p1._position.dvec4(), p2._position.dvec4());
        
        pos = psc(v.x, v.y, v.z, v.w);
        q = ghoul::interpolateLinear(fact, p1._viewRotationQuat, p2._viewRotationQuat);
        
        //we're done with this sample interval
        if (_currentKeyframeTime >= p2._timeStamp){
            _keyframes.erase(_keyframes.begin());
            _currentKeyframeTime = p1._timeStamp;
        }
        
        _currentKeyframeTime += deltaTime;
        
    }
    
    _keyframeMutex.unlock();
    
    if (hasKeys) {
        _camera->setPosition(pos);
        _camera->setRotation(q);
    }

        


    
}

void InteractionHandler::setFocusNode(SceneGraphNode* node) {
    
    if (_focusNode == node){
        return;
    }

    _focusNode = node;

    //orient the camera to the new node
    psc focusPos = node->worldPosition();
    psc camToFocus = focusPos - _camera->position();
    glm::vec3 viewDir = glm::normalize(camToFocus.vec3());
    glm::vec3 cameraView = glm::normalize(_camera->viewDirectionWorldSpace());
    //set new focus position
    _camera->setFocusPosition(node->worldPosition());
    float dot = glm::dot(viewDir, cameraView);

    //static const float Epsilon = 0.001f;
    if (dot < 1.f && dot > -1.f) {
    //if (glm::length(viewDir - cameraView) < 0.001) {
    //if (viewDir != cameraView) {
        glm::vec3 rotAxis = glm::normalize(glm::cross(viewDir, cameraView));
        float angle = glm::angle(viewDir, cameraView);
        glm::quat q = glm::angleAxis(angle, rotAxis);

        //rotate view to target new focus
        _camera->rotate(q);
    }
}

const SceneGraphNode* const InteractionHandler::focusNode() const {
    return _focusNode;
}

void InteractionHandler::setCamera(Camera* camera) {
    assert(camera);
    _camera = camera;
}
const Camera* const InteractionHandler::camera() const {
    return _camera;
}

//void InteractionHandler::keyboardCallback(int key, int action) {
//    if (_keyboardController) {
//        auto start = ghoul::HighResClock::now();
//        _keyboardController->keyPressed(KeyAction(action), Key(key), KeyModifier::None);
//        auto end = ghoul::HighResClock::now();
//        LINFO("Keyboard timing: " << std::chrono::duration_cast<std::chrono::nanoseconds>(end - start).count() << "ns");
//    }
//}

void InteractionHandler::mouseButtonCallback(MouseButton button, MouseAction action) {
    if (_mouseController)
        _mouseController->button(button, action);
}

void InteractionHandler::mousePositionCallback(double x, double y) {
    if (_mouseController)
        // TODO Remap screen coordinates to [0,1]
        _mouseController->move(static_cast<float>(x), static_cast<float>(y));
}

void InteractionHandler::mouseScrollWheelCallback(double pos) {
    if (_mouseController)
        _mouseController->scrollWheel(static_cast<int>(pos));
}

void InteractionHandler::orbit(const float &dx, const float &dy, const float &dz, const float &dist){

    lockControls();
    
    glm::vec3 cameraUp = glm::normalize((glm::inverse(_camera->viewRotationMatrix()) * glm::vec4(_camera->lookUpVectorCameraSpace(), 0))).xyz();
    glm::vec3 cameraRight = glm::cross(glm::vec3(_camera->viewDirectionWorldSpace()), cameraUp);

    glm::mat4 transform;
    transform = glm::rotate(glm::radians(dx * 100.f), cameraUp) * transform;
    transform = glm::rotate(glm::radians(dy * 100.f), cameraRight) * transform;
    transform = glm::rotate(glm::radians(dz * 100.f), glm::vec3(_camera->viewDirectionWorldSpace())) * transform;

    //get "old" focus position 
        
    psc camPos = _camera->position();
    psc focusPos = _camera->focusPosition();
    float distToFocusNodeCenter = (focusPos - camPos).length().lengthf();
    float focusNodeBounds = _focusNode ? _focusNode->boundingSphere().lengthf() : 0.f;

    float speedFactor = distToFocusNodeCenter - 0.098*focusNodeBounds;
        
    float rotationSpeed = glm::min(0.00001f * speedFactor, 100.0f);
    float zoomSpeed = glm::min(0.0000001f * speedFactor, 1.0f);
    float rollSpeed = 100.0f;
    

    glm::mat4 transform;
    transform = glm::rotate(glm::radians(dx * rotationSpeed), cameraUp) * transform;
    transform = glm::rotate(glm::radians(dy * rotationSpeed), cameraRight) * transform;
    transform = glm::rotate(glm::radians(dz * rollSpeed), _camera->viewDirection()) * transform;

    
    
    
    //// get camera position 
    //psc relative = _camera->position();

    // get camera position (UNSYNCHRONIZED)
    psc relative = _camera->unsynchedPosition();

    //get relative vector
    psc relative_focus_coordinate = relative - focusPos;
    //rotate relative vector
    relative_focus_coordinate = glm::inverse(transform) * relative_focus_coordinate.vec4();
    
    //get new new position of focus node
    psc origin;
    if (_focusNode) {
        origin = _focusNode->worldPosition();
    }

    //new camera position
    relative = origin + relative_focus_coordinate;     


    psc target = relative + relative_focus_coordinate * dist * zoomSpeed;

    //don't fly into objects
    if ((target - origin).length() < focusNodeBounds){
        //target = relative;
    }

    unlockControls();

    
    _camera->setFocusPosition(origin);
    _camera->setPosition(target);
    _camera->rotate(glm::quat_cast(transform));
    
}

//void InteractionHandler::distance(const float &d){
//
//    lockControls();
//
//    psc relative = _camera->position();
//    const psc origin = (_focusNode) ? _focusNode->worldPosition() : psc();
//    psc relative_origin_coordinate = relative - origin;
//    // addition 100% of bounds (fix later to something node specific?)
//    float bounds = 2.f * (_focusNode ? _focusNode->boundingSphere().lengthf() : 0.f);
//
//    psc target = relative + relative_origin_coordinate * d;// *fmaxf(bounds, (1.f - d));
//    //don't fly into objects
//    if ((target - origin).length() < bounds){
//        target = relative;
//    }
//    _camera->setPosition(target);
//    
//    unlockControls();
//}

void InteractionHandler::orbitDelta(const glm::quat& rotation)
{
    lockControls();

    // the camera position
    psc relative = _camera->position();

    // should be changed to something more dynamic =)
    psc origin;
    if (_focusNode) {
        origin = _focusNode->worldPosition();
    }

    psc relative_origin_coordinate = relative - origin;
    //glm::mat4 rotation_matrix = glm::mat4_cast(glm::inverse(rotation));
    //relative_origin_coordinate = relative_origin_coordinate.vec4() * glm::inverse(rotation);
    relative_origin_coordinate = glm::inverse(rotation) * relative_origin_coordinate.vec4();
    relative = relative_origin_coordinate + origin;
    glm::mat4 la = glm::lookAt(_camera->position().vec3(), origin.vec3(), glm::rotate(rotation, glm::vec3(_camera->lookUpVectorCameraSpace())));
    
    unlockControls();
    
    _camera->setPosition(relative);
    //camera_->rotate(rotation);
    //camera_->setRotation(glm::mat4_cast(rotation));

    
    _camera->setRotation(glm::quat_cast(la));
    //camera_->setLookUpVector();

    
}

//<<<<<<< HEAD
//void InteractionHandler::distance(const PowerScaledScalar &dist, size_t iterations) {
//    if (iterations > 5)
//        return;
//    //assert(this_);
//    lockControls();
//    
//    psc relative = _camera->position();
//    const psc origin = (_node) ? _node->worldPosition() : psc();
//
//    psc relative_origin_coordinate = relative - origin;
//    const glm::vec3 dir(relative_origin_coordinate.direction());
//    glm::vec3 newdir = dir * dist[0];
//=======
void InteractionHandler::rotateDelta(const glm::quat& rotation)
{
    _camera->rotate(rotation);
}

void InteractionHandler::distanceDelta(const PowerScaledScalar& distance, size_t iterations)
{
    if (iterations > 5)
        return;
    //assert(this_);
    lockControls();
        
    psc relative = _camera->position();
    const psc origin = (_focusNode) ? _focusNode->worldPosition() : psc();
    
    unlockControls();

    psc relative_origin_coordinate = relative - origin;
    const glm::vec3 dir(relative_origin_coordinate.direction());
    glm::vec3 newdir = dir * distance[0];

    relative_origin_coordinate = newdir;
    relative_origin_coordinate[3] = distance[1];
    relative = relative + relative_origin_coordinate;

    relative_origin_coordinate = relative - origin;
    if (relative_origin_coordinate.vec4().x == 0.f && relative_origin_coordinate.vec4().y == 0.f && relative_origin_coordinate.vec4().z == 0.f)
        // TODO: this shouldn't be allowed to happen; a mechanism to prevent the camera to coincide with the origin is necessary (ab)
        return;

    newdir = relative_origin_coordinate.direction();

    // update only if on the same side of the origin
    if (glm::angle(newdir, dir) < 90.0f) {
        _camera->setPosition(relative);
    }
    else {
        PowerScaledScalar d2 = distance;
        d2[0] *= 0.75f;
        d2[1] *= 0.85f;
        distanceDelta(d2, iterations + 1);
    }
}

void InteractionHandler::lookAt(const glm::quat& rotation)
{
}

void InteractionHandler::keyboardCallback(Key key, KeyModifier modifier, KeyAction action) {
    // TODO package in script
    const float speed = _controllerSensitivity;
    const float dt = static_cast<float>(_deltaTime);
    if (action == KeyAction::Press || action == KeyAction::Repeat) {
        if ((key == Key::Right) && (modifier == KeyModifier::NoModifier)) {
            glm::vec3 euler(0.0, speed * dt*0.4, 0.0);
            glm::quat rot = glm::quat(euler);
            rotateDelta(rot);
        }
        if ((key == Key::Left) && (modifier == KeyModifier::NoModifier)) {
            glm::vec3 euler(0.0, -speed * dt*0.4, 0.0);
            glm::quat rot = glm::quat(euler);
            rotateDelta(rot);
        }
        if ((key == Key::Down) && (modifier == KeyModifier::NoModifier)) {
            glm::vec3 euler(speed * dt*0.4, 0.0, 0.0);
            glm::quat rot = glm::quat(euler);
            rotateDelta(rot);
        }
        if ((key == Key::Up) && (modifier == KeyModifier::NoModifier)) {
            glm::vec3 euler(-speed * dt*0.4, 0.0, 0.0);
            glm::quat rot = glm::quat(euler);
            rotateDelta(rot);
        }
        if ((key == Key::KeypadSubtract) && (modifier == KeyModifier::NoModifier)) {
            glm::vec2 s = OsEng.renderEngine().camera()->scaling();
            s[1] -= 0.5f;
            OsEng.renderEngine().camera()->setScaling(s);
        }
        if ((key == Key::KeypadAdd) && (modifier == KeyModifier::NoModifier)) {
            glm::vec2 s = OsEng.renderEngine().camera()->scaling();
            s[1] += 0.5f;
            OsEng.renderEngine().camera()->setScaling(s);
        }

        // iterate over key bindings
        //_validKeyLua = true;
        auto ret = _keyLua.equal_range({ key, modifier });
        for (auto it = ret.first; it != ret.second; ++it) {
            //OsEng.scriptEngine()->runScript(it->second);
            OsEng.scriptEngine().queueScript(it->second);
            //if (!_validKeyLua) {
            //    break;
            //}
        }
    }
}

void InteractionHandler::resetKeyBindings() {
    _keyLua.clear();
    //_validKeyLua = false;
}

void InteractionHandler::bindKey(Key key, KeyModifier modifier, std::string lua) {
    _keyLua.insert({
        {key, modifier},
        lua
    });
}

scripting::LuaLibrary InteractionHandler::luaLibrary() {
    return {
        "",
        {
            {
                "clearKeys",
                &luascriptfunctions::clearKeys,
                "",
                "Clear all key bindings"
            },
            {
                "bindKey",
                &luascriptfunctions::bindKey,
                "string, string",
                "Binds a key by name to a lua string command"
            },
            {
                "dt",
                &luascriptfunctions::dt,
                "",
                "Get current frame time"
            },
            {
                "distance",
                &luascriptfunctions::distance,
                "number",
                "Change distance to origin",
                true
            },
            {
                "setInteractionSensitivity",
                &luascriptfunctions::setInteractionSensitivity,
                "number",
                "Sets the global interaction sensitivity"
            },
            {
                "interactionSensitivity",
                &luascriptfunctions::interactionSensitivity,
                "",
                "Gets the current global interaction sensitivity"
            },
            {
                "setInvertRoll",
                &luascriptfunctions::setInvertRoll,
                "bool",
                "Sets the setting if roll movements are inverted"
            },
            {
                "invertRoll",
                &luascriptfunctions::invertRoll,
                "",
                "Returns the status of roll movement inversion"
            },
            {
                "setInvertRotation",
                &luascriptfunctions::setInvertRotation,
                "bool",
                "Sets the setting if rotation movements are inverted"
            },
            {
                "invertRotation",
                &luascriptfunctions::invertRotation,
                "",
                "Returns the status of rotation movement inversion"
            }
            
        }
    };
}

void InteractionHandler::setRotation(const glm::quat& rotation)
{
    _camera->setRotation(rotation);
}

double InteractionHandler::deltaTime() const {
    return _deltaTime;
}

void InteractionHandler::setInteractionSensitivity(float sensitivity) {
    _controllerSensitivity = sensitivity;
}

float InteractionHandler::interactionSensitivity() const {
    return _controllerSensitivity;
}

void InteractionHandler::setInvertRoll(bool invert) {
    _invertRoll = invert;
}

bool InteractionHandler::invertRoll() const {
    return _invertRoll;
}

void InteractionHandler::setInvertRotation(bool invert) {
    _invertRotation = invert;
}

bool InteractionHandler::invertRotation() const {
    return _invertRotation;
}

    void InteractionHandler::addKeyframe(const network::datamessagestructures::PositionKeyframe &kf){
    _keyframeMutex.lock();

    //save a maximum of 10 samples (1 seconds of buffer)
    if (_keyframes.size() >= 10){
        _keyframes.erase(_keyframes.begin());
    }
    _keyframes.push_back(kf);

    _keyframeMutex.unlock();
}

void InteractionHandler::clearKeyframes(){
    _keyframeMutex.lock();
    _keyframes.clear();
    _keyframeMutex.unlock();
}

#else // USE_OLD_INTERACTIONHANDLER

// InteractionHandler
InteractionHandler::InteractionHandler()
    : _origin("origin", "Origin", "")
    , _coordinateSystem("coordinateSystem", "Coordinate System", "")
    , _rotationalFriction("rotationalFriction", "Rotational Friction", true)
    , _horizontalFriction("horizontalFriction", "Horizontal Friction", true)
    , _verticalFriction("verticalFriction", "Vertical Friction", true)
    , _sensitivity("sensitivity", "Sensitivity", 0.002, 0.0001, 0.02)
    , _rapidness("rapidness", "Rapidness", 1, 0.1, 60)
{
    setName("Interaction");

    _origin.onChange([this]() {
        SceneGraphNode* node = sceneGraphNode(_origin.value());
        if (!node) {
            LWARNING("Could not find a node in scenegraph called '" << _origin.value() << "'");
            return;
        }
        setFocusNode(node);
        resetCameraDirection();
    });

    _coordinateSystem.onChange([this]() {
        OsEng.renderEngine().changeViewPoint(_coordinateSystem.value());
    });

    // Create the interactionModes
    _inputState = std::make_unique<InputState>();
    // Inject the same mouse states to both orbital and global interaction mode
    _mouseStates = std::make_unique<OrbitalInteractionMode::MouseStates>(0.002, 1);
    _interactionModes.insert(
        std::pair<std::string, std::shared_ptr<InteractionMode>>(
            "Orbital",
            std::make_shared<OrbitalInteractionMode>(_mouseStates)
            ));
    _interactionModes.insert(
        std::pair<std::string, std::shared_ptr<InteractionMode>>(
            "GlobeBrowsing",
            std::make_shared<GlobeBrowsingInteractionMode>(_mouseStates)
            ));

    // Set the interactionMode
    _currentInteractionMode = _interactionModes["Orbital"];

    // Define lambda functions for changed properties
    _rotationalFriction.onChange([&]() {
        _mouseStates->setRotationalFriction(_rotationalFriction);
    });
    _horizontalFriction.onChange([&]() {
        _mouseStates->setHorizontalFriction(_horizontalFriction);
    });
    _verticalFriction.onChange([&]() {
        _mouseStates->setVerticalFriction(_verticalFriction);
    });
    _sensitivity.onChange([&]() {
        _mouseStates->setSensitivity(_sensitivity);
    });
    _rapidness.onChange([&]() {
        _mouseStates->setVelocityScaleFactor(_rapidness);
    });

    // Add the properties
    addProperty(_origin);
    addProperty(_coordinateSystem);

    addProperty(_rotationalFriction);
    addProperty(_horizontalFriction);
    addProperty(_verticalFriction);
    addProperty(_sensitivity);
    addProperty(_rapidness);
}

InteractionHandler::~InteractionHandler() {

}

void InteractionHandler::setFocusNode(SceneGraphNode* node) {
    _currentInteractionMode->setFocusNode(node);
}

void InteractionHandler::setCamera(Camera* camera) {
    _camera = camera;
}

void InteractionHandler::resetCameraDirection() {
    LINFO("Setting camera direction to point at focus node.");

    glm::dquat rotation = _camera->rotationQuaternion();
    glm::dvec3 focusPosition = focusNode()->worldPosition();
    glm::dvec3 cameraPosition = _camera->positionVec3();
    glm::dvec3 lookUpVector = _camera->lookUpVectorWorldSpace();

    glm::dvec3 directionToFocusNode = glm::normalize(focusPosition - cameraPosition);

    // To make sure the lookAt function won't fail
    static const double epsilon = 0.000001;
    if (glm::dot(lookUpVector, directionToFocusNode) > 1.0 - epsilon) {
        // Change the look up vector a little bit
        lookUpVector = glm::normalize(lookUpVector + glm::dvec3(epsilon));
    }

    // Create the rotation to look at  focus node
    glm::dmat4 lookAtMat = glm::lookAt(
        glm::dvec3(0, 0, 0),
        directionToFocusNode,
        lookUpVector);
    glm::dquat rotationLookAtFocusNode = normalize(quat_cast(inverse(lookAtMat)));

    // Update camera Rotation
    _camera->setRotation(rotationLookAtFocusNode);
}

void InteractionHandler::setInteractionMode(std::shared_ptr<InteractionMode> interactionMode) {
    // Focus node is passed over from the previous interaction mode
    SceneGraphNode* focusNode = _currentInteractionMode->focusNode();

    // Set the interaction mode
    _currentInteractionMode = interactionMode;

    // Update the focusnode for the new interaction mode
    _currentInteractionMode->setFocusNode(focusNode);
}

void InteractionHandler::setInteractionMode(const std::string& interactionModeKey) {
    if (_interactionModes.find(interactionModeKey) != _interactionModes.end()) {
        setInteractionMode(_interactionModes[interactionModeKey]);
        LINFO("Interaction mode set to '" << interactionModeKey << "'");
    }
    else {
        std::string listInteractionModes("");
        for (auto pair : _interactionModes) {
            listInteractionModes += "'" + pair.first + "', ";
        }
        LWARNING("'" << interactionModeKey <<
            "' is not a valid interaction mode. Candidates are " << listInteractionModes);
    }
}

void InteractionHandler::lockControls() {

}

void InteractionHandler::unlockControls() {

}

void InteractionHandler::updateInputStates(double timeSinceLastUpdate) {
    ghoul_assert(_inputState != nullptr, "InputState cannot be null!");
    ghoul_assert(_camera != nullptr, "Camera cannot be null!");
    _currentInteractionMode->updateMouseStatesFromInput(*_inputState, timeSinceLastUpdate);
}

void InteractionHandler::updateCamera() {
    ghoul_assert(_inputState != nullptr, "InputState cannot be null!");
    ghoul_assert(_camera != nullptr, "Camera cannot be null!");

    if (_cameraUpdatedFromScript) {
        _cameraUpdatedFromScript = false;
    }
    else {
        _currentInteractionMode->updateCameraStateFromMouseStates(*_camera);
<<<<<<< HEAD
        if (focusNode() != nullptr) {
=======
        if(focusNode() != nullptr){
>>>>>>> 70d5de19
            _camera->setFocusPositionVec3(focusNode()->worldPosition());
        }
    }
}

SceneGraphNode* const InteractionHandler::focusNode() const {
    return _currentInteractionMode->focusNode();
}

Camera* const InteractionHandler::camera() const {
    return _camera;
}

const InputState& InteractionHandler::inputState() const {
    return *_inputState;
}


void InteractionHandler::mouseButtonCallback(MouseButton button, MouseAction action) {
    _inputState->mouseButtonCallback(button, action);
}

void InteractionHandler::mousePositionCallback(double x, double y) {
    _inputState->mousePositionCallback(x, y);
}

void InteractionHandler::mouseScrollWheelCallback(double pos) {
    _inputState->mouseScrollWheelCallback(pos);
}

void InteractionHandler::keyboardCallback(Key key, KeyModifier modifier, KeyAction action) {
    _inputState->keyboardCallback(key, modifier, action);

    if (action == KeyAction::Press || action == KeyAction::Repeat) {
        // iterate over key bindings
        auto ret = _keyLua.equal_range({ key, modifier });
        for (auto it = ret.first; it != ret.second; ++it) {
            //OsEng.scriptEngine()->runScript(it->second);
            OsEng.scriptEngine().queueScript(it->second);
        }
    }
}

void InteractionHandler::setCameraStateFromDictionary(const ghoul::Dictionary& cameraDict) {
    bool readSuccessful = true;

    std::string focus;
    glm::dvec3 cameraPosition;
    glm::dvec4 cameraRotation; // Need to read the quaternion as a vector first.

    readSuccessful &= cameraDict.getValue(KeyFocus, focus);
    readSuccessful &= cameraDict.getValue(KeyPosition, cameraPosition);
    readSuccessful &= cameraDict.getValue(KeyRotation, cameraRotation);

    if (!readSuccessful) {
        throw ghoul::RuntimeError(
            "Position, Rotation and Focus need to be defined for camera dictionary.");
    }

    SceneGraphNode* node = sceneGraphNode(focus);
    if (!node) {
        throw ghoul::RuntimeError(
            "Could not find a node in scenegraph called '" + focus + "'");
    }

    // Set state
    setFocusNode(node);
    _camera->setPositionVec3(cameraPosition);
    _camera->setRotation(glm::dquat(
        cameraRotation.x, cameraRotation.y, cameraRotation.z, cameraRotation.w));
}

ghoul::Dictionary InteractionHandler::getCameraStateDictionary() {
    glm::dvec3 cameraPosition;
    glm::dquat quat;
    glm::dvec4 cameraRotation;

    cameraPosition = _camera->positionVec3();
    quat = _camera->rotationQuaternion();
    cameraRotation = glm::dvec4(quat.w, quat.x, quat.y, quat.z);

    ghoul::Dictionary cameraDict;
    cameraDict.setValue(KeyPosition, cameraPosition);
    cameraDict.setValue(KeyRotation, cameraRotation);
    cameraDict.setValue(KeyFocus, focusNode()->name());

    return cameraDict;
}

void InteractionHandler::saveCameraStateToFile(const std::string& filepath) {
    if (!filepath.empty()) {
        auto fullpath = absPath(filepath);
        LINFO("Saving camera position: " << filepath);

        ghoul::Dictionary cameraDict = getCameraStateDictionary();

        // TODO : Should get the camera state as a dictionary and save the dictionary to
        // a file in form of a lua state and not use ofstreams here.
        
        std::ofstream ofs(fullpath.c_str());
        
        glm::dvec3 p = _camera->positionVec3();
        glm::dquat q = _camera->rotationQuaternion();

        ofs << "return {" << std::endl;
        ofs << "    " << KeyFocus << " = " << "\"" << focusNode()->name() << "\"" << "," << std::endl;
        ofs << "    " << KeyPosition << " = {"
            << std::to_string(p.x) << ", "
            << std::to_string(p.y) << ", "
            << std::to_string(p.z) << "}," << std::endl;
        ofs << "    " << KeyRotation << " = {"
            << std::to_string(q.w) << ", "
            << std::to_string(q.x) << ", "
            << std::to_string(q.y) << ", "
            << std::to_string(q.z) << "}," << std::endl;
        ofs << "}"<< std::endl;

        ofs.close();
    }
}

void InteractionHandler::restoreCameraStateFromFile(const std::string& filepath) {
    LINFO("Reading camera state from file: " << filepath);
    if (!FileSys.fileExists(filepath))
        throw ghoul::FileNotFoundError(filepath, "CameraFilePath");

    ghoul::Dictionary cameraDict;
    try {
        ghoul::lua::loadDictionaryFromFile(filepath, cameraDict);
        setCameraStateFromDictionary(cameraDict);
        _cameraUpdatedFromScript = true;
    }
    catch (ghoul::RuntimeError& e) {
        LWARNING("Unable to set camera position");
        LWARNING(e.message);
    }
}

void InteractionHandler::resetKeyBindings() {
    _keyLua.clear();
}

void InteractionHandler::bindKey(Key key, KeyModifier modifier, std::string lua) {
    _keyLua.insert({
        { key, modifier },
        lua
    });
}
    
void InteractionHandler::writeKeyboardDocumentation(const std::string& type, const std::string& file)
{
    if (type == "text") {
        std::ofstream f(absPath(file));
        
        for (const auto& p : _keyLua) {
            f << std::to_string(p.first) << ": " <<
                p.second << std::endl;
        }
    }
    else {
        throw ghoul::RuntimeError(
            "Unsupported keyboard documentation type '" + type + "'",
            "InteractionHandler"
        );
    }
}

scripting::LuaLibrary InteractionHandler::luaLibrary() {
    return{
        "",
        {
            {
                "clearKeys",
                &luascriptfunctions::clearKeys,
                "",
                "Clear all key bindings"
            },
            {
                "bindKey",
                &luascriptfunctions::bindKey,
                "string, string",
                "Binds a key by name to a lua string command"
            },
            {
                "setInteractionMode",
                &luascriptfunctions::setInteractionMode,
                "string",
                "Set the interaction mode for the camera"
            },
            {
                "saveCameraStateToFile",
                &luascriptfunctions::saveCameraStateToFile,
                "string",
                "Save the current camera state to file"
            },
            {
                "restoreCameraStateFromFile",
                &luascriptfunctions::restoreCameraStateFromFile,
                "string",
                "Restore the camera state from file"
            },
            {
                "resetCameraDirection",
                &luascriptfunctions::resetCameraDirection,
                "void",
                "Reset the camera direction to point at the focus node"
            },
        }
    };
}

void InteractionHandler::addKeyframe(const network::datamessagestructures::PositionKeyframe &kf) {
    _inputState->addKeyframe(kf);
}

void InteractionHandler::clearKeyframes() {
    _inputState->clearKeyframes();
}

<<<<<<< HEAD
=======
void InteractionHandler::serialize(SyncBuffer* syncBuffer) {
    for (auto var : _interactionModes)
    {
        var.second->serialize(syncBuffer);
    }
}

void InteractionHandler::deserialize(SyncBuffer* syncBuffer) {
    for (auto var : _interactionModes)
    {
        var.second->deserialize(syncBuffer);
    }
}
>>>>>>> 70d5de19

#endif // USE_OLD_INTERACTIONHANDLER

} // namespace interaction
} // namespace openspace<|MERGE_RESOLUTION|>--- conflicted
+++ resolved
@@ -785,11 +785,7 @@
     }
     else {
         _currentInteractionMode->updateCameraStateFromMouseStates(*_camera);
-<<<<<<< HEAD
         if (focusNode() != nullptr) {
-=======
-        if(focusNode() != nullptr){
->>>>>>> 70d5de19
             _camera->setFocusPositionVec3(focusNode()->worldPosition());
         }
     }
@@ -1009,22 +1005,19 @@
     _inputState->clearKeyframes();
 }
 
-<<<<<<< HEAD
-=======
-void InteractionHandler::serialize(SyncBuffer* syncBuffer) {
-    for (auto var : _interactionModes)
-    {
-        var.second->serialize(syncBuffer);
-    }
-}
-
-void InteractionHandler::deserialize(SyncBuffer* syncBuffer) {
-    for (auto var : _interactionModes)
-    {
-        var.second->deserialize(syncBuffer);
-    }
-}
->>>>>>> 70d5de19
+//void InteractionHandler::serialize(SyncBuffer* syncBuffer) {
+//    for (auto var : _interactionModes)
+//    {
+//        var.second->serialize(syncBuffer);
+//    }
+//}
+//
+//void InteractionHandler::deserialize(SyncBuffer* syncBuffer) {
+//    for (auto var : _interactionModes)
+//    {
+//        var.second->deserialize(syncBuffer);
+//    }
+//}
 
 #endif // USE_OLD_INTERACTIONHANDLER
 
