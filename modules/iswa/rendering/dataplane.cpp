// /*****************************************************************************************
//  *                                                                                       *
//  * OpenSpace                                                                             *
//  *                                                                                       *
//  * Copyright (c) 2014-2016                                                               *
//  *                                                                                       *
//  * Permission is hereby granted, free of charge, to any person obtaining a copy of this  *
//  * software and associated documentation files (the "Software"), to deal in the Software *
//  * without restriction, including without limitation the rights to use, copy, modify,    *
//  * merge, publish, distribute, sublicense, and/or sell copies of the Software, and to    *
//  * permit persons to whom the Software is furnished to do so, subject to the following   *
//  * conditions:                                                                           *
//  *                                                                                       *
//  * The above copyright notice and this permission notice shall be included in all copies *
//  * or substantial portions of the Software.                                              *
//  *                                                                                       *
//  * THE SOFTWARE IS PROVIDED "AS IS", WITHOUT WARRANTY OF ANY KIND, EXPRESS OR IMPLIED,   *
//  * INCLUDING BUT NOT LIMITED TO THE WARRANTIES OF MERCHANTABILITY, FITNESS FOR A         *
//  * PARTICULAR PURPOSE AND NONINFRINGEMENT. IN NO EVENT SHALL THE AUTHORS OR COPYRIGHT    *
//  * HOLDERS BE LIABLE FOR ANY CLAIM, DAMAGES OR OTHER LIABILITY, WHETHER IN AN ACTION OF  *
//  * CONTRACT, TORT OR OTHERWISE, ARISING FROM, OUT OF OR IN CONNECTION WITH THE SOFTWARE  *
//  * OR THE USE OR OTHER DEALINGS IN THE SOFTWARE.                                         *
//  ****************************************************************************************/

#include <modules/iswa/rendering/dataplane.h>
//#include <ghoul/filesystem/filesystem>
#include <ghoul/io/texture/texturereader.h>
#include <ghoul/opengl/programobject.h>
#include <ghoul/opengl/textureunit.h>
#include <modules/kameleon/include/kameleonwrapper.h>
#include <openspace/scene/scene.h>
#include <openspace/scene/scenegraphnode.h>
#include <openspace/engine/openspaceengine.h>
#include <openspace/rendering/renderengine.h>
#include <openspace/util/spicemanager.h>

namespace {
    const std::string _loggerCat = "DataPlane";
}

namespace openspace {

DataPlane::DataPlane(const ghoul::Dictionary& dictionary)
<<<<<<< HEAD
	:CygnetPlane(dictionary)
	,_topColor("topColor", "Top Color", glm::vec4(1,0,0,1), glm::vec4(0), glm::vec4(1))
	,_midColor("midColor", "Mid Color", glm::vec4(0,0,0,0), glm::vec4(0), glm::vec4(1))
	,_botColor("botColor", "Bot Color", glm::vec4(0,0,1,1), glm::vec4(0), glm::vec4(1))
	,_tfValues("tfValues", "TF Values", glm::vec4(0.5,0.1, 0, 0), glm::vec4(0), glm::vec4(1))
	,_colorbar(nullptr)
{	
	_id = id();
	setName("DataPlane" + std::to_string(_id));

	addProperty(_topColor);
	addProperty(_midColor);
	addProperty(_botColor);
	addProperty(_tfValues);

	registerProperties();
	OsEng.gui()._iSWAproperty.registerProperty(&_topColor);
	OsEng.gui()._iSWAproperty.registerProperty(&_midColor);
	OsEng.gui()._iSWAproperty.registerProperty(&_botColor);
	OsEng.gui()._iSWAproperty.registerProperty(&_tfValues);

	dictionary.getValue("kwPath", _kwPath);
=======
    :CygnetPlane(dictionary)
    ,_dataOptions("dataOptions", "Data Options")
    ,_normValues("normValues", "Normalize Values", glm::vec2(1.0, 1.0), glm::vec2(0), glm::vec2(5.0))
    ,_useLog("useLog","Use Logarithm Norm", false)
    ,_useHistogram("useHistogram","Use Histogram Equalization", true)
    ,_useRGB("useRGB","Use RGB Channels", false)
    // ,_topColor("topColor", "Top Color", glm::vec4(1,0,0,1), glm::vec4(0), glm::vec4(1))
    // ,_midColor("midColor", "Mid Color", glm::vec4(0,0,0,0), glm::vec4(0), glm::vec4(1))
    // ,_botColor("botColor", "Bot Color", glm::vec4(0,0,1,1), glm::vec4(0), glm::vec4(1))
    // ,_tfValues("tfValues", "TF Values", glm::vec2(0.5,0.1), glm::vec2(0), glm::vec2(1))
    // ,_colorbar(nullptr)
{   
    _id = id();
    
    std::string name;
    dictionary.getValue("Name", name);
    setName(name);

    addProperty(_useLog);
    addProperty(_useHistogram);
    addProperty(_useRGB);
    addProperty(_normValues);
    addProperty(_dataOptions);
    //addProperty(_midLevel);
    // addProperty(_topColor);
    // addProperty(_midColor);
    // addProperty(_botColor);
    //addProperty(_tfValues);

    registerProperties();

    OsEng.gui()._iSWAproperty.registerProperty(&_useLog);
    OsEng.gui()._iSWAproperty.registerProperty(&_useHistogram);
    OsEng.gui()._iSWAproperty.registerProperty(&_useRGB);
    OsEng.gui()._iSWAproperty.registerProperty(&_normValues);
    OsEng.gui()._iSWAproperty.registerProperty(&_dataOptions);
    // OsEng.gui()._iSWAproperty.registerProperty(&_topColor);
    // OsEng.gui()._iSWAproperty.registerProperty(&_midColor);
    // OsEng.gui()._iSWAproperty.registerProperty(&_botColor);
    // OsEng.gui()._iSWAproperty.registerProperty(&_tfValues);
    


    _normValues.onChange([this](){loadTexture();});
    _useLog.onChange([this](){loadTexture();});
    _useHistogram.onChange([this](){loadTexture();});
    _dataOptions.onChange([this](){
        if( _useRGB.value() && (_dataOptions.value().size() > 3)){
            LWARNING("More than 3 values, using only the red channel.");
        }
        loadTexture();
    });

    _useRGB.onChange([this](){
        if( _useRGB.value() && (_dataOptions.value().size() > 3)){
            LWARNING("More than 3 values, using only the red channel.");
        }
            loadTexture();
    });
>>>>>>> 5fcb7538
}

DataPlane::~DataPlane(){}


bool DataPlane::initialize(){
    initializeTime();

    createPlane();
    if (_shader == nullptr) {
    // DatePlane Program
    RenderEngine& renderEngine = OsEng.renderEngine();
    _shader = renderEngine.buildRenderProgram("PlaneProgram",
        "${MODULE_ISWA}/shaders/dataplane_vs.glsl",
        "${MODULE_ISWA}/shaders/dataplane_fs.glsl"
        );
    if (!_shader)
        return false;
    }

    updateTexture();


    // std::cout << "Creating Colorbar" << std::endl;
    // _colorbar = std::make_shared<ColorBar>();
    // if(_colorbar){
    //     _colorbar->initialize(); 
    // }

    return isReady();
}

bool DataPlane::deinitialize(){
    unregisterProperties();
    destroyPlane();
    destroyShader();

    _texture = nullptr;
    _memorybuffer = "";
    
    // _colorbar->deinitialize();
    // _colorbar = nullptr;

    return true;
}

// void DataPlane::render(const RenderData& data){} //moved to CygnetPlane
// void DataPLane::update(const UpdateData& data){} //moved to CygnetPlane

bool DataPlane::loadTexture() {
    float* values = readData();
    if(!values)
        return false;

    if (!_texture) {
        std::unique_ptr<ghoul::opengl::Texture> texture = std::make_unique<ghoul::opengl::Texture>(
                                                                values, 
                                                                _dimensions,
                                                                ghoul::opengl::Texture::Format::RGB,
                                                                GL_RGB, 
                                                                GL_FLOAT,
                                                                ghoul::opengl::Texture::FilterMode::Linear,
                                                                ghoul::opengl::Texture::WrappingMode::ClampToEdge
                                                            );

        if(texture){
            texture->uploadTexture();
            texture->setFilter(ghoul::opengl::Texture::FilterMode::Linear);
            _texture = std::move(texture);
        }
    }else{
        _texture->setPixelData(values);
        _texture->uploadTexture();
    }
    return true;
}

bool DataPlane::updateTexture(){
    if(_futureObject)
        return false;

    _memorybuffer = "";
    std::shared_ptr<DownloadManager::FileFuture> future = ISWAManager::ref().downloadDataToMemory(_data->id, _memorybuffer);

    if(future){
        _futureObject = future;
        return true;
    }

    return false;
}

void DataPlane::readHeader(){
    if(!_memorybuffer.empty()){
        std::stringstream memorystream(_memorybuffer);
        std::string line;

        int numOptions = 0;
        while(getline(memorystream,line)){
            if(line.find("#") == 0){
                if(line.find("# Output data:") == 0){

                    line = line.substr(26);
                    std::stringstream ss(line);

                    std::string token;
                    getline(ss, token, 'x');
                    int x = std::stoi(token);

                    getline(ss, token, '=');
                    int y = std::stoi(token);

                    _dimensions = glm::size3_t(x, y, 1);

                    getline(memorystream, line);
                    line = line.substr(1);

                    ss = std::stringstream(line);
                    std::string option;
                    while(ss >> option){
                        if(option != "x" && option != "y" && option != "z"){
                            _dataOptions.addOption({numOptions, name()+"_"+option});
                            numOptions++;
                        }
                    }

                    std::vector<int> v(1,0);
                    _dataOptions.setValue(v);
                }
            }else{
                break;
            }
        }
    }else{
        LWARNING("Noting in memory buffer, are you connected to the information super highway?");
    }
}

float* DataPlane::readData(){
    if(!_memorybuffer.empty()){
        if(!_dataOptions.options().size()) // load options for value selection
            readHeader();

        std::stringstream memorystream(_memorybuffer);
        std::string line;

        std::vector<int> selectedOptions = _dataOptions.value();

        std::vector<float> min; 
        std::vector<float> max;

        std::vector<int> logmean;

        std::vector<float> sum;
        std::vector<float> mean;
        std::vector<float> standardDeviation;

        std::vector<std::vector<float>> optionValues;
        
        // HISTOGRAM
        // number of levels/bins/values
        const int levels = 512;    
        // Normal Histogram where "levels" is the number of steps/bins
        std::vector<std::vector<int>> histogram;
        // Maps the old levels to new ones. 
        std::vector<std::vector<float>> newLevels;

        // maps the data values to the histogram bin/index/level
        auto mapToHistogram = [levels](float val, float varMin, float varMax) {
            float probability = (val-varMin)/(varMax-varMin);
            float mappedValue = probability * levels;
            return glm::clamp(mappedValue, 0.0f, static_cast<float>(levels - 1));
        };
        

        for(int i=0; i < selectedOptions.size(); i++){
            min.push_back(std::numeric_limits<float>::max());
            max.push_back(std::numeric_limits<float>::min());

            sum.push_back(0);
            logmean.push_back(0);

            std::vector<float> v;
            optionValues.push_back(v);
            
            //initialize histogram for chosen values
            histogram.push_back( std::vector<int>(levels, 0) );
            //initialize the newLevels for chosen values
            newLevels.push_back( std::vector<float>(levels, 0.0f) );
        }

        float* combinedValues = new float[3*_dimensions.x*_dimensions.y];

        int numValues = 0;
        while(getline(memorystream, line)){
            if(line.find("#") == 0){ //part of the header
                continue;
            }

            std::stringstream ss(line); 
            std::vector<float> value;
            float v;
            while(ss >> v){
                value.push_back(v);
            }

            if(value.size()){
                for(int i=0; i<optionValues.size(); i++){

                    float v = value[selectedOptions[i]+3]; //+3 because "options" x, y and z.
                    optionValues[i].push_back(v); 

                    min[i] = std::min(min[i], v);
                    max[i] = std::max(max[i], v);

                    sum[i] += v;
                    logmean[i] += (v != 0) ? ceil(log10(fabs(v))) : 0.0f;
                }
                numValues++;
            }
        }

        if(numValues != _dimensions.x*_dimensions.y){
            LWARNING("Number of values read and expected are not the same");
            return nullptr;
        }
    
        for(int i=0; i<optionValues.size(); i++){    
            //Calculate the mean
            mean.push_back((1.0 / numValues) * sum[i]);
            //Calculate the Standard Deviation
            standardDeviation.push_back(sqrt (((pow(sum[i], 2.0)) - ((1.0/numValues) * (pow(sum[i],2.0)))) / (numValues - 1.0)));
            //calulate log mean
            logmean[i] /= numValues;   
                
        }
        
        //HISTOGRAM FUNCTIONALITY
        //======================
        if(_useHistogram.value()){
            for(int j=0; j<optionValues.size(); j++){ 
                for(int i = 0; i < numValues; i++){
                    
                    float v = optionValues[j][i];
                    float pixelVal = mapToHistogram(v, min[j], max[j]);       
                    histogram[j][(int)pixelVal]++;
                    optionValues[j][i] = pixelVal;
                }
                
                // Map mean and standard deviation to histogram levels (Not sure about this)
                mean[j] = mapToHistogram(mean[j] , min[j], max[j]);
                logmean[j] = mapToHistogram(logmean[j] , min[j], max[j]);
                standardDeviation[j] = mapToHistogram(standardDeviation[j], min[j], max[j]);
                min[j] = 0.0f;
                max[j] = levels - 1.0f;
            }
        
        
            //Calculate the cumulative distributtion function (CDF)
            for(int j=0; j<optionValues.size(); j++){ 
                float previousCdf = 0.0f;
                for(int i = 0; i < levels; i++){
                    
                    float probability = histogram[j][i] / (float)numValues; 
                    float cdf  = previousCdf + probability;
                    cdf = glm::clamp(cdf, 0.0f, 1.0f); //just in case
                    newLevels[j][i] = cdf * (levels-1);
                    previousCdf = cdf;
                }
            }
        }
        //======================
        
        for(int i=0; i< numValues; i++){
            combinedValues[3*i+0] = 0;
            combinedValues[3*i+1] = 0;
            combinedValues[3*i+2] = 0;
            for(int j=0; j<optionValues.size(); j++){

                float v = optionValues[j][i];

                // if use histogram get the equalized values
                if(_useHistogram.value()){
                    v = newLevels[j][(int)v];
                    
                    // Map mean and standard deviation to new histogram levels (Not sure about this)
                    mean[j] =  newLevels[j][(int) mean[j]];
                    logmean[j] =  newLevels[j][(int) logmean[j]];
                    standardDeviation[j] = newLevels[j][(int) standardDeviation[j]];
                }

                if(_useRGB.value() && (optionValues.size() <= 3)){
                    
                    if(_useLog.value()){
                        combinedValues[3*i+j] += normalizeWithLogarithm(v, logmean[j]);
                    }else{
                        combinedValues[3*i+j] += normalizeWithStandardScore(v, mean[j], standardDeviation[j]);
                    }
                    
                }else{
                    if(_useLog.value()){
                        combinedValues[3*i+0] += normalizeWithLogarithm(v, logmean[j]);
                    }else{
                        combinedValues[3*i+0] += normalizeWithStandardScore(v, mean[j], standardDeviation[j]);
                    }
                    combinedValues[3*i+0] /= selectedOptions.size();
                }
            }
        }
        return combinedValues;
    
    } else {
        LWARNING("Noting in memory buffer, are you connected to the information super highway?");
        return nullptr;
    }
} 

float DataPlane::normalizeWithStandardScore(float value, float mean, float sd){
    
    float zScoreMin = _normValues.value().x;
    float zScoreMax = _normValues.value().y;
    float standardScore = ( value - mean ) / sd;
    // Clamp intresting values
    standardScore = glm::clamp(standardScore, -zScoreMin, zScoreMax);
    //return and normalize
    return ( standardScore + zScoreMin )/(zScoreMin + zScoreMax );  
}

float DataPlane::normalizeWithLogarithm(float value, int logMean){
    float logMin = 10*_normValues.value().x;
    float logMax = 10*_normValues.value().y;

    float logNormalized = ((value/pow(10,logMean)+logMin))/(logMin+logMax);
    return glm::clamp(logNormalized,0.0f, 1.0f);
}

int DataPlane::id(){
    static int id = 0;
    return id++;
}
}// namespace openspace<|MERGE_RESOLUTION|>--- conflicted
+++ resolved
@@ -41,30 +41,6 @@
 namespace openspace {
 
 DataPlane::DataPlane(const ghoul::Dictionary& dictionary)
-<<<<<<< HEAD
-	:CygnetPlane(dictionary)
-	,_topColor("topColor", "Top Color", glm::vec4(1,0,0,1), glm::vec4(0), glm::vec4(1))
-	,_midColor("midColor", "Mid Color", glm::vec4(0,0,0,0), glm::vec4(0), glm::vec4(1))
-	,_botColor("botColor", "Bot Color", glm::vec4(0,0,1,1), glm::vec4(0), glm::vec4(1))
-	,_tfValues("tfValues", "TF Values", glm::vec4(0.5,0.1, 0, 0), glm::vec4(0), glm::vec4(1))
-	,_colorbar(nullptr)
-{	
-	_id = id();
-	setName("DataPlane" + std::to_string(_id));
-
-	addProperty(_topColor);
-	addProperty(_midColor);
-	addProperty(_botColor);
-	addProperty(_tfValues);
-
-	registerProperties();
-	OsEng.gui()._iSWAproperty.registerProperty(&_topColor);
-	OsEng.gui()._iSWAproperty.registerProperty(&_midColor);
-	OsEng.gui()._iSWAproperty.registerProperty(&_botColor);
-	OsEng.gui()._iSWAproperty.registerProperty(&_tfValues);
-
-	dictionary.getValue("kwPath", _kwPath);
-=======
     :CygnetPlane(dictionary)
     ,_dataOptions("dataOptions", "Data Options")
     ,_normValues("normValues", "Normalize Values", glm::vec2(1.0, 1.0), glm::vec2(0), glm::vec2(5.0))
@@ -124,7 +100,6 @@
         }
             loadTexture();
     });
->>>>>>> 5fcb7538
 }
 
 DataPlane::~DataPlane(){}
