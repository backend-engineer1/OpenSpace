--- conflicted
+++ resolved
@@ -89,7 +89,7 @@
     addProperty(_zoomFactor);
 } 
 
-void SkybrowserModule::internalDeinitialize() {
+void SkyBrowserModule::internalDeinitialize() {
     ZoneScoped
     // Set flag to false so the thread can exit
     _camIsSyncedWWT = false;
@@ -97,13 +97,8 @@
     LINFO("Joined thread");
 }
 
-<<<<<<< HEAD
-scripting::LuaLibrary SkybrowserModule::luaLibrary() const {
-=======
-
-
 scripting::LuaLibrary SkyBrowserModule::luaLibrary() const {
->>>>>>> 586df1fd
+
     scripting::LuaLibrary res;
     res.name = "skybrowser";
     res.functions = {
@@ -174,7 +169,7 @@
 
 void SkyBrowserModule::WWTfollowCamera() {
     showTarget();
-    //std::thread(&SkybrowserModule::WWTfollowCamera, module)
+    //std::thread(&SkyBrowserModule::WWTfollowCamera, module)
 
     // Start a thread to enable user interaction while sending the calls to WWT
     _thread = std::thread([&] {
@@ -222,12 +217,8 @@
     return msg;
 }
 
-<<<<<<< HEAD
-ghoul::Dictionary SkybrowserModule::createMessageForPausingWWTTime() const {
-=======
 ghoul::Dictionary SkyBrowserModule::createMessageForPausingWWTTime() const {
 
->>>>>>> 586df1fd
     using namespace std::string_literals;
     ghoul::Dictionary msg;
     msg.setValue("event", "pause_time"s);
