--- conflicted
+++ resolved
@@ -99,14 +99,11 @@
     void encode();
     void decode();
 
-<<<<<<< HEAD
     void scheduleLoadSingleAsset(std::string assetPath);
 
     void enableBarrier();
     void disableBarrier();
-=======
-    void scheduleLoadScene(std::string scenePath);
->>>>>>> 0bfe3846
+
     
     void writeDocumentation();
     void toggleShutdownMode();
