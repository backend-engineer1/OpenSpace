#include <openspace/util/openspacemodule.h>


#include <openspace/documentation/documentation.h>
#include <modules/skybrowser/skybrowsermodule.h>
#include <openspace/engine/globals.h>
#include <openspace/engine/moduleengine.h>

#include <openspace/scripting/scriptengine.h>
#include <ghoul/misc/dictionaryluaformatter.h>

#include <ghoul/filesystem/filesystem.h>
#include <ghoul/fmt.h>
#include <ghoul/glm.h>
#include <ghoul/logging/logmanager.h>
#include <ghoul/misc/assert.h>
#include <fstream>
#include <sstream>
#include <modules/webbrowser/include/screenspacebrowser.h>
#include <openspace/interaction/navigationhandler.h>
#include <openspace/util/camera.h>

namespace {
    constexpr const char _loggerCat[] = "SkybrowserModule";
} // namespace


namespace openspace::skybrowser::luascriptfunctions {
    
    int followCamera(lua_State* L) {
        ghoul::lua::checkArgumentsAndThrow(L, 0, "lua::followCamera");
<<<<<<< HEAD

        SkybrowserModule* module = global::moduleEngine->module<SkybrowserModule>();
        module->WWTfollowCamera();
        
=======
        const SkybrowserModule* module = global::moduleEngine->module<SkybrowserModule>();
        ScreenSpaceBrowser* browser = dynamic_cast<ScreenSpaceBrowser*>(global::renderEngine->screenSpaceRenderable("ScreenSpaceBowser"));
       
        module->WWTfollowCamera();  
>>>>>>> 28735522
        return 1;
    }

    int moveBrowser(lua_State* L) {
        ghoul::lua::checkArgumentsAndThrow(L, 0, "lua::moveBrowser");
        
        //SkybrowserModule* module = global::moduleEngine->module<SkybrowserModule>();
       // module->skyBrowser()->translate(glm::vec3(-0.8, -0.4, 0.0));
        ScreenSpaceBrowser* browser = dynamic_cast<ScreenSpaceBrowser*>(global::renderEngine->screenSpaceRenderable("ScreenSpaceBowser"));
        browser->setFaceCameraPropertyToFalse();
        browser->translate(glm::vec3(-0.8, -0.4, 0.0));
        return 1;
    }

    int createBrowser(lua_State* L) {
        ghoul::lua::checkArgumentsAndThrow(L, 1, "lua::createBrowser");
        ghoul::lua::value<std::string>(L, 1);

<<<<<<< HEAD
        SkybrowserModule* module = global::moduleEngine->module<SkybrowserModule>();
=======
        const SkybrowserModule* module = global::moduleEngine->module<SkybrowserModule>();    
>>>>>>> 28735522

        //std::string _url = "https://wallpaperaccess.com/full/3010132.jpg";
        // 'https://cdn.wallpapersafari.com/6/92/0nbCPw.jpg'

        using namespace std::string_literals;

        ghoul::Dictionary node;
        node.setValue("Type", "ScreenSpaceBrowser"s);
        node.setValue("Identifier", "ScreenSpaceBowser"s);
        node.setValue("Name", "Screen Space Bowser"s);
<<<<<<< HEAD
        node.setValue("Url", "http://localhost:8000/index.html"s);
=======
        node.setValue("Url", "http://localhost:8000/"s);
>>>>>>> 28735522
       // node.setValue("Dimensions", "glm::ivec2(1000, 1000)");

        openspace::global::scriptEngine->queueScript(
            "openspace.addScreenSpaceRenderable(" + ghoul::formatLua(node) + ")",
            scripting::ScriptEngine::RemoteScripting::Yes
        );
        ScreenSpaceBrowser* browser = dynamic_cast<ScreenSpaceBrowser*>(global::renderEngine->screenSpaceRenderable("ScreenSpaceBowser"));
       // module->initializeBrowser(browser);

        return 1;
    }
    
}
<|MERGE_RESOLUTION|>--- conflicted
+++ resolved
@@ -29,17 +29,10 @@
     
     int followCamera(lua_State* L) {
         ghoul::lua::checkArgumentsAndThrow(L, 0, "lua::followCamera");
-<<<<<<< HEAD
 
         SkybrowserModule* module = global::moduleEngine->module<SkybrowserModule>();
         module->WWTfollowCamera();
         
-=======
-        const SkybrowserModule* module = global::moduleEngine->module<SkybrowserModule>();
-        ScreenSpaceBrowser* browser = dynamic_cast<ScreenSpaceBrowser*>(global::renderEngine->screenSpaceRenderable("ScreenSpaceBowser"));
-       
-        module->WWTfollowCamera();  
->>>>>>> 28735522
         return 1;
     }
 
@@ -58,11 +51,8 @@
         ghoul::lua::checkArgumentsAndThrow(L, 1, "lua::createBrowser");
         ghoul::lua::value<std::string>(L, 1);
 
-<<<<<<< HEAD
         SkybrowserModule* module = global::moduleEngine->module<SkybrowserModule>();
-=======
-        const SkybrowserModule* module = global::moduleEngine->module<SkybrowserModule>();    
->>>>>>> 28735522
+
 
         //std::string _url = "https://wallpaperaccess.com/full/3010132.jpg";
         // 'https://cdn.wallpapersafari.com/6/92/0nbCPw.jpg'
@@ -73,11 +63,8 @@
         node.setValue("Type", "ScreenSpaceBrowser"s);
         node.setValue("Identifier", "ScreenSpaceBowser"s);
         node.setValue("Name", "Screen Space Bowser"s);
-<<<<<<< HEAD
-        node.setValue("Url", "http://localhost:8000/index.html"s);
-=======
         node.setValue("Url", "http://localhost:8000/"s);
->>>>>>> 28735522
+
        // node.setValue("Dimensions", "glm::ivec2(1000, 1000)");
 
         openspace::global::scriptEngine->queueScript(
