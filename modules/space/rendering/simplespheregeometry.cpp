<<<<<<< HEAD
/*****************************************************************************************
=======
﻿/*****************************************************************************************
>>>>>>> 8b1afea8
*                                                                                       *
* OpenSpace                                                                             *
*                                                                                       *
* Copyright (c) 2014-2017                                                               *
*                                                                                       *
* Permission is hereby granted, free of charge, to any person obtaining a copy of this  *
* software and associated documentation files (the "Software"), to deal in the Software *
* without restriction, including without limitation the rights to use, copy, modify,    *
* merge, publish, distribute, sublicense, and/or sell copies of the Software, and to    *
* permit persons to whom the Software is furnished to do so, subject to the following   *
* conditions:                                                                           *
*                                                                                       *
* The above copyright notice and this permission notice shall be included in all copies *
* or substantial portions of the Software.                                              *
*                                                                                       *
* THE SOFTWARE IS PROVIDED "AS IS", WITHOUT WARRANTY OF ANY KIND, EXPRESS OR IMPLIED,   *
* INCLUDING BUT NOT LIMITED TO THE WARRANTIES OF MERCHANTABILITY, FITNESS FOR A         *
* PARTICULAR PURPOSE AND NONINFRINGEMENT. IN NO EVENT SHALL THE AUTHORS OR COPYRIGHT    *
* HOLDERS BE LIABLE FOR ANY CLAIM, DAMAGES OR OTHER LIABILITY, WHETHER IN AN ACTION OF  *
* CONTRACT, TORT OR OTHERWISE, ARISING FROM, OUT OF OR IN CONNECTION WITH THE SOFTWARE  *
* OR THE USE OR OTHER DEALINGS IN THE SOFTWARE.                                         *
****************************************************************************************/

#include <modules/space/rendering/simplespheregeometry.h>
#include <openspace/util/powerscaledsphere.h>
#include <openspace/scene/scenegraphnode.h>
#include <openspace/rendering/renderable.h>

namespace {
    const char* _loggerCat = "SimpleSphereGeometry";

<<<<<<< HEAD
    namespace constants {
        namespace simplespheregeometry {
            const char* keyRadius = "Radius";
            const char* keySegments = "Segments";
        }  // namespace simplespheregeometry
    }

    namespace planetgeometry {

        SimpleSphereGeometry::SimpleSphereGeometry(const ghoul::Dictionary& dictionary)
            : PlanetGeometry()
            , _radius(
                "radius",
                "Radius",
                glm::vec3(1.f, 1.f, 1.f),
                glm::vec3(0.f, 0.f, 0.f),
                glm::vec3(std::pow(10.f, 20.f), std::pow(10.f, 20.f), std::pow(10.f, 20.f)))
            , _segments("segments", "Segments", 20, 1, 5000)
            , _sphere(nullptr)
        {
            using constants::simplespheregeometry::keyRadius;
            using constants::simplespheregeometry::keySegments;

            float sphereRadius = 0.f;
            glm::vec3 ellipsoidRadius;
            if (dictionary.getValue(keyRadius, sphereRadius)) {
                _radius = { sphereRadius, sphereRadius, sphereRadius };
            }
            else if (dictionary.getValue(keyRadius, ellipsoidRadius)) {
                _radius = ellipsoidRadius;
            }
            else {
                LERROR("SimpleSphereGeometry did not provide a key '"
                    << keyRadius << "'");
            }

            double segments = 0;
            if (dictionary.getValue(keySegments, segments)) {
                _segments = static_cast<int>(segments);
            }
            else {
                LERROR("SimpleSphereGeometry did not provide a key '"
                    << keySegments << "'");
            }

            // The shader need the radii values but they are not changeable runtime
            // TODO: Possibly add a scaling property @AA
            addProperty(_radius);
            // Changing the radius/scaling should affect the shader but not the geometry? @AA
            _radius.onChange(std::bind(&SimpleSphereGeometry::createSphere, this));
            addProperty(_segments);
            _segments.onChange(std::bind(&SimpleSphereGeometry::createSphere, this));
        }

        SimpleSphereGeometry::~SimpleSphereGeometry() {
        }

        bool SimpleSphereGeometry::initialize(Renderable* parent)
        {
            bool success = PlanetGeometry::initialize(parent);
            createSphere();
            return success;
        }

        void SimpleSphereGeometry::deinitialize() {
            if (_sphere)
                delete _sphere;
            _sphere = nullptr;
        }

        void SimpleSphereGeometry::render() {
            _sphere->render();
        }

        void SimpleSphereGeometry::createSphere() {
            const glm::vec3 radius = _radius.value();
            _parent->setBoundingSphere(std::max(std::max(radius[0], radius[1]), radius[2]));

            if (_sphere)
                delete _sphere;

            _sphere = new PowerScaledSphere(glm::vec4(radius, 0.0), _segments);
            _sphere->initialize();
        }

    }  // namespace planetgeometry
}  // namespace openspace
=======
    const char* keyRadius = "Radius";
    const char* keySegments = "Segments";
} // namespace

namespace openspace::planetgeometry {

SimpleSphereGeometry::SimpleSphereGeometry(const ghoul::Dictionary& dictionary)
    : PlanetGeometry()
    , _radius(
        "radius",
        "Radius",
        glm::vec3(1.f, 1.f, 1.f),
        glm::vec3(0.f, 0.f, 0.f),
        glm::vec3(std::pow(10.f, 20.f), std::pow(10.f, 20.f), std::pow(10.f, 20.f)))
    , _segments("segments", "Segments", 20, 1, 5000)
    , _sphere(nullptr)
{
    float sphereRadius = 0.f;
    glm::vec3 ellipsoidRadius;
    if (dictionary.getValue(keyRadius, sphereRadius)) {
        _radius = { sphereRadius, sphereRadius, sphereRadius };
    } else if (dictionary.getValue(keyRadius, ellipsoidRadius)) {
        _radius = ellipsoidRadius;
    } else {
        LERROR("SimpleSphereGeometry did not provide a key '"
            << keyRadius << "'");   
    }

    double segments = 0;
    if (dictionary.getValue(keySegments, segments)) {
        _segments = static_cast<int>(segments);
    } else {
        LERROR("SimpleSphereGeometry did not provide a key '"
            << keySegments << "'");
    }

    // The shader need the radii values but they are not changeable runtime
    // TODO: Possibly add a scaling property @AA
    addProperty(_radius);
    // Changing the radius/scaling should affect the shader but not the geometry? @AA
    _radius.onChange(std::bind(&SimpleSphereGeometry::createSphere, this));
    addProperty(_segments);
    _segments.onChange(std::bind(&SimpleSphereGeometry::createSphere, this));
}

SimpleSphereGeometry::~SimpleSphereGeometry() {
}

bool SimpleSphereGeometry::initialize(Renderable* parent)
{
    bool success = PlanetGeometry::initialize(parent);
    createSphere();
    return success;
}

void SimpleSphereGeometry::deinitialize() {
    if (_sphere)
        delete _sphere;
    _sphere = nullptr;
}

void SimpleSphereGeometry::render() {
    _sphere->render();
}

void SimpleSphereGeometry::createSphere(){
    const glm::vec3 radius = _radius.value();
    _parent->setBoundingSphere(std::max(std::max(radius[0], radius[1]), radius[2]));

    if(_sphere)
        delete _sphere;

    _sphere = new PowerScaledSphere(glm::vec4(radius, 0.0), _segments);
    _sphere->initialize();
}

}  // namespace openspace::planetgeometry
>>>>>>> 8b1afea8
<|MERGE_RESOLUTION|>--- conflicted
+++ resolved
@@ -1,8 +1,4 @@
-<<<<<<< HEAD
-/*****************************************************************************************
-=======
 ﻿/*****************************************************************************************
->>>>>>> 8b1afea8
 *                                                                                       *
 * OpenSpace                                                                             *
 *                                                                                       *
@@ -34,95 +30,6 @@
 namespace {
     const char* _loggerCat = "SimpleSphereGeometry";
 
-<<<<<<< HEAD
-    namespace constants {
-        namespace simplespheregeometry {
-            const char* keyRadius = "Radius";
-            const char* keySegments = "Segments";
-        }  // namespace simplespheregeometry
-    }
-
-    namespace planetgeometry {
-
-        SimpleSphereGeometry::SimpleSphereGeometry(const ghoul::Dictionary& dictionary)
-            : PlanetGeometry()
-            , _radius(
-                "radius",
-                "Radius",
-                glm::vec3(1.f, 1.f, 1.f),
-                glm::vec3(0.f, 0.f, 0.f),
-                glm::vec3(std::pow(10.f, 20.f), std::pow(10.f, 20.f), std::pow(10.f, 20.f)))
-            , _segments("segments", "Segments", 20, 1, 5000)
-            , _sphere(nullptr)
-        {
-            using constants::simplespheregeometry::keyRadius;
-            using constants::simplespheregeometry::keySegments;
-
-            float sphereRadius = 0.f;
-            glm::vec3 ellipsoidRadius;
-            if (dictionary.getValue(keyRadius, sphereRadius)) {
-                _radius = { sphereRadius, sphereRadius, sphereRadius };
-            }
-            else if (dictionary.getValue(keyRadius, ellipsoidRadius)) {
-                _radius = ellipsoidRadius;
-            }
-            else {
-                LERROR("SimpleSphereGeometry did not provide a key '"
-                    << keyRadius << "'");
-            }
-
-            double segments = 0;
-            if (dictionary.getValue(keySegments, segments)) {
-                _segments = static_cast<int>(segments);
-            }
-            else {
-                LERROR("SimpleSphereGeometry did not provide a key '"
-                    << keySegments << "'");
-            }
-
-            // The shader need the radii values but they are not changeable runtime
-            // TODO: Possibly add a scaling property @AA
-            addProperty(_radius);
-            // Changing the radius/scaling should affect the shader but not the geometry? @AA
-            _radius.onChange(std::bind(&SimpleSphereGeometry::createSphere, this));
-            addProperty(_segments);
-            _segments.onChange(std::bind(&SimpleSphereGeometry::createSphere, this));
-        }
-
-        SimpleSphereGeometry::~SimpleSphereGeometry() {
-        }
-
-        bool SimpleSphereGeometry::initialize(Renderable* parent)
-        {
-            bool success = PlanetGeometry::initialize(parent);
-            createSphere();
-            return success;
-        }
-
-        void SimpleSphereGeometry::deinitialize() {
-            if (_sphere)
-                delete _sphere;
-            _sphere = nullptr;
-        }
-
-        void SimpleSphereGeometry::render() {
-            _sphere->render();
-        }
-
-        void SimpleSphereGeometry::createSphere() {
-            const glm::vec3 radius = _radius.value();
-            _parent->setBoundingSphere(std::max(std::max(radius[0], radius[1]), radius[2]));
-
-            if (_sphere)
-                delete _sphere;
-
-            _sphere = new PowerScaledSphere(glm::vec4(radius, 0.0), _segments);
-            _sphere->initialize();
-        }
-
-    }  // namespace planetgeometry
-}  // namespace openspace
-=======
     const char* keyRadius = "Radius";
     const char* keySegments = "Segments";
 } // namespace
@@ -199,5 +106,4 @@
     _sphere->initialize();
 }
 
-}  // namespace openspace::planetgeometry
->>>>>>> 8b1afea8
+}  // namespace openspace::planetgeometry